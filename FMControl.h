--- conflicted
+++ resolved
@@ -19,15 +19,11 @@
 #if !defined(FMControl_H)
 #define	FMControl_H
 
+#include "RingBuffer.h"
 #include "FMNetwork.h"
 #include "Defines.h"
-<<<<<<< HEAD
-#include "IIRDirectForm1Filter.h"
-#include "RingBuffer.h"
-=======
 #include "IIR.h"
 #include "FIR.h"
->>>>>>> 402d6aaf
 
 // Uncomment this to dump audio to a raw audio file
 // The file will be written in same folder as executable
@@ -57,18 +53,9 @@
 	bool        m_begin;
 
 	CRingBuffer<unsigned char> m_incomingRFAudio;
-<<<<<<< HEAD
-
-	CIIRDirectForm1Filter* m_preEmphasis;
-	CIIRDirectForm1Filter* m_deEmphasis;
-	CIIRDirectForm1Filter* m_filterStage1;
-	CIIRDirectForm1Filter* m_filterStage2;
-	CIIRDirectForm1Filter* m_filterStage3;
-=======
 	CIIR        m_preEmphasis;
 	CIIR        m_deEmphasis;
 	CFIR        m_filter;
->>>>>>> 402d6aaf
 };
 
 #endif