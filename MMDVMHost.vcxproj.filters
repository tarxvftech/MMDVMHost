--- conflicted
+++ resolved
@@ -230,7 +230,6 @@
     <ClInclude Include="P25Trellis.h">
       <Filter>Header Files</Filter>
     </ClInclude>
-<<<<<<< HEAD
     <ClInclude Include="NXDNDefines.h">
       <Filter>Header Files</Filter>
     </ClInclude>
@@ -262,9 +261,9 @@
       <Filter>Header Files</Filter>
     </ClInclude>
     <ClInclude Include="NXDNLayer3.h">
-=======
+      <Filter>Header Files</Filter>
+    </ClInclude>
     <ClInclude Include="DelayBuffer.h">
->>>>>>> 4323c02a
       <Filter>Header Files</Filter>
     </ClInclude>
   </ItemGroup>
@@ -467,7 +466,6 @@
     <ClCompile Include="P25Trellis.cpp">
       <Filter>Source Files</Filter>
     </ClCompile>
-<<<<<<< HEAD
     <ClCompile Include="NXDNControl.cpp">
       <Filter>Source Files</Filter>
     </ClCompile>
@@ -496,9 +494,9 @@
       <Filter>Source Files</Filter>
     </ClCompile>
     <ClCompile Include="NXDNLayer3.cpp">
-=======
+      <Filter>Source Files</Filter>
+    </ClCompile>
     <ClCompile Include="DelayBuffer.cpp">
->>>>>>> 4323c02a
       <Filter>Source Files</Filter>
     </ClCompile>
   </ItemGroup>
