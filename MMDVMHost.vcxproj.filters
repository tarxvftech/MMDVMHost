﻿<?xml version="1.0" encoding="utf-8"?>
<Project ToolsVersion="4.0" xmlns="http://schemas.microsoft.com/developer/msbuild/2003">
  <ItemGroup>
    <Filter Include="Source Files">
      <UniqueIdentifier>{4FC737F1-C7A5-4376-A066-2A32D752A2FF}</UniqueIdentifier>
      <Extensions>cpp;c;cc;cxx;def;odl;idl;hpj;bat;asm;asmx</Extensions>
    </Filter>
    <Filter Include="Header Files">
      <UniqueIdentifier>{93995380-89BD-4b04-88EB-625FBE52EBFB}</UniqueIdentifier>
      <Extensions>h;hh;hpp;hxx;hm;inl;inc;xsd</Extensions>
    </Filter>
  </ItemGroup>
  <ItemGroup>
    <ClInclude Include="BPTC19696.h">
      <Filter>Header Files</Filter>
    </ClInclude>
    <ClInclude Include="Conf.h">
      <Filter>Header Files</Filter>
    </ClInclude>
    <ClInclude Include="CRC.h">
      <Filter>Header Files</Filter>
    </ClInclude>
    <ClInclude Include="Defines.h">
      <Filter>Header Files</Filter>
    </ClInclude>
    <ClInclude Include="Display.h">
      <Filter>Header Files</Filter>
    </ClInclude>
    <ClInclude Include="DMRControl.h">
      <Filter>Header Files</Filter>
    </ClInclude>
    <ClInclude Include="DMRData.h">
      <Filter>Header Files</Filter>
    </ClInclude>
    <ClInclude Include="DMRDefines.h">
      <Filter>Header Files</Filter>
    </ClInclude>
    <ClInclude Include="DMRSlot.h">
      <Filter>Header Files</Filter>
    </ClInclude>
    <ClInclude Include="DStarDefines.h">
      <Filter>Header Files</Filter>
    </ClInclude>
    <ClInclude Include="Golay2087.h">
      <Filter>Header Files</Filter>
    </ClInclude>
    <ClInclude Include="Golay24128.h">
      <Filter>Header Files</Filter>
    </ClInclude>
    <ClInclude Include="Hamming.h">
      <Filter>Header Files</Filter>
    </ClInclude>
    <ClInclude Include="Log.h">
      <Filter>Header Files</Filter>
    </ClInclude>
    <ClInclude Include="MMDVMHost.h">
      <Filter>Header Files</Filter>
    </ClInclude>
    <ClInclude Include="NullDisplay.h">
      <Filter>Header Files</Filter>
    </ClInclude>
    <ClInclude Include="QR1676.h">
      <Filter>Header Files</Filter>
    </ClInclude>
    <ClInclude Include="RemoteControl.h">
      <Filter>Header Files</Filter>
    </ClInclude>
    <ClInclude Include="RingBuffer.h">
      <Filter>Header Files</Filter>
    </ClInclude>
    <ClInclude Include="RS129.h">
      <Filter>Header Files</Filter>
    </ClInclude>
    <ClInclude Include="StopWatch.h">
      <Filter>Header Files</Filter>
    </ClInclude>
    <ClInclude Include="Timer.h">
      <Filter>Header Files</Filter>
    </ClInclude>
    <ClInclude Include="UDPSocket.h">
      <Filter>Header Files</Filter>
    </ClInclude>
    <ClInclude Include="Utils.h">
      <Filter>Header Files</Filter>
    </ClInclude>
    <ClInclude Include="YSFDefines.h">
      <Filter>Header Files</Filter>
    </ClInclude>
    <ClInclude Include="Version.h">
      <Filter>Header Files</Filter>
    </ClInclude>
    <ClInclude Include="AMBEFEC.h">
      <Filter>Header Files</Filter>
    </ClInclude>
    <ClInclude Include="DStarNetwork.h">
      <Filter>Header Files</Filter>
    </ClInclude>
    <ClInclude Include="DMRDataHeader.h">
      <Filter>Header Files</Filter>
    </ClInclude>
    <ClInclude Include="DStarHeader.h">
      <Filter>Header Files</Filter>
    </ClInclude>
    <ClInclude Include="DStarSlowData.h">
      <Filter>Header Files</Filter>
    </ClInclude>
    <ClInclude Include="DStarControl.h">
      <Filter>Header Files</Filter>
    </ClInclude>
    <ClInclude Include="YSFConvolution.h">
      <Filter>Header Files</Filter>
    </ClInclude>
    <ClInclude Include="YSFFICH.h">
      <Filter>Header Files</Filter>
    </ClInclude>
    <ClInclude Include="DMRCSBK.h">
      <Filter>Header Files</Filter>
    </ClInclude>
    <ClInclude Include="Sync.h">
      <Filter>Header Files</Filter>
    </ClInclude>
    <ClInclude Include="DMREMB.h">
      <Filter>Header Files</Filter>
    </ClInclude>
    <ClInclude Include="DMREmbeddedData.h">
      <Filter>Header Files</Filter>
    </ClInclude>
    <ClInclude Include="DMRFullLC.h">
      <Filter>Header Files</Filter>
    </ClInclude>
    <ClInclude Include="DMRLC.h">
      <Filter>Header Files</Filter>
    </ClInclude>
    <ClInclude Include="DMRShortLC.h">
      <Filter>Header Files</Filter>
    </ClInclude>
    <ClInclude Include="DMRSlotType.h">
      <Filter>Header Files</Filter>
    </ClInclude>
    <ClInclude Include="YSFControl.h">
      <Filter>Header Files</Filter>
    </ClInclude>
    <ClInclude Include="YSFPayload.h">
      <Filter>Header Files</Filter>
    </ClInclude>
    <ClInclude Include="Nextion.h">
      <Filter>Header Files</Filter>
    </ClInclude>
    <ClInclude Include="DMRLookup.h">
      <Filter>Header Files</Filter>
    </ClInclude>
    <ClInclude Include="YSFNetwork.h">
      <Filter>Header Files</Filter>
    </ClInclude>
    <ClInclude Include="Thread.h">
      <Filter>Header Files</Filter>
    </ClInclude>
    <ClInclude Include="DMRTrellis.h">
      <Filter>Header Files</Filter>
    </ClInclude>
    <ClInclude Include="DMRAccessControl.h">
      <Filter>Header Files</Filter>
    </ClInclude>
    <ClInclude Include="P25Defines.h">
      <Filter>Header Files</Filter>
    </ClInclude>
    <ClInclude Include="P25Control.h">
      <Filter>Header Files</Filter>
    </ClInclude>
    <ClInclude Include="P25NID.h">
      <Filter>Header Files</Filter>
    </ClInclude>
    <ClInclude Include="P25Audio.h">
      <Filter>Header Files</Filter>
    </ClInclude>
    <ClInclude Include="P25Data.h">
      <Filter>Header Files</Filter>
    </ClInclude>
    <ClInclude Include="P25Utils.h">
      <Filter>Header Files</Filter>
    </ClInclude>
    <ClInclude Include="P25LowSpeedData.h">
      <Filter>Header Files</Filter>
    </ClInclude>
    <ClInclude Include="P25Network.h">
      <Filter>Header Files</Filter>
    </ClInclude>
    <ClInclude Include="DMRNetwork.h">
      <Filter>Header Files</Filter>
    </ClInclude>
    <ClInclude Include="BCH.h">
      <Filter>Header Files</Filter>
    </ClInclude>
    <ClInclude Include="SerialPort.h">
      <Filter>Header Files</Filter>
    </ClInclude>
    <ClInclude Include="ModemSerialPort.h">
      <Filter>Header Files</Filter>
    </ClInclude>
    <ClInclude Include="Mutex.h">
      <Filter>Header Files</Filter>
    </ClInclude>
    <ClInclude Include="LCDproc.h">
      <Filter>Header Files</Filter>
    </ClInclude>
    <ClInclude Include="RSSIInterpolator.h">
      <Filter>Header Files</Filter>
    </ClInclude>
    <ClInclude Include="NetworkInfo.h">
      <Filter>Header Files</Filter>
    </ClInclude>
    <ClInclude Include="P25Trellis.h">
      <Filter>Header Files</Filter>
    </ClInclude>
    <ClInclude Include="NXDNDefines.h">
      <Filter>Header Files</Filter>
    </ClInclude>
    <ClInclude Include="NXDNControl.h">
      <Filter>Header Files</Filter>
    </ClInclude>
    <ClInclude Include="NXDNNetwork.h">
      <Filter>Header Files</Filter>
    </ClInclude>
    <ClInclude Include="NXDNLICH.h">
      <Filter>Header Files</Filter>
    </ClInclude>
    <ClInclude Include="NXDNConvolution.h">
      <Filter>Header Files</Filter>
    </ClInclude>
    <ClInclude Include="NXDNCRC.h">
      <Filter>Header Files</Filter>
    </ClInclude>
    <ClInclude Include="NXDNLookup.h">
      <Filter>Header Files</Filter>
    </ClInclude>
    <ClInclude Include="NXDNSACCH.h">
      <Filter>Header Files</Filter>
    </ClInclude>
    <ClInclude Include="NXDNFACCH1.h">
      <Filter>Header Files</Filter>
    </ClInclude>
    <ClInclude Include="NXDNUDCH.h">
      <Filter>Header Files</Filter>
    </ClInclude>
    <ClInclude Include="NXDNLayer3.h">
      <Filter>Header Files</Filter>
    </ClInclude>
    <ClInclude Include="NXDNAudio.h">
      <Filter>Header Files</Filter>
    </ClInclude>
    <ClInclude Include="POCSAGNetwork.h">
      <Filter>Header Files</Filter>
    </ClInclude>
    <ClInclude Include="POCSAGControl.h">
      <Filter>Header Files</Filter>
    </ClInclude>
    <ClInclude Include="POCSAGDefines.h">
      <Filter>Header Files</Filter>
    </ClInclude>
    <ClInclude Include="DMRTA.h">
      <Filter>Header Files</Filter>
    </ClInclude>
    <ClInclude Include="CASTInfo.h">
      <Filter>Header Files</Filter>
    </ClInclude>
    <ClInclude Include="TFTSurenoo.h">
      <Filter>Header Files</Filter>
    </ClInclude>
    <ClInclude Include="UserDB.h">
      <Filter>Header Files</Filter>
    </ClInclude>
    <ClInclude Include="UserDBentry.h">
      <Filter>Header Files</Filter>
    </ClInclude>
    <ClInclude Include="AX25Control.h">
      <Filter>Header Files</Filter>
    </ClInclude>
    <ClInclude Include="AX25Network.h">
      <Filter>Header Files</Filter>
    </ClInclude>
    <ClInclude Include="NXDNIcomNetwork.h">
      <Filter>Header Files</Filter>
    </ClInclude>
    <ClInclude Include="NXDNKenwoodNetwork.h">
      <Filter>Header Files</Filter>
    </ClInclude>
    <ClInclude Include="M17Defines.h">
      <Filter>Header Files</Filter>
    </ClInclude>
    <ClInclude Include="M17Control.h">
      <Filter>Header Files</Filter>
    </ClInclude>
    <ClInclude Include="M17Network.h">
      <Filter>Header Files</Filter>
    </ClInclude>
    <ClInclude Include="M17LSF.h">
      <Filter>Header Files</Filter>
    </ClInclude>
    <ClInclude Include="M17CRC.h">
      <Filter>Header Files</Filter>
    </ClInclude>
    <ClInclude Include="M17Convolution.h">
      <Filter>Header Files</Filter>
    </ClInclude>
    <ClInclude Include="M17Utils.h">
      <Filter>Header Files</Filter>
    </ClInclude>
    <ClInclude Include="AX25Defines.h">
      <Filter>Header Files</Filter>
    </ClInclude>
    <ClInclude Include="FMNetwork.h">
      <Filter>Header Files</Filter>
    </ClInclude>
    <ClInclude Include="FMControl.h">
      <Filter>Header Files</Filter>
    </ClInclude>
    <ClInclude Include="IIR.h">
      <Filter>Header Files</Filter>
    </ClInclude>
    <ClInclude Include="PseudoTTYController.h">
      <Filter>Header Files</Filter>
    </ClInclude>
    <ClInclude Include="DMRDirectNetwork.h">
      <Filter>Header Files</Filter>
    </ClInclude>
    <ClInclude Include="DMRGatewayNetwork.h">
      <Filter>Header Files</Filter>
    </ClInclude>
    <ClInclude Include="SHA256.h">
      <Filter>Header Files</Filter>
    </ClInclude>
    <ClInclude Include="UARTController.h">
      <Filter>Header Files</Filter>
    </ClInclude>
    <ClInclude Include="UDPController.h">
      <Filter>Header Files</Filter>
    </ClInclude>
    <ClInclude Include="NullController.h">
      <Filter>Header Files</Filter>
    </ClInclude>
    <ClInclude Include="Modem.h">
      <Filter>Header Files</Filter>
    </ClInclude>
    <ClInclude Include="ModemPort.h">
      <Filter>Header Files</Filter>
    </ClInclude>
    <ClInclude Include="SMeter.h">
      <Filter>Header Files</Filter>
    </ClInclude>
<<<<<<< HEAD
    <ClInclude Include="FMIAXNetwork.h">
      <Filter>Header Files</Filter>
    </ClInclude>
    <ClInclude Include="FMRAWNetwork.h">
      <Filter>Header Files</Filter>
    </ClInclude>
    <ClInclude Include="FMUSRPNetwork.h">
=======
    <ClInclude Include="FIR.h">
>>>>>>> 402d6aaf
      <Filter>Header Files</Filter>
    </ClInclude>
    <ClInclude Include="RS634717.h">
      <Filter>Header Files</Filter>
    </ClInclude>
    <ClInclude Include="RS.h">
      <Filter>Header Files</Filter>
    </ClInclude>
  </ItemGroup>
  <ItemGroup>
    <ClCompile Include="BPTC19696.cpp">
      <Filter>Source Files</Filter>
    </ClCompile>
    <ClCompile Include="Conf.cpp">
      <Filter>Source Files</Filter>
    </ClCompile>
    <ClCompile Include="CRC.cpp">
      <Filter>Source Files</Filter>
    </ClCompile>
    <ClCompile Include="Display.cpp">
      <Filter>Source Files</Filter>
    </ClCompile>
    <ClCompile Include="DMRControl.cpp">
      <Filter>Source Files</Filter>
    </ClCompile>
    <ClCompile Include="DMRData.cpp">
      <Filter>Source Files</Filter>
    </ClCompile>
    <ClCompile Include="DMRSlot.cpp">
      <Filter>Source Files</Filter>
    </ClCompile>
    <ClCompile Include="Golay2087.cpp">
      <Filter>Source Files</Filter>
    </ClCompile>
    <ClCompile Include="Golay24128.cpp">
      <Filter>Source Files</Filter>
    </ClCompile>
    <ClCompile Include="Hamming.cpp">
      <Filter>Source Files</Filter>
    </ClCompile>
    <ClCompile Include="Log.cpp">
      <Filter>Source Files</Filter>
    </ClCompile>
    <ClCompile Include="MMDVMHost.cpp">
      <Filter>Source Files</Filter>
    </ClCompile>
    <ClCompile Include="NullDisplay.cpp">
      <Filter>Source Files</Filter>
    </ClCompile>
    <ClCompile Include="QR1676.cpp">
      <Filter>Source Files</Filter>
    </ClCompile>
    <ClCompile Include="RemoteControl.cpp">
      <Filter>Source Files</Filter>
    </ClCompile>
    <ClCompile Include="RS129.cpp">
      <Filter>Source Files</Filter>
    </ClCompile>
    <ClCompile Include="StopWatch.cpp">
      <Filter>Source Files</Filter>
    </ClCompile>
    <ClCompile Include="Timer.cpp">
      <Filter>Source Files</Filter>
    </ClCompile>
    <ClCompile Include="UDPSocket.cpp">
      <Filter>Source Files</Filter>
    </ClCompile>
    <ClCompile Include="Utils.cpp">
      <Filter>Source Files</Filter>
    </ClCompile>
    <ClCompile Include="AMBEFEC.cpp">
      <Filter>Source Files</Filter>
    </ClCompile>
    <ClCompile Include="DStarNetwork.cpp">
      <Filter>Source Files</Filter>
    </ClCompile>
    <ClCompile Include="DMRDataHeader.cpp">
      <Filter>Source Files</Filter>
    </ClCompile>
    <ClCompile Include="DStarHeader.cpp">
      <Filter>Source Files</Filter>
    </ClCompile>
    <ClCompile Include="DStarSlowData.cpp">
      <Filter>Source Files</Filter>
    </ClCompile>
    <ClCompile Include="DStarControl.cpp">
      <Filter>Source Files</Filter>
    </ClCompile>
    <ClCompile Include="YSFConvolution.cpp">
      <Filter>Source Files</Filter>
    </ClCompile>
    <ClCompile Include="YSFFICH.cpp">
      <Filter>Source Files</Filter>
    </ClCompile>
    <ClCompile Include="DMRCSBK.cpp">
      <Filter>Source Files</Filter>
    </ClCompile>
    <ClCompile Include="Sync.cpp">
      <Filter>Source Files</Filter>
    </ClCompile>
    <ClCompile Include="DMREMB.cpp">
      <Filter>Source Files</Filter>
    </ClCompile>
    <ClCompile Include="DMREmbeddedData.cpp">
      <Filter>Source Files</Filter>
    </ClCompile>
    <ClCompile Include="DMRFullLC.cpp">
      <Filter>Source Files</Filter>
    </ClCompile>
    <ClCompile Include="DMRLC.cpp">
      <Filter>Source Files</Filter>
    </ClCompile>
    <ClCompile Include="DMRShortLC.cpp">
      <Filter>Source Files</Filter>
    </ClCompile>
    <ClCompile Include="DMRSlotType.cpp">
      <Filter>Source Files</Filter>
    </ClCompile>
    <ClCompile Include="YSFControl.cpp">
      <Filter>Source Files</Filter>
    </ClCompile>
    <ClCompile Include="YSFPayload.cpp">
      <Filter>Source Files</Filter>
    </ClCompile>
    <ClCompile Include="Nextion.cpp">
      <Filter>Source Files</Filter>
    </ClCompile>
    <ClCompile Include="DMRLookup.cpp">
      <Filter>Source Files</Filter>
    </ClCompile>
    <ClCompile Include="YSFNetwork.cpp">
      <Filter>Source Files</Filter>
    </ClCompile>
    <ClCompile Include="Thread.cpp">
      <Filter>Source Files</Filter>
    </ClCompile>
    <ClCompile Include="DMRTrellis.cpp">
      <Filter>Source Files</Filter>
    </ClCompile>
    <ClCompile Include="DMRAccessControl.cpp">
      <Filter>Source Files</Filter>
    </ClCompile>
    <ClCompile Include="P25Control.cpp">
      <Filter>Source Files</Filter>
    </ClCompile>
    <ClCompile Include="P25NID.cpp">
      <Filter>Source Files</Filter>
    </ClCompile>
    <ClCompile Include="P25Audio.cpp">
      <Filter>Source Files</Filter>
    </ClCompile>
    <ClCompile Include="P25Data.cpp">
      <Filter>Source Files</Filter>
    </ClCompile>
    <ClCompile Include="P25Utils.cpp">
      <Filter>Source Files</Filter>
    </ClCompile>
    <ClCompile Include="P25LowSpeedData.cpp">
      <Filter>Source Files</Filter>
    </ClCompile>
    <ClCompile Include="P25Network.cpp">
      <Filter>Source Files</Filter>
    </ClCompile>
    <ClCompile Include="DMRNetwork.cpp">
      <Filter>Source Files</Filter>
    </ClCompile>
    <ClCompile Include="BCH.cpp">
      <Filter>Source Files</Filter>
    </ClCompile>
    <ClCompile Include="SerialPort.cpp">
      <Filter>Source Files</Filter>
    </ClCompile>
    <ClCompile Include="ModemSerialPort.cpp">
      <Filter>Source Files</Filter>
    </ClCompile>
    <ClCompile Include="Mutex.cpp">
      <Filter>Source Files</Filter>
    </ClCompile>
    <ClCompile Include="LCDproc.cpp">
      <Filter>Source Files</Filter>
    </ClCompile>
    <ClCompile Include="RSSIInterpolator.cpp">
      <Filter>Source Files</Filter>
    </ClCompile>
    <ClCompile Include="NetworkInfo.cpp">
      <Filter>Source Files</Filter>
    </ClCompile>
    <ClCompile Include="P25Trellis.cpp">
      <Filter>Source Files</Filter>
    </ClCompile>
    <ClCompile Include="NXDNControl.cpp">
      <Filter>Source Files</Filter>
    </ClCompile>
    <ClCompile Include="NXDNNetwork.cpp">
      <Filter>Source Files</Filter>
    </ClCompile>
    <ClCompile Include="NXDNLICH.cpp">
      <Filter>Source Files</Filter>
    </ClCompile>
    <ClCompile Include="NXDNConvolution.cpp">
      <Filter>Source Files</Filter>
    </ClCompile>
    <ClCompile Include="NXDNCRC.cpp">
      <Filter>Source Files</Filter>
    </ClCompile>
    <ClCompile Include="NXDNLookup.cpp">
      <Filter>Source Files</Filter>
    </ClCompile>
    <ClCompile Include="NXDNSACCH.cpp">
      <Filter>Source Files</Filter>
    </ClCompile>
    <ClCompile Include="NXDNFACCH1.cpp">
      <Filter>Source Files</Filter>
    </ClCompile>
    <ClCompile Include="NXDNUDCH.cpp">
      <Filter>Source Files</Filter>
    </ClCompile>
    <ClCompile Include="NXDNLayer3.cpp">
      <Filter>Source Files</Filter>
    </ClCompile>
    <ClCompile Include="NXDNAudio.cpp">
      <Filter>Source Files</Filter>
    </ClCompile>
    <ClCompile Include="POCSAGNetwork.cpp">
      <Filter>Source Files</Filter>
    </ClCompile>
    <ClCompile Include="POCSAGControl.cpp">
      <Filter>Source Files</Filter>
    </ClCompile>
    <ClCompile Include="DMRTA.cpp">
      <Filter>Source Files</Filter>
    </ClCompile>
    <ClCompile Include="CASTInfo.cpp">
      <Filter>Source Files</Filter>
    </ClCompile>
    <ClCompile Include="TFTSurenoo.cpp">
      <Filter>Source Files</Filter>
    </ClCompile>
    <ClCompile Include="UserDB.cpp">
      <Filter>Source Files</Filter>
    </ClCompile>
    <ClCompile Include="UserDBentry.cpp">
      <Filter>Source Files</Filter>
    </ClCompile>
    <ClCompile Include="AX25Control.cpp">
      <Filter>Source Files</Filter>
    </ClCompile>
    <ClCompile Include="AX25Network.cpp">
      <Filter>Source Files</Filter>
    </ClCompile>
    <ClCompile Include="NXDNIcomNetwork.cpp">
      <Filter>Source Files</Filter>
    </ClCompile>
    <ClCompile Include="NXDNKenwoodNetwork.cpp">
      <Filter>Source Files</Filter>
    </ClCompile>
    <ClCompile Include="M17Control.cpp">
      <Filter>Source Files</Filter>
    </ClCompile>
    <ClCompile Include="M17Network.cpp">
      <Filter>Source Files</Filter>
    </ClCompile>
    <ClCompile Include="M17CRC.cpp">
      <Filter>Source Files</Filter>
    </ClCompile>
    <ClCompile Include="M17Utils.cpp">
      <Filter>Source Files</Filter>
    </ClCompile>
    <ClCompile Include="M17LSF.cpp">
      <Filter>Source Files</Filter>
    </ClCompile>
    <ClCompile Include="M17Convolution.cpp">
      <Filter>Source Files</Filter>
    </ClCompile>
    <ClCompile Include="FMNetwork.cpp">
      <Filter>Source Files</Filter>
    </ClCompile>
    <ClCompile Include="FMControl.cpp">
      <Filter>Source Files</Filter>
    </ClCompile>
    <ClCompile Include="IIR.cpp">
      <Filter>Source Files</Filter>
    </ClCompile>
    <ClCompile Include="PseudoTTYController.cpp">
      <Filter>Source Files</Filter>
    </ClCompile>
    <ClCompile Include="DMRDirectNetwork.cpp">
      <Filter>Source Files</Filter>
    </ClCompile>
    <ClCompile Include="DMRGatewayNetwork.cpp">
      <Filter>Source Files</Filter>
    </ClCompile>
    <ClCompile Include="SHA256.cpp">
      <Filter>Source Files</Filter>
    </ClCompile>
    <ClCompile Include="UARTController.cpp">
      <Filter>Source Files</Filter>
    </ClCompile>
    <ClCompile Include="UDPController.cpp">
      <Filter>Source Files</Filter>
    </ClCompile>
    <ClCompile Include="NullController.cpp">
      <Filter>Source Files</Filter>
    </ClCompile>
    <ClCompile Include="Modem.cpp">
      <Filter>Source Files</Filter>
    </ClCompile>
    <ClCompile Include="ModemPort.cpp">
      <Filter>Source Files</Filter>
    </ClCompile>
    <ClCompile Include="SMeter.cpp">
      <Filter>Source Files</Filter>
    </ClCompile>
<<<<<<< HEAD
    <ClCompile Include="FMIAXNetwork.cpp">
      <Filter>Source Files</Filter>
    </ClCompile>
    <ClCompile Include="FMRAWNetwork.cpp">
      <Filter>Source Files</Filter>
    </ClCompile>
    <ClCompile Include="FMUSRPNetwork.cpp">
=======
    <ClCompile Include="FIR.cpp">
>>>>>>> 402d6aaf
      <Filter>Source Files</Filter>
    </ClCompile>
    <ClCompile Include="RS634717.cpp">
      <Filter>Source Files</Filter>
    </ClCompile>
  </ItemGroup>
</Project><|MERGE_RESOLUTION|>--- conflicted
+++ resolved
@@ -347,7 +347,6 @@
     <ClInclude Include="SMeter.h">
       <Filter>Header Files</Filter>
     </ClInclude>
-<<<<<<< HEAD
     <ClInclude Include="FMIAXNetwork.h">
       <Filter>Header Files</Filter>
     </ClInclude>
@@ -355,9 +354,9 @@
       <Filter>Header Files</Filter>
     </ClInclude>
     <ClInclude Include="FMUSRPNetwork.h">
-=======
+      <Filter>Header Files</Filter>
+    </ClInclude>
     <ClInclude Include="FIR.h">
->>>>>>> 402d6aaf
       <Filter>Header Files</Filter>
     </ClInclude>
     <ClInclude Include="RS634717.h">
@@ -671,7 +670,6 @@
     <ClCompile Include="SMeter.cpp">
       <Filter>Source Files</Filter>
     </ClCompile>
-<<<<<<< HEAD
     <ClCompile Include="FMIAXNetwork.cpp">
       <Filter>Source Files</Filter>
     </ClCompile>
@@ -679,9 +677,9 @@
       <Filter>Source Files</Filter>
     </ClCompile>
     <ClCompile Include="FMUSRPNetwork.cpp">
-=======
+      <Filter>Source Files</Filter>
+    </ClCompile>
     <ClCompile Include="FIR.cpp">
->>>>>>> 402d6aaf
       <Filter>Source Files</Filter>
     </ClCompile>
     <ClCompile Include="RS634717.cpp">
