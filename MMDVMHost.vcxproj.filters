--- conflicted
+++ resolved
@@ -332,7 +332,6 @@
     <ClInclude Include="SHA256.h">
       <Filter>Header Files</Filter>
     </ClInclude>
-<<<<<<< HEAD
     <ClInclude Include="UARTController.h">
       <Filter>Header Files</Filter>
     </ClInclude>
@@ -346,9 +345,9 @@
       <Filter>Header Files</Filter>
     </ClInclude>
     <ClInclude Include="ModemPort.h">
-=======
+      <Filter>Header Files</Filter>
+    </ClInclude>
     <ClInclude Include="SMeter.h">
->>>>>>> e2d61d15
       <Filter>Header Files</Filter>
     </ClInclude>
   </ItemGroup>
@@ -641,7 +640,6 @@
     <ClCompile Include="SHA256.cpp">
       <Filter>Source Files</Filter>
     </ClCompile>
-<<<<<<< HEAD
     <ClCompile Include="UARTController.cpp">
       <Filter>Source Files</Filter>
     </ClCompile>
@@ -655,9 +653,9 @@
       <Filter>Source Files</Filter>
     </ClCompile>
     <ClCompile Include="ModemPort.cpp">
-=======
+      <Filter>Source Files</Filter>
+    </ClCompile>
     <ClCompile Include="SMeter.cpp">
->>>>>>> e2d61d15
       <Filter>Source Files</Filter>
     </ClCompile>
   </ItemGroup>
