--- conflicted
+++ resolved
@@ -347,7 +347,6 @@
     <ClInclude Include="SMeter.h">
       <Filter>Header Files</Filter>
     </ClInclude>
-<<<<<<< HEAD
     <ClInclude Include="FMIAXNetwork.h">
       <Filter>Header Files</Filter>
     </ClInclude>
@@ -355,12 +354,12 @@
       <Filter>Header Files</Filter>
     </ClInclude>
     <ClInclude Include="FMUSRPNetwork.h">
-=======
+      <Filter>Header Files</Filter>
+    </ClInclude>
     <ClInclude Include="RS634717.h">
       <Filter>Header Files</Filter>
     </ClInclude>
     <ClInclude Include="RS.h">
->>>>>>> bc43db1e
       <Filter>Header Files</Filter>
     </ClInclude>
   </ItemGroup>
@@ -668,7 +667,6 @@
     <ClCompile Include="SMeter.cpp">
       <Filter>Source Files</Filter>
     </ClCompile>
-<<<<<<< HEAD
     <ClCompile Include="FMIAXNetwork.cpp">
       <Filter>Source Files</Filter>
     </ClCompile>
@@ -676,9 +674,9 @@
       <Filter>Source Files</Filter>
     </ClCompile>
     <ClCompile Include="FMUSRPNetwork.cpp">
-=======
+      <Filter>Source Files</Filter>
+    </ClCompile>
     <ClCompile Include="RS634717.cpp">
->>>>>>> bc43db1e
       <Filter>Source Files</Filter>
     </ClCompile>
   </ItemGroup>
