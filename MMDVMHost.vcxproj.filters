--- conflicted
+++ resolved
@@ -335,7 +335,6 @@
     <ClInclude Include="SerialModem.h">
       <Filter>Header Files</Filter>
     </ClInclude>
-<<<<<<< HEAD
     <ClInclude Include="OLED.h">
       <Filter>Header Files</Filter>
     </ClInclude>
@@ -343,7 +342,8 @@
       <Filter>Header Files</Filter>
     </ClInclude>
     <ClInclude Include="I2CModem.h">
-=======
+      <Filter>Header Files</Filter>
+    </ClInclude>
     <ClInclude Include="DMRDirectNetwork.h">
       <Filter>Header Files</Filter>
     </ClInclude>
@@ -351,7 +351,6 @@
       <Filter>Header Files</Filter>
     </ClInclude>
     <ClInclude Include="SHA256.h">
->>>>>>> ef605650
       <Filter>Header Files</Filter>
     </ClInclude>
   </ItemGroup>
@@ -647,7 +646,6 @@
     <ClCompile Include="SerialModem.cpp">
       <Filter>Source Files</Filter>
     </ClCompile>
-<<<<<<< HEAD
     <ClCompile Include="OLED.cpp">
       <Filter>Source Files</Filter>
     </ClCompile>
@@ -655,7 +653,8 @@
       <Filter>Source Files</Filter>
     </ClCompile>
     <ClCompile Include="I2CModem.cpp">
-=======
+      <Filter>Source Files</Filter>
+    </ClCompile>
     <ClCompile Include="DMRDirectNetwork.cpp">
       <Filter>Source Files</Filter>
     </ClCompile>
@@ -663,7 +662,6 @@
       <Filter>Source Files</Filter>
     </ClCompile>
     <ClCompile Include="SHA256.cpp">
->>>>>>> ef605650
       <Filter>Source Files</Filter>
     </ClCompile>
   </ItemGroup>
