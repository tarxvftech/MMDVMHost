--- conflicted
+++ resolved
@@ -1,10 +1,6 @@
 /*
-<<<<<<< HEAD
 *   Copyright (C) 2016,2023 by Jonathan Naylor G4KLX
-=======
-*   Copyright (C) 2016 by Jonathan Naylor G4KLX
-*	Copyright (C) 2018 by Bryan Biedenkapp <gatekeep@gmail.com> N2PLL
->>>>>>> 0ed31bec
+*   Copyright (C) 2018 by Bryan Biedenkapp <gatekeep@gmail.com> N2PLL
 *
 *   This program is free software; you can redistribute it and/or modify
 *   it under the terms of the GNU General Public License as published by
@@ -487,51 +483,6 @@
 		hex2Bin(HB[i], data, offset);
 
 	return true;
-<<<<<<< HEAD
-}
-
-void CRS241213::encode(unsigned char* data)
-{
-	assert(data != NULL);
-
-	unsigned char codeword[24U];
-
-	for (unsigned int i = 0U; i < 24U; i++) {
-		codeword[i] = 0x00U;
-
-		unsigned int offset = 0U;
-		for (unsigned int j = 0U; j < 12U; j++, offset += 6U) {
-			unsigned char hexbit = bin2Hex(data, offset);
-			codeword[i] ^= gf6Mult(hexbit, ENCODE_MATRIX[j][i]);
-		}
-	}
-
-	unsigned int offset = 0U;
-	for (unsigned int i = 0U; i < 24U; i++, offset += 6U)
-		hex2Bin(codeword[i], data, offset);
-}
-
-// GF(2 ^ 6) multiply(for Reed - Solomon encoder)
-unsigned char CRS241213::gf6Mult(unsigned char a, unsigned char b) const
-{
-	unsigned char p = 0x00U;
-
-	for (unsigned int i = 0U; i < 6U; i++) {
-		if ((b & 0x01U) == 0x01U)
-			p ^= a;
-
-		a <<= 1;
-
-		if ((a & 0x40U) == 0x40U)
-			a ^= 0x43U;			// primitive polynomial : x ^ 6 + x + 1
-
-		b >>= 1;
-	}
-
-	return p;
 }
 
 #endif
-=======
-}
->>>>>>> 0ed31bec
