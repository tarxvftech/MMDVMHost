--- conflicted
+++ resolved
@@ -37,13 +37,8 @@
 bool           CDMRSlot::m_embeddedLCOnly = false;
 bool           CDMRSlot::m_dumpTAData = true;
 
-<<<<<<< HEAD
 IModem*        CDMRSlot::m_modem = NULL;
-CDMRNetwork*   CDMRSlot::m_network = NULL;
-=======
-CModem*        CDMRSlot::m_modem = NULL;
 IDMRNetwork*   CDMRSlot::m_network = NULL;
->>>>>>> 136deac6
 CDisplay*      CDMRSlot::m_display = NULL;
 bool           CDMRSlot::m_duplex = true;
 CDMRLookup*    CDMRSlot::m_lookup = NULL;
@@ -1901,11 +1896,7 @@
 	m_queue.addData(data, len);
 }
 
-<<<<<<< HEAD
-void CDMRSlot::init(unsigned int colorCode, bool embeddedLCOnly, bool dumpTAData, unsigned int callHang, IModem* modem, CDMRNetwork* network, CDisplay* display, bool duplex, CDMRLookup* lookup, CRSSIInterpolator* rssiMapper, unsigned int jitter, DMR_OVCM_TYPES ovcm)
-=======
-void CDMRSlot::init(unsigned int colorCode, bool embeddedLCOnly, bool dumpTAData, unsigned int callHang, CModem* modem, IDMRNetwork* network, CDisplay* display, bool duplex, CDMRLookup* lookup, CRSSIInterpolator* rssiMapper, unsigned int jitter, DMR_OVCM_TYPES ovcm)
->>>>>>> 136deac6
+void CDMRSlot::init(unsigned int colorCode, bool embeddedLCOnly, bool dumpTAData, unsigned int callHang, IModem* modem, IDMRNetwork* network, CDisplay* display, bool duplex, CDMRLookup* lookup, CRSSIInterpolator* rssiMapper, unsigned int jitter, DMR_OVCM_TYPES ovcm)
 {
 	assert(modem != NULL);
 	assert(display != NULL);
