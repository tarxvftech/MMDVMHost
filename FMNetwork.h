--- conflicted
+++ resolved
@@ -83,8 +83,5 @@
 };
 
 #endif
-<<<<<<< HEAD
 
 #endif
-=======
->>>>>>> c3d8a4ce
