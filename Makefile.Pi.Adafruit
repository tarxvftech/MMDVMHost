--- conflicted
+++ resolved
@@ -4,11 +4,7 @@
 CC      = cc
 CXX     = c++
 CFLAGS  = -g -O3 -Wall -std=c++0x -pthread -DHAVE_LOG_H -DHD44780 -DADAFRUIT_DISPLAY -I/usr/local/include
-<<<<<<< HEAD
-LIBS    = -lwiringPi -lwiringPiDev -lpthread -lutil -lmosquitto
-=======
-LIBS    = -lwiringPi -lwiringPiDev -lpthread -lutil -lsamplerate
->>>>>>> 3eb29a0b
+LIBS    = -lwiringPi -lwiringPiDev -lpthread -lutil -lsamplerate -lmosquitto
 LDFLAGS = -g -L/usr/local/lib
 
 OBJECTS = \
