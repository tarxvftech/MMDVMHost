--- conflicted
+++ resolved
@@ -555,13 +555,8 @@
 		}
 
 		if (port == "modem") {
-<<<<<<< HEAD
 			ISerialPort* serial = new IModemSerialPort(modem);
-			display = new CNextion(conf.getCallsign(), dmrid, serial, brightness, displayClock, utc, idleBrightness, screenLayout, txFrequency, rxFrequency, displayTempInF, conf.getLocation());
-=======
-			ISerialPort* serial = new CModemSerialPort(modem);
 			display = new CNextion(conf.getCallsign(), dmrid, serial, brightness, displayClock, utc, idleBrightness, screenLayout, txFrequency, rxFrequency, displayTempInF);
->>>>>>> 3de54f6d
 		} else if (port == "ump") {
 			if (ump != NULL) {
 				display = new CNextion(conf.getCallsign(), dmrid, ump, brightness, displayClock, utc, idleBrightness, screenLayout, txFrequency, rxFrequency, displayTempInF);
