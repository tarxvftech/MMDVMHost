--- conflicted
+++ resolved
@@ -19,10 +19,6 @@
 #if !defined(VERSION_H)
 #define	VERSION_H
 
-<<<<<<< HEAD
-const char* VERSION = "20201115";
-=======
-const char* VERSION = "20201116";
->>>>>>> 8e857edd
+const char* VERSION = "20201117";
 
 #endif