--- conflicted
+++ resolved
@@ -19,10 +19,6 @@
 #if !defined(VERSION_H)
 #define	VERSION_H
 
-<<<<<<< HEAD
-const char* VERSION = "20210407";
-=======
 const char* VERSION = "20210408";
->>>>>>> b30d5465
 
 #endif