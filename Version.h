--- conflicted
+++ resolved
@@ -19,10 +19,6 @@
 #if !defined(VERSION_H)
 #define	VERSION_H
 
-<<<<<<< HEAD
-const char* VERSION = "20210820";
-=======
 const char* VERSION = "20210823";
->>>>>>> 836bc0dc
 
 #endif