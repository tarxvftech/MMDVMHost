--- conflicted
+++ resolved
@@ -486,7 +486,6 @@
 		p25 = new CP25Control(nac, id, selfOnly, uidOverride, m_p25Network, m_display, m_timeout, m_duplex, m_lookup, remoteGateway, rssi);
 	}
 
-<<<<<<< HEAD
 	CNXDNControl* nxdn = NULL;
 	if (m_nxdnEnabled) {
 		unsigned int id    = m_conf.getNXDNId();
@@ -505,10 +504,6 @@
 		nxdn = new CNXDNControl(ran, id, selfOnly, m_nxdnNetwork, m_display, m_timeout, m_duplex, remoteGateway, rssi);
 	}
 
-	CTimer dmrBeaconTimer(1000U, 4U);
-
-=======
->>>>>>> 323179d5
 	setMode(MODE_IDLE);
 
 	LogMessage("MMDVMHost-%s is running", VERSION);
