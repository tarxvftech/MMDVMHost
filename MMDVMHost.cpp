/*
<<<<<<< HEAD
 *   Copyright (C) 2015-2023 by Jonathan Naylor G4KLX
=======
 *   Copyright (C) 2015-2021,2023 by Jonathan Naylor G4KLX
>>>>>>> 9085112b
 *
 *   This program is free software; you can redistribute it and/or modify
 *   it under the terms of the GNU General Public License as published by
 *   the Free Software Foundation; either version 2 of the License, or
 *   (at your option) any later version.
 *
 *   This program is distributed in the hope that it will be useful,
 *   but WITHOUT ANY WARRANTY; without even the implied warranty of
 *   MERCHANTABILITY or FITNESS FOR A PARTICULAR PURPOSE.  See the
 *   GNU General Public License for more details.
 *
 *   You should have received a copy of the GNU General Public License
 *   along with this program; if not, write to the Free Software
 *   Foundation, Inc., 675 Mass Ave, Cambridge, MA 02139, USA.
 */

#include "MMDVMHost.h"
#include "DMRDirectNetwork.h"
#include "DMRGatewayNetwork.h"
#include "NXDNKenwoodNetwork.h"
#include "NXDNIcomNetwork.h"
#include "RSSIInterpolator.h"
#include "NullController.h"
#include "UARTController.h"
#if defined(__linux__)
#include "I2CController.h"
#endif
#include "UDPController.h"
#include "MQTTPublisher.h"
#include "DStarDefines.h"
#include "Version.h"
#include "StopWatch.h"
#include "Defines.h"
#include "Thread.h"
#include "Utils.h"
#include "Log.h"
#include "GitVersion.h"

#include <cstdio>
#include <vector>

#include <cstdlib>

#include <nlohmann/json.hpp>

#if !defined(_WIN32) && !defined(_WIN64)
#include <sys/types.h>
#include <unistd.h>
#include <signal.h>
#include <fcntl.h>
#include <pwd.h>
#endif

#if defined(_WIN32) || defined(_WIN64)
const char* DEFAULT_INI_FILE = "MMDVM.ini";
#else
const char* DEFAULT_INI_FILE = "/etc/MMDVM.ini";
#endif

static bool m_killed = false;
static int  m_signal = 0;
static bool m_reload = false;

// In Log.cpp
extern CMQTTPublisher* m_mqtt;

#if !defined(_WIN32) && !defined(_WIN64)
static void sigHandler1(int signum)
{
	m_killed = true;
	m_signal = signum;
}

static void sigHandler2(int signum)
{
	m_reload = true;
}
#endif

const char* HEADER1 = "This software is for use on amateur radio networks only,";
const char* HEADER2 = "it is to be used for educational purposes only. Its use on";
const char* HEADER3 = "commercial networks is strictly prohibited.";
const char* HEADER4 = "Copyright(C) 2015-2023 by Jonathan Naylor, G4KLX and others";

int main(int argc, char** argv)
{
	const char* iniFile = DEFAULT_INI_FILE;
	if (argc > 1) {
 		for (int currentArg = 1; currentArg < argc; ++currentArg) {
			std::string arg = argv[currentArg];
			if ((arg == "-v") || (arg == "--version")) {
				::fprintf(stdout, "MMDVMHost version %s git #%.7s\n", VERSION, gitversion);
				return 0;
			} else if (arg.substr(0,1) == "-") {
				::fprintf(stderr, "Usage: MMDVMHost [-v|--version] [filename]\n");
				return 1;
			} else {
				iniFile = argv[currentArg];
			}
		}
	}

#if !defined(_WIN32) && !defined(_WIN64)
	::signal(SIGINT,  sigHandler1);
	::signal(SIGTERM, sigHandler1);
	::signal(SIGHUP,  sigHandler1);
	::signal(SIGUSR1, sigHandler2);
#endif

	int ret = 0;

	do {
		m_signal = 0;

		CMMDVMHost* host = new CMMDVMHost(std::string(iniFile));
		ret = host->run();

		delete host;

		switch (m_signal) {
			case 2:
				::LogInfo("MMDVMHost-%s exited on receipt of SIGINT", VERSION);
				break;
			case 15:
				::LogInfo("MMDVMHost-%s exited on receipt of SIGTERM", VERSION);
				break;
			case 1:
				::LogInfo("MMDVMHost-%s exited on receipt of SIGHUP", VERSION);
				break;
			case 10:
				::LogInfo("MMDVMHost-%s is restarting on receipt of SIGUSR1", VERSION);
				break;
			default:
				::LogInfo("MMDVMHost-%s exited on receipt of an unknown signal", VERSION);
				break;
		}
	} while (m_signal == 10);

	::LogFinalise();

	return ret;
}

CMMDVMHost::CMMDVMHost(const std::string& confFile) :
m_conf(confFile),
m_modem(NULL),
m_dstar(NULL),
m_dmr(NULL),
m_ysf(NULL),
m_p25(NULL),
m_nxdn(NULL),
m_m17(NULL),
m_pocsag(NULL),
m_fm(NULL),
m_ax25(NULL),
m_dstarNetwork(NULL),
m_dmrNetwork(NULL),
m_ysfNetwork(NULL),
m_p25Network(NULL),
m_nxdnNetwork(NULL),
m_m17Network(NULL),
m_pocsagNetwork(NULL),
m_fmNetwork(NULL),
m_ax25Network(NULL),
m_display(NULL),
m_mode(MODE_IDLE),
m_dstarRFModeHang(10U),
m_dmrRFModeHang(10U),
m_ysfRFModeHang(10U),
m_p25RFModeHang(10U),
m_nxdnRFModeHang(10U),
m_m17RFModeHang(10U),
m_fmRFModeHang(10U),
m_dstarNetModeHang(3U),
m_dmrNetModeHang(3U),
m_ysfNetModeHang(3U),
m_p25NetModeHang(3U),
m_nxdnNetModeHang(3U),
m_m17NetModeHang(3U),
m_pocsagNetModeHang(3U),
m_fmNetModeHang(3U),
m_modeTimer(1000U),
m_dmrTXTimer(1000U),
m_cwIdTimer(1000U),
m_duplex(false),
m_timeout(180U),
m_dstarEnabled(false),
m_dmrEnabled(false),
m_ysfEnabled(false),
m_p25Enabled(false),
m_nxdnEnabled(false),
m_m17Enabled(false),
m_pocsagEnabled(false),
m_fmEnabled(false),
m_ax25Enabled(false),
m_cwIdTime(0U),
m_dmrLookup(NULL),
m_nxdnLookup(NULL),
m_callsign(),
m_id(0U),
m_cwCallsign(),
m_lockFileEnabled(false),
m_lockFileName(),
m_remoteControl(NULL),
m_fixedMode(false)
{
	CUDPSocket::startup();
}

CMMDVMHost::~CMMDVMHost()
{
	CUDPSocket::shutdown();
}

int CMMDVMHost::run()
{
	bool ret = m_conf.read();
	if (!ret) {
		::fprintf(stderr, "MMDVMHost: cannot read the .ini file\n");
		return 1;
	}

#if !defined(_WIN32) && !defined(_WIN64)
	bool m_daemon = m_conf.getDaemon();
	if (m_daemon) {
		// Create new process
		pid_t pid = ::fork();
		if (pid == -1) {
			::fprintf(stderr, "Couldn't fork() , exiting\n");
			return -1;
		} else if (pid != 0) {
			exit(EXIT_SUCCESS);
		}

		// Create new session and process group
		if (::setsid() == -1){
			::fprintf(stderr, "Couldn't setsid(), exiting\n");
			return -1;
		}

		// Set the working directory to the root directory
		if (::chdir("/") == -1){
			::fprintf(stderr, "Couldn't cd /, exiting\n");
			return -1;
		}

#if !defined(HD44780) && !defined(OLED) && !defined(_OPENWRT)
		// If we are currently root...
		if (getuid() == 0) {
			struct passwd* user = ::getpwnam("mmdvm");
			if (user == NULL) {
				::fprintf(stderr, "Could not get the mmdvm user, exiting\n");
				return -1;
			}

			uid_t mmdvm_uid = user->pw_uid;
			gid_t mmdvm_gid = user->pw_gid;

			// Set user and group ID's to mmdvm:mmdvm
			if (::setgid(mmdvm_gid) != 0) {
				::fprintf(stderr, "Could not set mmdvm GID, exiting\n");
				return -1;
			}

			if (::setuid(mmdvm_uid) != 0) {
				::fprintf(stderr, "Could not set mmdvm UID, exiting\n");
				return -1;
			}

			// Double check it worked (AKA Paranoia)
			if (::setuid(0) != -1){
				::fprintf(stderr, "It's possible to regain root - something is wrong!, exiting\n");
				return -1;
			}
		}
	}
#else
	::fprintf(stderr, "Dropping root permissions in daemon mode is disabled.\n");
	}
#endif
#endif

#if !defined(_WIN32) && !defined(_WIN64)
	ret = ::LogInitialise(m_daemon, m_conf.getLogFilePath(), m_conf.getLogFileRoot(), m_conf.getLogFileLevel(), m_conf.getLogDisplayLevel(), m_conf.getLogMQTTLevel(), m_conf.getLogFileRotate());
#else
	ret = ::LogInitialise(false, m_conf.getLogFilePath(), m_conf.getLogFileRoot(), m_conf.getLogFileLevel(), m_conf.getLogDisplayLevel(), m_conf.getLogMQTTLevel(), m_conf.getLogFileRotate());
#endif
	if (!ret) {
		::fprintf(stderr, "MMDVMHost: unable to open the log file\n");
		return 1;
	}

	m_mqtt = new CMQTTPublisher(m_conf.getMQTTHost(), m_conf.getMQTTPort(), m_conf.getMQTTName(), m_conf.getMQTTKeepalive());
	ret = m_mqtt->open();
	if (!ret) {
		::fprintf(stderr, "MMDVMHost: unable to start the MQTT Publisher\n");
		delete m_mqtt;
		m_mqtt = NULL;
	}

#if !defined(_WIN32) && !defined(_WIN64)
	if (m_daemon) {
		::close(STDIN_FILENO);
		::close(STDOUT_FILENO);
	}
#endif

	LogInfo(HEADER1);
	LogInfo(HEADER2);
	LogInfo(HEADER3);
	LogInfo(HEADER4);

	LogInfo("MMDVMHost-%s is starting", VERSION);
	LogInfo("Built %s %s (GitID #%.7s)", __TIME__, __DATE__, gitversion);

	readParams();

	ret = createModem();
	if (!ret)
		return 1;

	if (m_dstarEnabled && !m_modem->hasDStar()) {
		LogWarning("D-Star enabled in the host but not in the modem firmware, disabling");
		m_dstarEnabled = false;
	}

	if (m_dmrEnabled && !m_modem->hasDMR()) {
		LogWarning("DMR enabled in the host but not in the modem firmware, disabling");
		m_dmrEnabled = false;
	}

	if (m_ysfEnabled && !m_modem->hasYSF()) {
		LogWarning("YSF enabled in the host but not in the modem firmware, disabling");
		m_ysfEnabled = false;
	}

	if (m_p25Enabled && !m_modem->hasP25()) {
		LogWarning("P25 enabled in the host but not in the modem firmware, disabling");
		m_p25Enabled = false;
	}

	if (m_nxdnEnabled && !m_modem->hasNXDN()) {
		LogWarning("NXDN enabled in the host but not in the modem firmware, disabling");
		m_nxdnEnabled = false;
	}

	if (m_m17Enabled && !m_modem->hasM17()) {
		LogWarning("M17 enabled in the host but not in the modem firmware, disabling");
		m_m17Enabled = false;
	}

	if (m_fmEnabled && !m_modem->hasFM()) {
		LogWarning("FM enabled in the host but not in the modem firmware, disabling");
		m_fmEnabled = false;
	}

	if (m_pocsagEnabled && !m_modem->hasPOCSAG()) {
		LogWarning("POCSAG enabled in the host but not in the modem firmware, disabling");
		m_pocsagEnabled = false;
	}

	if (m_ax25Enabled && !m_modem->hasAX25()) {
		LogWarning("AX.25 enabled in the host but not in the modem firmware, disabling");
		m_ax25Enabled = false;
	}

	m_display = CDisplay::createDisplay(m_conf, m_modem);

	LogInfo("Opening network connections");

	if (m_dstarEnabled && m_conf.getDStarNetworkEnabled()) {
		ret = createDStarNetwork();
		if (!ret)
			return 1;
	}

	if (m_dmrEnabled && m_conf.getDMRNetworkEnabled()) {
		ret = createDMRNetwork();
		if (!ret)
			return 1;
	}

	if (m_ysfEnabled && m_conf.getFusionNetworkEnabled()) {
		ret = createYSFNetwork();
		if (!ret)
			return 1;
	}

	if (m_p25Enabled && m_conf.getP25NetworkEnabled()) {
		ret = createP25Network();
		if (!ret)
			return 1;
	}

	if (m_nxdnEnabled && m_conf.getNXDNNetworkEnabled()) {
		ret = createNXDNNetwork();
		if (!ret)
			return 1;
	}

	if (m_m17Enabled && m_conf.getM17NetworkEnabled()) {
		ret = createM17Network();
		if (!ret)
			return 1;
	}

	if (m_pocsagEnabled && m_conf.getPOCSAGNetworkEnabled()) {
		ret = createPOCSAGNetwork();
		if (!ret)
			return 1;
	}

	if (m_fmEnabled && m_conf.getFMNetworkEnabled()) {
		ret = createFMNetwork();
		if (!ret)
			return 1;
	}

	if (m_ax25Enabled && m_conf.getAX25NetworkEnabled()) {
		ret = createAX25Network();
		if (!ret)
			return 1;
	}

	sockaddr_storage transparentAddress;
	unsigned int transparentAddrLen;
	CUDPSocket* transparentSocket = NULL;

	unsigned int sendFrameType = 0U;
	if (m_conf.getTransparentEnabled()) {
		std::string remoteAddress = m_conf.getTransparentRemoteAddress();
		unsigned short remotePort = m_conf.getTransparentRemotePort();
		unsigned short localPort  = m_conf.getTransparentLocalPort();
		sendFrameType             = m_conf.getTransparentSendFrameType();

		LogInfo("Transparent Data");
		LogInfo("    Remote Address: %s", remoteAddress.c_str());
		LogInfo("    Remote Port: %hu", remotePort);
		LogInfo("    Local Port: %hu", localPort);
		LogInfo("    Send Frame Type: %u", sendFrameType);

		if (CUDPSocket::lookup(remoteAddress, remotePort, transparentAddress, transparentAddrLen) != 0) {
			LogError("Unable to resolve the address of the Transparent Data source");
			return 1;
		}

		transparentSocket = new CUDPSocket(localPort);
		ret = transparentSocket->open(transparentAddress);
		if (!ret) {
			LogWarning("Could not open the Transparent data socket, disabling");
			delete transparentSocket;
			transparentSocket = NULL;
			sendFrameType=0;
		}
		m_modem->setTransparentDataParams(sendFrameType);
	}

	if (m_conf.getLockFileEnabled()) {
		m_lockFileEnabled = true;
		m_lockFileName    = m_conf.getLockFileName();

		LogInfo("Lock File Parameters");
		LogInfo("    Name: %s", m_lockFileName.c_str());

		removeLockFile();
	}

	if (m_conf.getCWIdEnabled()) {
		unsigned int time = m_conf.getCWIdTime();
		m_cwCallsign      = m_conf.getCWIdCallsign();

		LogInfo("CW Id Parameters");
		LogInfo("    Time: %u mins", time);
		LogInfo("    Callsign: %s", m_cwCallsign.c_str());

		m_cwIdTime = time * 60U;

		m_cwIdTimer.setTimeout(m_cwIdTime / 4U);
		m_cwIdTimer.start();
	}

	// For all modes we handle RSSI
	std::string rssiMappingFile = m_conf.getModemRSSIMappingFile();

	CRSSIInterpolator* rssi = new CRSSIInterpolator;
	if (!rssiMappingFile.empty()) {
		LogInfo("RSSI");
		LogInfo("    Mapping File: %s", rssiMappingFile.c_str());
		rssi->load(rssiMappingFile);
	}

	// For DMR and P25 we try to map IDs to callsigns
	if (m_dmrEnabled || m_p25Enabled) {
		std::string lookupFile  = m_conf.getDMRIdLookupFile();
		unsigned int reloadTime = m_conf.getDMRIdLookupTime();

		LogInfo("DMR Id Lookups");
		LogInfo("    File: %s", lookupFile.length() > 0U ? lookupFile.c_str() : "None");
		if (reloadTime > 0U)
			LogInfo("    Reload: %u hours", reloadTime);

		m_dmrLookup = new CDMRLookup(lookupFile, reloadTime);
		m_dmrLookup->read();
	}

	LogInfo("Starting protocol handlers");

	CStopWatch stopWatch;
	stopWatch.start();

	if (m_dstarEnabled) {
		std::string module                 = m_conf.getDStarModule();
		bool selfOnly                      = m_conf.getDStarSelfOnly();
		std::vector<std::string> blackList = m_conf.getDStarBlackList();
		std::vector<std::string> whiteList = m_conf.getDStarWhiteList();
		bool ackReply                      = m_conf.getDStarAckReply();
		unsigned int ackTime               = m_conf.getDStarAckTime();
		DSTAR_ACK_MESSAGE ackMessage       = m_conf.getDStarAckMessage();
		bool errorReply                    = m_conf.getDStarErrorReply();
		bool remoteGateway                 = m_conf.getDStarRemoteGateway();
		m_dstarRFModeHang                  = m_conf.getDStarModeHang();

		LogInfo("D-Star RF Parameters");
		LogInfo("    Module: %s", module.c_str());
		LogInfo("    Self Only: %s", selfOnly ? "yes" : "no");
		LogInfo("    Ack Reply: %s", ackReply ? "yes" : "no");
		LogInfo("    Ack message: %s", ackMessage == DSTAR_ACK_RSSI? "RSSI" : (ackMessage == DSTAR_ACK_SMETER ? "SMETER" : "BER"));
		LogInfo("    Ack Time: %ums", ackTime);
		LogInfo("    Error Reply: %s", errorReply ? "yes" : "no");
		LogInfo("    Remote Gateway: %s", remoteGateway ? "yes" : "no");
		LogInfo("    Mode Hang: %us", m_dstarRFModeHang);

		if (blackList.size() > 0U)
			LogInfo("    Black List: %u", blackList.size());
		if (whiteList.size() > 0U)
			LogInfo("    White List: %u", whiteList.size());

		m_dstar = new CDStarControl(m_callsign, module, selfOnly, ackReply, ackTime, ackMessage, errorReply, blackList, whiteList, m_dstarNetwork, m_display, m_timeout, m_duplex, remoteGateway, rssi);
	}

	DMR_BEACONS dmrBeacons = DMR_BEACONS_OFF;
	CTimer dmrBeaconIntervalTimer(1000U);
	CTimer dmrBeaconDurationTimer(1000U);

	if (m_dmrEnabled) {
		unsigned int id             = m_conf.getDMRId();
		unsigned int colorCode      = m_conf.getDMRColorCode();
		bool selfOnly               = m_conf.getDMRSelfOnly();
		bool embeddedLCOnly         = m_conf.getDMREmbeddedLCOnly();
		bool dumpTAData             = m_conf.getDMRDumpTAData();
		std::vector<unsigned int> prefixes  = m_conf.getDMRPrefixes();
		std::vector<unsigned int> blackList = m_conf.getDMRBlackList();
		std::vector<unsigned int> whiteList = m_conf.getDMRWhiteList();
		std::vector<unsigned int> slot1TGWhiteList = m_conf.getDMRSlot1TGWhiteList();
		std::vector<unsigned int> slot2TGWhiteList = m_conf.getDMRSlot2TGWhiteList();
		unsigned int callHang       = m_conf.getDMRCallHang();
		unsigned int txHang         = m_conf.getDMRTXHang();
		unsigned int jitter         = m_conf.getDMRNetworkJitter();
		m_dmrRFModeHang             = m_conf.getDMRModeHang();
		dmrBeacons                  = m_conf.getDMRBeacons();
		DMR_OVCM_TYPES ovcm         = m_conf.getDMROVCM();

		if (txHang > m_dmrRFModeHang)
			txHang = m_dmrRFModeHang;

		if (m_conf.getDMRNetworkEnabled()) {
			if (txHang > m_dmrNetModeHang)
				txHang = m_dmrNetModeHang;
		}

		if (callHang > txHang)
			callHang = txHang;

		LogInfo("DMR RF Parameters");
		LogInfo("    Id: %u", id);
		LogInfo("    Color Code: %u", colorCode);
		LogInfo("    Self Only: %s", selfOnly ? "yes" : "no");
		LogInfo("    Embedded LC Only: %s", embeddedLCOnly ? "yes" : "no");
		LogInfo("    Dump Talker Alias Data: %s", dumpTAData ? "yes" : "no");
		LogInfo("    Prefixes: %u", prefixes.size());

		if (blackList.size() > 0U)
			LogInfo("    Source ID Black List: %u", blackList.size());
		if (whiteList.size() > 0U)
			LogInfo("    Source ID White List: %u", whiteList.size());
		if (slot1TGWhiteList.size() > 0U)
			LogInfo("    Slot 1 TG White List: %u", slot1TGWhiteList.size());
		if (slot2TGWhiteList.size() > 0U)
			LogInfo("    Slot 2 TG White List: %u", slot2TGWhiteList.size());

		LogInfo("    Call Hang: %us", callHang);
		LogInfo("    TX Hang: %us", txHang);
		LogInfo("    Mode Hang: %us", m_dmrRFModeHang);
		if (ovcm == DMR_OVCM_OFF)
			LogInfo("    OVCM: off");
		else if (ovcm == DMR_OVCM_RX_ON)
			LogInfo("    OVCM: on(rx only)");
		else if (ovcm == DMR_OVCM_TX_ON)
			LogInfo("    OVCM: on(tx only)");
		else if (ovcm == DMR_OVCM_ON)
			LogInfo("    OVCM: on");
		else if (ovcm == DMR_OVCM_FORCE_OFF)
			LogInfo("    OVCM: off (forced)");

		switch (dmrBeacons) {
			case DMR_BEACONS_NETWORK: {
					unsigned int dmrBeaconDuration = m_conf.getDMRBeaconDuration();

					LogInfo("    DMR Roaming Beacons Type: network");
					LogInfo("    DMR Roaming Beacons Duration: %us", dmrBeaconDuration);

					dmrBeaconDurationTimer.setTimeout(dmrBeaconDuration);
				}
				break;
			case DMR_BEACONS_TIMED: {
					unsigned int dmrBeaconInterval = m_conf.getDMRBeaconInterval();
					unsigned int dmrBeaconDuration = m_conf.getDMRBeaconDuration();

					LogInfo("    DMR Roaming Beacons Type: timed");
					LogInfo("    DMR Roaming Beacons Interval: %us", dmrBeaconInterval);
					LogInfo("    DMR Roaming Beacons Duration: %us", dmrBeaconDuration);

					dmrBeaconDurationTimer.setTimeout(dmrBeaconDuration);

					dmrBeaconIntervalTimer.setTimeout(dmrBeaconInterval);
					dmrBeaconIntervalTimer.start();
				}
				break;
			default:
				LogInfo("    DMR Roaming Beacons Type: off");
				break;
		}

		m_dmr = new CDMRControl(id, colorCode, callHang, selfOnly, embeddedLCOnly, dumpTAData, prefixes, blackList, whiteList, slot1TGWhiteList, slot2TGWhiteList, m_timeout, m_modem, m_dmrNetwork, m_display, m_duplex, m_dmrLookup, rssi, jitter, ovcm);

		m_dmrTXTimer.setTimeout(txHang);
	}

	if (m_ysfEnabled) {
		bool lowDeviation   = m_conf.getFusionLowDeviation();
		bool remoteGateway  = m_conf.getFusionRemoteGateway();
		unsigned int txHang = m_conf.getFusionTXHang();
		bool selfOnly       = m_conf.getFusionSelfOnly();
		m_ysfRFModeHang     = m_conf.getFusionModeHang();

		LogInfo("YSF RF Parameters");
		LogInfo("    Low Deviation: %s", lowDeviation ? "yes" : "no");
		LogInfo("    Remote Gateway: %s", remoteGateway ? "yes" : "no");
		LogInfo("    TX Hang: %us", txHang);
		LogInfo("    Self Only: %s", selfOnly ? "yes" : "no");
		LogInfo("    Mode Hang: %us", m_ysfRFModeHang);

		m_ysf = new CYSFControl(m_callsign, selfOnly, m_ysfNetwork, m_display, m_timeout, m_duplex, lowDeviation, remoteGateway, rssi);
	}

	if (m_p25Enabled) {
		unsigned int id     = m_conf.getP25Id();
		unsigned int nac    = m_conf.getP25NAC();
		unsigned int txHang = m_conf.getP25TXHang();
		bool uidOverride    = m_conf.getP25OverrideUID();
		bool selfOnly       = m_conf.getP25SelfOnly();
		bool remoteGateway  = m_conf.getP25RemoteGateway();
		m_p25RFModeHang     = m_conf.getP25ModeHang();

		LogInfo("P25 RF Parameters");
		LogInfo("    Id: %u", id);
		LogInfo("    NAC: $%03X", nac);
		LogInfo("    UID Override: %s", uidOverride ? "yes" : "no");
		LogInfo("    Self Only: %s", selfOnly ? "yes" : "no");
		LogInfo("    Remote Gateway: %s", remoteGateway ? "yes" : "no");
		LogInfo("    TX Hang: %us", txHang);
		LogInfo("    Mode Hang: %us", m_p25RFModeHang);

		m_p25 = new CP25Control(nac, id, selfOnly, uidOverride, m_p25Network, m_display, m_timeout, m_duplex, m_dmrLookup, remoteGateway, rssi);
	}

	if (m_nxdnEnabled) {
		std::string lookupFile  = m_conf.getNXDNIdLookupFile();
		unsigned int reloadTime = m_conf.getNXDNIdLookupTime();

		LogInfo("NXDN Id Lookups");
		LogInfo("    File: %s", lookupFile.length() > 0U ? lookupFile.c_str() : "None");
		if (reloadTime > 0U)
			LogInfo("    Reload: %u hours", reloadTime);

		m_nxdnLookup = new CNXDNLookup(lookupFile, reloadTime);
		m_nxdnLookup->read();

		unsigned int id     = m_conf.getNXDNId();
		unsigned int ran    = m_conf.getNXDNRAN();
		bool selfOnly       = m_conf.getNXDNSelfOnly();
		bool remoteGateway  = m_conf.getNXDNRemoteGateway();
		unsigned int txHang = m_conf.getNXDNTXHang();
		m_nxdnRFModeHang    = m_conf.getNXDNModeHang();

		LogInfo("NXDN RF Parameters");
		LogInfo("    Id: %u", id);
		LogInfo("    RAN: %u", ran);
		LogInfo("    Self Only: %s", selfOnly ? "yes" : "no");
		LogInfo("    Remote Gateway: %s", remoteGateway ? "yes" : "no");
		LogInfo("    TX Hang: %us", txHang);
		LogInfo("    Mode Hang: %us", m_nxdnRFModeHang);

		m_nxdn = new CNXDNControl(ran, id, selfOnly, m_nxdnNetwork, m_display, m_timeout, m_duplex, remoteGateway, m_nxdnLookup, rssi);
	}

	if (m_m17Enabled) {
		bool selfOnly          = m_conf.getM17SelfOnly();
		unsigned int can       = m_conf.getM17CAN();
		bool allowEncryption   = m_conf.getM17AllowEncryption();
		unsigned int txHang    = m_conf.getM17TXHang();
		m_m17RFModeHang        = m_conf.getM17ModeHang();

		LogInfo("M17 RF Parameters");
		LogInfo("    Self Only: %s", selfOnly ? "yes" : "no");
		LogInfo("    CAN: %u", can);
		LogInfo("    Allow Encryption: %s", allowEncryption ? "yes" : "no");
		LogInfo("    TX Hang: %us", txHang);
		LogInfo("    Mode Hang: %us", m_m17RFModeHang);

		m_m17 = new CM17Control(m_callsign, can, selfOnly, allowEncryption, m_m17Network, m_display, m_timeout, m_duplex, rssi);
	}

	CTimer pocsagTimer(1000U, 30U);

	if (m_pocsagEnabled) {
		unsigned int frequency = m_conf.getPOCSAGFrequency();

		LogInfo("POCSAG RF Parameters");
		LogInfo("    Frequency: %uHz", frequency);

		m_pocsag = new CPOCSAGControl(m_pocsagNetwork, m_display);

		if (m_pocsagNetwork != NULL)
			pocsagTimer.start();
	}

	if (m_ax25Enabled) {
		unsigned int txDelay  = m_conf.getAX25TXDelay();
		int  rxTwist          = m_conf.getAX25RXTwist();
		unsigned int slotTime = m_conf.getAX25SlotTime();
		unsigned int pPersist = m_conf.getAX25PPersist();
		bool trace            = m_conf.getAX25Trace();

		LogInfo("AX.25 RF Parameters");
		LogInfo("    TX Delay: %ums", txDelay);
		LogInfo("    RX Twist: %d", rxTwist);
		LogInfo("    Slot Time: %ums", slotTime);
		LogInfo("    P-Persist: %u", pPersist);
		LogInfo("    Trace: %s", trace ? "yes" : "no");

		m_ax25 = new CAX25Control(m_ax25Network, trace);
	}

	if (m_fmEnabled) {
		bool preEmphasis  = m_conf.getFMPreEmphasis();
		bool deEmphasis   = m_conf.getFMDeEmphasis();
		float txAudioGain = m_conf.getFMTXAudioGain();
		float rxAudioGain = m_conf.getFMRXAudioGain();
		m_fmRFModeHang    = m_conf.getFMModeHang();

		m_fm = new CFMControl(m_fmNetwork, txAudioGain, rxAudioGain, preEmphasis, deEmphasis);
	}

	bool remoteControlEnabled = m_conf.getRemoteControlEnabled();
	if (remoteControlEnabled) {
		std::string address = m_conf.getRemoteControlAddress();
		unsigned short port = m_conf.getRemoteControlPort();

		LogInfo("Remote Control Parameters");
		LogInfo("    Address: %s", address.c_str());
		LogInfo("    Port: %hu", port);

		m_remoteControl = new CRemoteControl(this, address, port);

		ret = m_remoteControl->open();
		if (!ret) {
			delete m_remoteControl;
			m_remoteControl = NULL;
		}
	}

	setMode(MODE_IDLE);

	LogInfo("MMDVMHost-%s is running", VERSION);

	while (!m_killed) {
		bool lockout = m_modem->hasLockout();

		if (lockout && m_mode != MODE_LOCKOUT)
			setMode(MODE_LOCKOUT);
		else if (!lockout && m_mode == MODE_LOCKOUT)
			setMode(MODE_IDLE);

		bool error = m_modem->hasError();
		if (error && m_mode != MODE_ERROR)
			setMode(MODE_ERROR);
		else if (!error && m_mode == MODE_ERROR)
			setMode(MODE_IDLE);

		unsigned char data[500U];
		unsigned int len;
		bool ret;

		len = m_modem->readDStarData(data);
		if (m_dstar != NULL && len > 0U) {
			if (m_mode == MODE_IDLE) {
				bool ret = m_dstar->writeModem(data, len);
				if (ret) {
					m_modeTimer.setTimeout(m_dstarRFModeHang);
					setMode(MODE_DSTAR);
				}
			} else if (m_mode == MODE_DSTAR) {
				bool ret = m_dstar->writeModem(data, len);
				if (ret)
					m_modeTimer.start();
			} else if (m_mode != MODE_LOCKOUT) {
				LogWarning("D-Star modem data received when in mode %u", m_mode);
			}
		}

		len = m_modem->readDMRData1(data);
		if (m_dmr != NULL && len > 0U) {
			if (m_mode == MODE_IDLE) {
				if (m_duplex) {
					bool ret = m_dmr->processWakeup(data);
					if (ret) {
						m_modeTimer.setTimeout(m_dmrRFModeHang);
						setMode(MODE_DMR);
						dmrBeaconDurationTimer.stop();
					}
				} else {
					m_modeTimer.setTimeout(m_dmrRFModeHang);
					setMode(MODE_DMR);
					m_dmr->writeModemSlot1(data, len);
					dmrBeaconDurationTimer.stop();
				}
			} else if (m_mode == MODE_DMR) {
				if (m_duplex && !m_modem->hasTX()) {
					bool ret = m_dmr->processWakeup(data);
					if (ret) {
						m_modem->writeDMRStart(true);
						m_dmrTXTimer.start();
					}
				} else {
					bool ret = m_dmr->writeModemSlot1(data, len);
					if (ret) {
						dmrBeaconDurationTimer.stop();
						m_modeTimer.start();
						if (m_duplex)
							m_dmrTXTimer.start();
					}
				}
			} else if (m_mode != MODE_LOCKOUT) {
				LogWarning("DMR modem data received when in mode %u", m_mode);
			}
		}

		len = m_modem->readDMRData2(data);
		if (m_dmr != NULL && len > 0U) {
			if (m_mode == MODE_IDLE) {
				if (m_duplex) {
					bool ret = m_dmr->processWakeup(data);
					if (ret) {
						m_modeTimer.setTimeout(m_dmrRFModeHang);
						setMode(MODE_DMR);
						dmrBeaconDurationTimer.stop();
					}
				} else {
					m_modeTimer.setTimeout(m_dmrRFModeHang);
					setMode(MODE_DMR);
					m_dmr->writeModemSlot2(data, len);
					dmrBeaconDurationTimer.stop();
				}
			} else if (m_mode == MODE_DMR) {
				if (m_duplex && !m_modem->hasTX()) {
					bool ret = m_dmr->processWakeup(data);
					if (ret) {
						m_modem->writeDMRStart(true);
						m_dmrTXTimer.start();
					}
				} else {
					bool ret = m_dmr->writeModemSlot2(data, len);
					if (ret) {
						dmrBeaconDurationTimer.stop();
						m_modeTimer.start();
						if (m_duplex)
							m_dmrTXTimer.start();
					}
				}
			} else if (m_mode != MODE_LOCKOUT) {
				LogWarning("DMR modem data received when in mode %u", m_mode);
			}
		}

		len = m_modem->readYSFData(data);
		if (m_ysf != NULL && len > 0U) {
			if (m_mode == MODE_IDLE) {
				bool ret = m_ysf->writeModem(data, len);
				if (ret) {
					m_modeTimer.setTimeout(m_ysfRFModeHang);
					setMode(MODE_YSF);
				}
			} else if (m_mode == MODE_YSF) {
				bool ret = m_ysf->writeModem(data, len);
				if (ret)
					m_modeTimer.start();
			} else if (m_mode != MODE_LOCKOUT) {
				LogWarning("System Fusion modem data received when in mode %u", m_mode);
			}
		}

		len = m_modem->readP25Data(data);
		if (m_p25 != NULL && len > 0U) {
			if (m_mode == MODE_IDLE) {
				bool ret = m_p25->writeModem(data, len);
				if (ret) {
					m_modeTimer.setTimeout(m_p25RFModeHang);
					setMode(MODE_P25);
				}
			} else if (m_mode == MODE_P25) {
				bool ret = m_p25->writeModem(data, len);
				if (ret)
					m_modeTimer.start();
			} else if (m_mode != MODE_LOCKOUT) {
				LogWarning("P25 modem data received when in mode %u", m_mode);
			}
		}

		len = m_modem->readNXDNData(data);
		if (m_nxdn != NULL && len > 0U) {
			if (m_mode == MODE_IDLE) {
				bool ret = m_nxdn->writeModem(data, len);
				if (ret) {
					m_modeTimer.setTimeout(m_nxdnRFModeHang);
					setMode(MODE_NXDN);
				}
			} else if (m_mode == MODE_NXDN) {
				bool ret = m_nxdn->writeModem(data, len);
				if (ret)
					m_modeTimer.start();
			} else if (m_mode != MODE_LOCKOUT) {
				LogWarning("NXDN modem data received when in mode %u", m_mode);
			}
		}

		len = m_modem->readM17Data(data);
		if (m_m17 != NULL && len > 0U) {
			if (m_mode == MODE_IDLE) {
				bool ret = m_m17->writeModem(data, len);
				if (ret) {
					m_modeTimer.setTimeout(m_m17RFModeHang);
					setMode(MODE_M17);
				}
			} else if (m_mode == MODE_M17) {
				bool ret = m_m17->writeModem(data, len);
				if (ret)
					m_modeTimer.start();
			} else if (m_mode != MODE_LOCKOUT) {
				LogWarning("M17 modem data received when in mode %u", m_mode);
			}
		}

		len = m_modem->readFMData(data);
		if (m_fm != NULL && len > 0U) {
			if (m_mode == MODE_IDLE) {
				bool ret = m_fm->writeModem(data, len);
				if (ret) {
					m_modeTimer.setTimeout(m_fmRFModeHang);
					setMode(MODE_FM);
				}
			} else if (m_mode == MODE_FM) {
				bool ret = m_fm->writeModem(data, len);
				if (ret)
					m_modeTimer.start();
			} else if (m_mode != MODE_LOCKOUT) {
				LogWarning("FM modem data received when in mode %u", m_mode);
			}
		}

		len = m_modem->readAX25Data(data);
		if (m_ax25 != NULL && len > 0U) {
			if (m_mode == MODE_IDLE || m_mode == MODE_FM) {
				m_ax25->writeModem(data, len);
			} else if (m_mode != MODE_LOCKOUT) {
				LogWarning("NXDN modem data received when in mode %u", m_mode);
			}
		}

		len = m_modem->readTransparentData(data);
		if (transparentSocket != NULL && len > 0U)
			transparentSocket->write(data, len, transparentAddress, transparentAddrLen);

		if (!m_fixedMode) {
			if (m_modeTimer.isRunning() && m_modeTimer.hasExpired())
				setMode(MODE_IDLE);
		}

		if (m_dstar != NULL) {
			ret = m_modem->hasDStarSpace();
			if (ret) {
				len = m_dstar->readModem(data);
				if (len > 0U) {
					if (m_mode == MODE_IDLE) {
						m_modeTimer.setTimeout(m_dstarNetModeHang);
						setMode(MODE_DSTAR);
					}
					if (m_mode == MODE_DSTAR) {
						m_modem->writeDStarData(data, len);
						m_modeTimer.start();
					} else if (m_mode != MODE_LOCKOUT) {
						LogWarning("D-Star data received when in mode %u", m_mode);
					}
				}
			}
		}

		if (m_dmr != NULL) {
			ret = m_modem->hasDMRSpace1();
			if (ret) {
				len = m_dmr->readModemSlot1(data);
				if (len > 0U) {
					if (m_mode == MODE_IDLE) {
						m_modeTimer.setTimeout(m_dmrNetModeHang);
						setMode(MODE_DMR);
					}
					if (m_mode == MODE_DMR) {
						if (m_duplex) {
							m_modem->writeDMRStart(true);
							m_dmrTXTimer.start();
						}
						m_modem->writeDMRData1(data, len);
						dmrBeaconDurationTimer.stop();
						m_modeTimer.start();
					} else if (m_mode != MODE_LOCKOUT) {
						LogWarning("DMR data received when in mode %u", m_mode);
					}
				}
			}

			ret = m_modem->hasDMRSpace2();
			if (ret) {
				len = m_dmr->readModemSlot2(data);
				if (len > 0U) {
					if (m_mode == MODE_IDLE) {
						m_modeTimer.setTimeout(m_dmrNetModeHang);
						setMode(MODE_DMR);
					}
					if (m_mode == MODE_DMR) {
						if (m_duplex) {
							m_modem->writeDMRStart(true);
							m_dmrTXTimer.start();
						}
						m_modem->writeDMRData2(data, len);
						dmrBeaconDurationTimer.stop();
						m_modeTimer.start();
					} else if (m_mode != MODE_LOCKOUT) {
						LogWarning("DMR data received when in mode %u", m_mode);
					}
				}
			}
		}

		if (m_ysf != NULL) {
			ret = m_modem->hasYSFSpace();
			if (ret) {
				len = m_ysf->readModem(data);
				if (len > 0U) {
					if (m_mode == MODE_IDLE) {
						m_modeTimer.setTimeout(m_ysfNetModeHang);
						setMode(MODE_YSF);
					}
					if (m_mode == MODE_YSF) {
						m_modem->writeYSFData(data, len);
						m_modeTimer.start();
					} else if (m_mode != MODE_LOCKOUT) {
						LogWarning("System Fusion data received when in mode %u", m_mode);
					}
				}
			}
		}

		if (m_p25 != NULL) {
			ret = m_modem->hasP25Space();
			if (ret) {
				len = m_p25->readModem(data);
				if (len > 0U) {
					if (m_mode == MODE_IDLE) {
						m_modeTimer.setTimeout(m_p25NetModeHang);
						setMode(MODE_P25);
					}
					if (m_mode == MODE_P25) {
						m_modem->writeP25Data(data, len);
						m_modeTimer.start();
					} else if (m_mode != MODE_LOCKOUT) {
						LogWarning("P25 data received when in mode %u", m_mode);
					}
				}
			}
		}

		if (m_nxdn != NULL) {
			ret = m_modem->hasNXDNSpace();
			if (ret) {
				len = m_nxdn->readModem(data);
				if (len > 0U) {
					if (m_mode == MODE_IDLE) {
						m_modeTimer.setTimeout(m_nxdnNetModeHang);
						setMode(MODE_NXDN);
					}
					if (m_mode == MODE_NXDN) {
						m_modem->writeNXDNData(data, len);
						m_modeTimer.start();
					} else if (m_mode != MODE_LOCKOUT) {
						LogWarning("NXDN data received when in mode %u", m_mode);
					}
				}
			}
		}

		if (m_m17 != NULL) {
			ret = m_modem->hasM17Space();
			if (ret) {
				len = m_m17->readModem(data);
				if (len > 0U) {
					if (m_mode == MODE_IDLE) {
						m_modeTimer.setTimeout(m_m17NetModeHang);
						setMode(MODE_M17);
					}
					if (m_mode == MODE_M17) {
						m_modem->writeM17Data(data, len);
						m_modeTimer.start();
					} else if (m_mode != MODE_LOCKOUT) {
						LogWarning("M17 data received when in mode %u", m_mode);
					}
				}
			}
		}

		if (m_pocsag != NULL) {
			ret = m_modem->hasPOCSAGSpace();
			if (ret) {
				len = m_pocsag->readModem(data);
				if (len > 0U) {
					if (m_mode == MODE_IDLE) {
						m_modeTimer.setTimeout(m_pocsagNetModeHang);
						setMode(MODE_POCSAG);
					}
					if (m_mode == MODE_POCSAG) {
						m_modem->writePOCSAGData(data, len);
						m_modeTimer.start();
					} else if (m_mode != MODE_LOCKOUT) {
						LogWarning("POCSAG data received when in mode %u", m_mode);
					}
				}
			}
		}

		if (m_fm != NULL) {
			unsigned int space = m_modem->getFMSpace();
			if (space > 0U) {
				len = m_fm->readModem(data, space);
				if (len > 0U) {
					if (m_mode == MODE_IDLE) {
						m_modeTimer.setTimeout(m_fmNetModeHang);
						setMode(MODE_FM);
					}
					if (m_mode == MODE_FM) {
						m_modem->writeFMData(data, len);
						m_modeTimer.start();
					} else if (m_mode != MODE_LOCKOUT) {
						LogWarning("FM data received when in mode %u", m_mode);
					}
				}
			}
		}

		if (m_ax25 != NULL) {
			ret = m_modem->hasAX25Space();
			if (ret) {
				len = m_ax25->readModem(data);
				if (len > 0U) {
					if (m_mode == MODE_IDLE || m_mode == MODE_FM) {
						m_modem->writeAX25Data(data, len);
					}
					else if (m_mode != MODE_LOCKOUT) {
						LogWarning("AX.25 data received when in mode %u", m_mode);
					}
				}
			}
		}

		if (transparentSocket != NULL) {
			sockaddr_storage address;
			unsigned int addrlen;
			len = transparentSocket->read(data, 200U, address, addrlen);
			if (len > 0U)
				m_modem->writeTransparentData(data, len);
		}

		remoteControl();

		unsigned int ms = stopWatch.elapsed();
		stopWatch.start();

		m_display->clock(ms);

		m_modem->clock(ms);

		if (!m_fixedMode)
			m_modeTimer.clock(ms);

		if (m_reload) {
			if (m_dmrLookup != NULL)
				m_dmrLookup->reload();

			if (m_nxdnLookup != NULL)
				m_nxdnLookup->reload();

			m_reload = false;
		}
		
		if (m_dstar != NULL)
			m_dstar->clock();
		if (m_dmr != NULL)
			m_dmr->clock();
		if (m_ysf != NULL)
			m_ysf->clock(ms);
		if (m_p25 != NULL)
			m_p25->clock(ms);
		if (m_nxdn != NULL)
			m_nxdn->clock(ms);
		if (m_m17 != NULL)
			m_m17->clock(ms);
		if (m_pocsag != NULL)
			m_pocsag->clock(ms);
		if (m_fm != NULL)
			m_fm->clock(ms);

		if (m_dstarNetwork != NULL)
			m_dstarNetwork->clock(ms);
		if (m_dmrNetwork != NULL)
			m_dmrNetwork->clock(ms);
		if (m_ysfNetwork != NULL)
			m_ysfNetwork->clock(ms);
		if (m_p25Network != NULL)
			m_p25Network->clock(ms);
		if (m_nxdnNetwork != NULL)
			m_nxdnNetwork->clock(ms);
		if (m_m17Network != NULL)
			m_m17Network->clock(ms);
		if (m_pocsagNetwork != NULL)
			m_pocsagNetwork->clock(ms);
		if (m_fmNetwork != NULL)
			m_fmNetwork->clock(ms);

		m_cwIdTimer.clock(ms);
		if (m_cwIdTimer.isRunning() && m_cwIdTimer.hasExpired()) {
			if (!m_modem->hasTX()){
				LogDebug("sending CW ID");
				m_display->writeCW();
				m_modem->sendCWId(m_cwCallsign);

				m_cwIdTimer.setTimeout(m_cwIdTime);
				m_cwIdTimer.start();
			}
		}

		switch (dmrBeacons) {
			case DMR_BEACONS_TIMED:
				dmrBeaconIntervalTimer.clock(ms);
				if (dmrBeaconIntervalTimer.isRunning() && dmrBeaconIntervalTimer.hasExpired()) {
					if ((m_mode == MODE_IDLE || m_mode == MODE_DMR) && !m_modem->hasTX()) {
						if (!m_fixedMode && m_mode == MODE_IDLE)
							setMode(MODE_DMR);
						dmrBeaconIntervalTimer.start();
						dmrBeaconDurationTimer.start();
						if (m_duplex)
							LogDebug("sending DMR Roaming Beacon (timed mode)");
					}
				}
				break;
			case DMR_BEACONS_NETWORK:
				if (m_dmrNetwork != NULL) {
					bool beacon = m_dmrNetwork->wantsBeacon();
					if (beacon) {
						if ((m_mode == MODE_IDLE || m_mode == MODE_DMR) && !m_modem->hasTX()) {
							if (!m_fixedMode && m_mode == MODE_IDLE)
								setMode(MODE_DMR);
							dmrBeaconDurationTimer.start();
							if (m_duplex)
								LogDebug("sending DMR Roaming Beacon (network mode)");
						}
					}
				}
				break;
			default:
				break;
		}

		dmrBeaconDurationTimer.clock(ms);
		if (dmrBeaconDurationTimer.isRunning() && dmrBeaconDurationTimer.hasExpired()) {
			if (!m_fixedMode)
				setMode(MODE_IDLE);
			dmrBeaconDurationTimer.stop();
		}

		m_dmrTXTimer.clock(ms);
		if (m_dmrTXTimer.isRunning() && m_dmrTXTimer.hasExpired()) {
			m_modem->writeDMRStart(false);
			m_dmrTXTimer.stop();
		}

		pocsagTimer.clock(ms);
		if (pocsagTimer.isRunning() && pocsagTimer.hasExpired()) {
			assert(m_pocsagNetwork != NULL);
			m_pocsagNetwork->enable(m_mode == MODE_IDLE || m_mode == MODE_POCSAG);
			pocsagTimer.start();
		}

		if (ms < 5U)
			CThread::sleep(5U);
	}

	setMode(MODE_QUIT);

	if (m_dmrLookup != NULL)
		m_dmrLookup->stop();

	if (m_nxdnLookup != NULL)
		m_nxdnLookup->stop();

	LogInfo("Closing network connections");

	if (m_dstarNetwork != NULL) {
		m_dstarNetwork->close();
		delete m_dstarNetwork;
	}

	if (m_dmrNetwork != NULL) {
		m_dmrNetwork->close(true);
		delete m_dmrNetwork;
	}

	if (m_ysfNetwork != NULL) {
		m_ysfNetwork->close();
		delete m_ysfNetwork;
	}

	if (m_p25Network != NULL) {
		m_p25Network->close();
		delete m_p25Network;
	}

	if (m_nxdnNetwork != NULL) {
		m_nxdnNetwork->close();
		delete m_nxdnNetwork;
	}

	if (m_m17Network != NULL) {
		m_m17Network->close();
		delete m_m17Network;
	}

	if (m_pocsagNetwork != NULL) {
		m_pocsagNetwork->close();
		delete m_pocsagNetwork;
	}

	if (m_fmNetwork != NULL) {
		m_fmNetwork->close();
		delete m_fmNetwork;
	}

	if (m_ax25Network != NULL) {
		m_ax25Network->close();
		delete m_ax25Network;
	}

	if (transparentSocket != NULL) {
		transparentSocket->close();
		delete transparentSocket;
	}

	if (m_remoteControl != NULL) {
		m_remoteControl->close();
		delete m_remoteControl;
	}

<<<<<<< HEAD
	if (m_mqtt != NULL) {
		m_mqtt->close();
		delete m_mqtt;
	}
=======
	LogInfo("Stopping protocol handlers");
>>>>>>> 9085112b

	delete m_dstar;
	delete m_dmr;
	delete m_ysf;
	delete m_p25;
	delete m_nxdn;
	delete m_m17;
	delete m_pocsag;
	delete m_fm;
	delete m_ax25;

	LogInfo("MMDVMHost-%s has stopped", VERSION);

	m_modem->close();
	delete m_modem;

	m_display->close();
	delete m_display;

	return 0;
}

bool CMMDVMHost::createModem()
{
	std::string protocol         = m_conf.getModemProtocol();
	std::string uartPort         = m_conf.getModemUARTPort();
	unsigned int uartSpeed       = m_conf.getModemUARTSpeed();
	std::string i2cPort          = m_conf.getModemI2CPort();
	unsigned int i2cAddress      = m_conf.getModemI2CAddress();
	std::string modemAddress     = m_conf.getModemModemAddress();
	unsigned short modemPort     = m_conf.getModemModemPort();
	std::string localAddress     = m_conf.getModemLocalAddress();
	unsigned short localPort     = m_conf.getModemLocalPort();
	bool rxInvert                = m_conf.getModemRXInvert();
	bool txInvert                = m_conf.getModemTXInvert();
	bool pttInvert               = m_conf.getModemPTTInvert();
	unsigned int txDelay         = m_conf.getModemTXDelay();
	unsigned int dmrDelay        = m_conf.getModemDMRDelay();
	float rxLevel                = m_conf.getModemRXLevel();
	float cwIdTXLevel            = m_conf.getModemCWIdTXLevel();
	float dstarTXLevel           = m_conf.getModemDStarTXLevel();
	float dmrTXLevel             = m_conf.getModemDMRTXLevel();
	float ysfTXLevel             = m_conf.getModemYSFTXLevel();
	float p25TXLevel             = m_conf.getModemP25TXLevel();
	float nxdnTXLevel            = m_conf.getModemNXDNTXLevel();
	float m17TXLevel             = m_conf.getModemM17TXLevel();
	float pocsagTXLevel          = m_conf.getModemPOCSAGTXLevel();
	float fmTXLevel              = m_conf.getModemFMTXLevel();
	float ax25TXLevel            = m_conf.getModemAX25TXLevel();
	bool trace                   = m_conf.getModemTrace();
	bool debug                   = m_conf.getModemDebug();
	unsigned int colorCode       = m_conf.getDMRColorCode();
	bool lowDeviation            = m_conf.getFusionLowDeviation();
	unsigned int ysfTXHang       = m_conf.getFusionTXHang();
	unsigned int p25TXHang       = m_conf.getP25TXHang();
	unsigned int nxdnTXHang      = m_conf.getNXDNTXHang();
	unsigned int m17TXHang       = m_conf.getM17TXHang();
	unsigned int rxFrequency     = m_conf.getRXFrequency();
	unsigned int txFrequency     = m_conf.getTXFrequency();
	unsigned int pocsagFrequency = m_conf.getPOCSAGFrequency();
	int rxOffset                 = m_conf.getModemRXOffset();
	int txOffset                 = m_conf.getModemTXOffset();
	int rxDCOffset               = m_conf.getModemRXDCOffset();
	int txDCOffset               = m_conf.getModemTXDCOffset();
	float rfLevel                = m_conf.getModemRFLevel();
	int rxTwist                  = m_conf.getAX25RXTwist();
	unsigned int ax25TXDelay     = m_conf.getAX25TXDelay();
	unsigned int ax25SlotTime    = m_conf.getAX25SlotTime();
	unsigned int ax25PPersist    = m_conf.getAX25PPersist();
	bool useCOSAsLockout         = m_conf.getModemUseCOSAsLockout();

	LogInfo("Modem Parameters");
	LogInfo("    Protocol: %s", protocol.c_str());

	if (protocol == "uart") {
		LogInfo("    UART Port: %s", uartPort.c_str());
		LogInfo("    UART Speed: %u", uartSpeed);
	} else if (protocol == "udp") {
		LogInfo("    Modem Address: %s", modemAddress.c_str());
		LogInfo("    Modem Port: %hu", modemPort);
		LogInfo("    Local Address: %s", localAddress.c_str());
		LogInfo("    Local Port: %hu", localPort);
	}
#if defined(__linux__)
	else if (protocol == "i2c") {
		LogInfo("    I2C Port: %s", i2cPort.c_str());
		LogInfo("    I2C Address: %02X", i2cAddress);
	}
#endif

	LogInfo("    RX Invert: %s", rxInvert ? "yes" : "no");
	LogInfo("    TX Invert: %s", txInvert ? "yes" : "no");
	LogInfo("    PTT Invert: %s", pttInvert ? "yes" : "no");
	LogInfo("    TX Delay: %ums", txDelay);
	LogInfo("    RX Offset: %dHz", rxOffset);
	LogInfo("    TX Offset: %dHz", txOffset);
	LogInfo("    RX DC Offset: %d", rxDCOffset);
	LogInfo("    TX DC Offset: %d", txDCOffset);
	LogInfo("    RF Level: %.1f%%", rfLevel);
	LogInfo("    DMR Delay: %u (%.1fms)", dmrDelay, float(dmrDelay) * 0.0416666F);
	LogInfo("    RX Level: %.1f%%", rxLevel);
	LogInfo("    CW Id TX Level: %.1f%%", cwIdTXLevel);
	LogInfo("    D-Star TX Level: %.1f%%", dstarTXLevel);
	LogInfo("    DMR TX Level: %.1f%%", dmrTXLevel);
	LogInfo("    YSF TX Level: %.1f%%", ysfTXLevel);
	LogInfo("    P25 TX Level: %.1f%%", p25TXLevel);
	LogInfo("    NXDN TX Level: %.1f%%", nxdnTXLevel);
	LogInfo("    M17 TX Level: %.1f%%", m17TXLevel);
	LogInfo("    POCSAG TX Level: %.1f%%", pocsagTXLevel);
	LogInfo("    FM TX Level: %.1f%%", fmTXLevel);
	LogInfo("    AX.25 TX Level: %.1f%%", ax25TXLevel);
	LogInfo("    TX Frequency: %uHz (%uHz)", txFrequency, txFrequency + txOffset);
	LogInfo("    Use COS as Lockout: %s", useCOSAsLockout ? "yes" : "no");

	m_modem = new CModem(m_duplex, rxInvert, txInvert, pttInvert, txDelay, dmrDelay, useCOSAsLockout, trace, debug);

	IModemPort* port = NULL;
	if (protocol == "uart")
		port = new CUARTController(uartPort, uartSpeed, true);
	else if (protocol == "udp")
		port = new CUDPController(modemAddress, modemPort, localAddress, localPort);
#if defined(__linux__)
	else if (protocol == "i2c")
		port = new CI2CController(i2cPort, i2cAddress);
#endif
	else if (protocol == "null")
		port = new CNullController;
	else
		return false;

	m_modem->setPort(port);
	m_modem->setModeParams(m_dstarEnabled, m_dmrEnabled, m_ysfEnabled, m_p25Enabled, m_nxdnEnabled, m_m17Enabled, m_pocsagEnabled, m_fmEnabled, m_ax25Enabled);
	m_modem->setLevels(rxLevel, cwIdTXLevel, dstarTXLevel, dmrTXLevel, ysfTXLevel, p25TXLevel, nxdnTXLevel, m17TXLevel, pocsagTXLevel, fmTXLevel, ax25TXLevel);
	m_modem->setRFParams(rxFrequency, rxOffset, txFrequency, txOffset, txDCOffset, rxDCOffset, rfLevel, pocsagFrequency);
	m_modem->setDMRParams(colorCode);
	m_modem->setYSFParams(lowDeviation, ysfTXHang);
	m_modem->setP25Params(p25TXHang);
	m_modem->setNXDNParams(nxdnTXHang);
	m_modem->setM17Params(m17TXHang);
	m_modem->setAX25Params(rxTwist, ax25TXDelay, ax25SlotTime, ax25PPersist);

	if (m_fmEnabled) {
		std::string  callsign             = m_conf.getFMCallsign();
		unsigned int callsignSpeed        = m_conf.getFMCallsignSpeed();
		unsigned int callsignFrequency    = m_conf.getFMCallsignFrequency();
		unsigned int callsignTime         = m_conf.getFMCallsignTime();
		unsigned int callsignHoldoff      = m_conf.getFMCallsignHoldoff();
		float        callsignHighLevel    = m_conf.getFMCallsignHighLevel();
		float        callsignLowLevel     = m_conf.getFMCallsignLowLevel();
		bool         callsignAtStart      = m_conf.getFMCallsignAtStart();
		bool         callsignAtEnd        = m_conf.getFMCallsignAtEnd();
		bool         callsignAtLatch      = m_conf.getFMCallsignAtLatch();
		std::string  rfAck                = m_conf.getFMRFAck();
		unsigned int ackSpeed             = m_conf.getFMAckSpeed();
		unsigned int ackFrequency         = m_conf.getFMAckFrequency();
		unsigned int ackMinTime           = m_conf.getFMAckMinTime();
		unsigned int ackDelay             = m_conf.getFMAckDelay();
		float        ackLevel             = m_conf.getFMAckLevel();
		unsigned int timeout              = m_conf.getFMTimeout();
		float        timeoutLevel         = m_conf.getFMTimeoutLevel();
		float        ctcssFrequency       = m_conf.getFMCTCSSFrequency();
		unsigned int ctcssHighThreshold   = m_conf.getFMCTCSSHighThreshold();
		unsigned int ctcssLowThreshold    = m_conf.getFMCTCSSLowThreshold();
		float        ctcssLevel           = m_conf.getFMCTCSSLevel();
		unsigned int kerchunkTime         = m_conf.getFMKerchunkTime();
		unsigned int hangTime             = m_conf.getFMHangTime();
		unsigned int accessMode           = m_conf.getFMAccessMode();
		bool         linkMode             = m_conf.getFMLinkMode();
		bool         cosInvert            = m_conf.getFMCOSInvert();
		bool         noiseSquelch         = m_conf.getFMNoiseSquelch();
		unsigned int squelchHighThreshold = m_conf.getFMSquelchHighThreshold();
		unsigned int squelchLowThreshold  = m_conf.getFMSquelchLowThreshold();
		unsigned int rfAudioBoost         = m_conf.getFMRFAudioBoost();
		float        maxDevLevel          = m_conf.getFMMaxDevLevel();
		unsigned int modeHangTime         = m_conf.getFMModeHang();

		LogInfo("FM Parameters");
		LogInfo("    Callsign: %s", callsign.c_str());
		LogInfo("    Callsign Speed: %uWPM", callsignSpeed);
		LogInfo("    Callsign Frequency: %uHz", callsignFrequency);
		LogInfo("    Callsign Time: %umins", callsignTime);
		LogInfo("    Callsign Holdoff: 1/%u", callsignHoldoff);
		LogInfo("    Callsign High Level: %.1f%%", callsignHighLevel);
		LogInfo("    Callsign Low Level: %.1f%%", callsignLowLevel);
		LogInfo("    Callsign At Start: %s", callsignAtStart ? "yes" : "no");
		LogInfo("    Callsign At End: %s", callsignAtEnd ? "yes" : "no");
		LogInfo("    Callsign At Latch: %s", callsignAtLatch ? "yes" : "no");
		LogInfo("    RF Ack: %s", rfAck.c_str());
		LogInfo("    Ack Speed: %uWPM", ackSpeed);
		LogInfo("    Ack Frequency: %uHz", ackFrequency);
		LogInfo("    Ack Min Time: %us", ackMinTime);
		LogInfo("    Ack Delay: %ums", ackDelay);
		LogInfo("    Ack Level: %.1f%%", ackLevel);
		LogInfo("    Timeout: %us", timeout);
		LogInfo("    Timeout Level: %.1f%%", timeoutLevel);
		LogInfo("    CTCSS Frequency: %.1fHz", ctcssFrequency);
		LogInfo("    CTCSS High Threshold: %u", ctcssHighThreshold);
		LogInfo("    CTCSS Low Threshold: %u", ctcssLowThreshold);
		LogInfo("    CTCSS Level: %.1f%%", ctcssLevel);
		LogInfo("    Kerchunk Time: %us", kerchunkTime);
		LogInfo("    Hang Time: %us", hangTime);
		LogInfo("    Access Mode: %u", accessMode);
		LogInfo("    Link Mode: %s", linkMode ? "yes" : "no");
		LogInfo("    COS Invert: %s", cosInvert ? "yes" : "no");

		LogInfo("    Noise Squelch: %s", noiseSquelch ? "yes" : "no");
		if (noiseSquelch) {
			LogInfo("    Squelch High Threshold: %u", squelchHighThreshold);
			LogInfo("    Squelch Low Threshold: %u", squelchLowThreshold);
		}

		LogInfo("    RF Audio Boost: x%u", rfAudioBoost);
		LogInfo("    Max. Deviation Level: %.1f%%", maxDevLevel);
		LogInfo("    Mode Hang: %us", modeHangTime);

		m_modem->setFMCallsignParams(callsign, callsignSpeed, callsignFrequency, callsignTime, callsignHoldoff, callsignHighLevel, callsignLowLevel, callsignAtStart, callsignAtEnd, callsignAtLatch);
		m_modem->setFMAckParams(rfAck, ackSpeed, ackFrequency, ackMinTime, ackDelay, ackLevel);
		m_modem->setFMMiscParams(timeout, timeoutLevel, ctcssFrequency, ctcssHighThreshold, ctcssLowThreshold, ctcssLevel, kerchunkTime, hangTime, accessMode, linkMode, cosInvert, noiseSquelch, squelchHighThreshold, squelchLowThreshold, rfAudioBoost, maxDevLevel);

		if (m_conf.getFMNetworkEnabled()) {
			std::string  extAck        = m_conf.getFMExtAck();
			unsigned int extAudioBoost = m_conf.getFMExtAudioBoost();

			LogInfo("    Ext. Ack: %s", extAck.c_str());
			LogInfo("    Ext. Audio Boost: x%u", extAudioBoost);

			m_modem->setFMExtParams(extAck, extAudioBoost);
		}
	}

	bool ret = m_modem->open();
	if (!ret) {
		delete m_modem;
		m_modem = NULL;
		return false;
	}

	return true;
}

bool CMMDVMHost::createDStarNetwork()
{
	std::string gatewayAddress = m_conf.getDStarGatewayAddress();
	unsigned short gatewayPort = m_conf.getDStarGatewayPort();
	std::string localAddress   = m_conf.getDStarLocalAddress();
	unsigned short localPort   = m_conf.getDStarLocalPort();
	bool debug                 = m_conf.getDStarNetworkDebug();
	m_dstarNetModeHang         = m_conf.getDStarNetworkModeHang();

	LogInfo("D-Star Network Parameters");
	LogInfo("    Gateway Address: %s", gatewayAddress.c_str());
	LogInfo("    Gateway Port: %hu", gatewayPort);
	LogInfo("    Local Address: %s", localAddress.c_str());
	LogInfo("    Local Port: %hu", localPort);
	LogInfo("    Mode Hang: %us", m_dstarNetModeHang);

	m_dstarNetwork = new CDStarNetwork(gatewayAddress, gatewayPort, localAddress, localPort, m_duplex, VERSION, debug);

	bool ret = m_dstarNetwork->open();
	if (!ret) {
		delete m_dstarNetwork;
		m_dstarNetwork = NULL;
		return false;
	}

	m_dstarNetwork->enable(true);

	return true;
}

bool CMMDVMHost::createDMRNetwork()
{
	std::string remoteAddress  = m_conf.getDMRNetworkRemoteAddress();
	unsigned short remotePort  = m_conf.getDMRNetworkRemotePort();
	std::string localAddress   = m_conf.getDMRNetworkLocalAddress();
	unsigned short localPort   = m_conf.getDMRNetworkLocalPort();
	unsigned int id      = m_conf.getDMRId();
	std::string password = m_conf.getDMRNetworkPassword();
	bool debug           = m_conf.getDMRNetworkDebug();
	unsigned int jitter  = m_conf.getDMRNetworkJitter();
	bool slot1           = m_conf.getDMRNetworkSlot1();
	bool slot2           = m_conf.getDMRNetworkSlot2();
	HW_TYPE hwType       = m_modem->getHWType();
	m_dmrNetModeHang     = m_conf.getDMRNetworkModeHang();
	std::string options  = m_conf.getDMRNetworkOptions();

	std::string type = m_conf.getDMRNetworkType();

	LogInfo("DMR Network Parameters");
	LogInfo("    Type: %s", type.c_str());
	LogInfo("    Remote Address: %s", remoteAddress.c_str());
	LogInfo("    Remote Port: %hu", remotePort);
	LogInfo("    Local Address: %s", localAddress.c_str());
	LogInfo("    Local Port: %hu", localPort);
	LogInfo("    Jitter: %ums", jitter);
	LogInfo("    Slot 1: %s", slot1 ? "enabled" : "disabled");
	LogInfo("    Slot 2: %s", slot2 ? "enabled" : "disabled");
	LogInfo("    Mode Hang: %us", m_dmrNetModeHang);

	if (type == "Direct")
		m_dmrNetwork = new CDMRDirectNetwork(remoteAddress, remotePort, localAddress, localPort, id, password, m_duplex, VERSION, slot1, slot2, hwType, debug);
	else
		m_dmrNetwork = new CDMRGatewayNetwork(remoteAddress, remotePort, localAddress, localPort, id, m_duplex, VERSION, slot1, slot2, hwType, debug);

	unsigned int rxFrequency = m_conf.getRXFrequency();
	unsigned int txFrequency = m_conf.getTXFrequency();
	unsigned int power       = m_conf.getPower();
	unsigned int colorCode   = m_conf.getDMRColorCode();

	LogInfo("Info Parameters");
	LogInfo("    Callsign: %s", m_callsign.c_str());
	LogInfo("    RX Frequency: %uHz", rxFrequency);
	LogInfo("    TX Frequency: %uHz", txFrequency);
	LogInfo("    Power: %uW", power);

	if (type == "Direct") {
		float latitude          = m_conf.getLatitude();
		float longitude         = m_conf.getLongitude();
		int height              = m_conf.getHeight();
		std::string location    = m_conf.getLocation();
		std::string description = m_conf.getDescription();
		std::string url         = m_conf.getURL();

		LogInfo("    Latitude: %fdeg N", latitude);
		LogInfo("    Longitude: %fdeg E", longitude);
		LogInfo("    Height: %um", height);
		LogInfo("    Location: \"%s\"", location.c_str());
		LogInfo("    Description: \"%s\"", description.c_str());
		LogInfo("    URL: \"%s\"", url.c_str());

		m_dmrNetwork->setConfig(m_callsign, rxFrequency, txFrequency, power, colorCode, latitude, longitude, height, location, description, url);
	} else {
		m_dmrNetwork->setConfig(m_callsign, rxFrequency, txFrequency, power, colorCode, 0.0F, 0.0F, 0, "", "", "");
	}
	
	if (!options.empty()) {
		LogInfo("    Options: %s", options.c_str());

		m_dmrNetwork->setOptions(options);
	}

	bool ret = m_dmrNetwork->open();
	if (!ret) {
		delete m_dmrNetwork;
		m_dmrNetwork = NULL;
		return false;
	}

	m_dmrNetwork->enable(true);

	return true;
}

bool CMMDVMHost::createYSFNetwork()
{
	std::string localAddress   = m_conf.getFusionNetworkLocalAddress();
	unsigned short localPort   = m_conf.getFusionNetworkLocalPort();
	std::string gatewayAddress = m_conf.getFusionNetworkGatewayAddress();
	unsigned short gatewayPort = m_conf.getFusionNetworkGatewayPort();
	m_ysfNetModeHang           = m_conf.getFusionNetworkModeHang();
	bool debug                 = m_conf.getFusionNetworkDebug();

	LogInfo("System Fusion Network Parameters");
	LogInfo("    Local Address: %s", localAddress.c_str());
	LogInfo("    Local Port: %hu", localPort);
	LogInfo("    Gateway Address: %s", gatewayAddress.c_str());
	LogInfo("    Gateway Port: %hu", gatewayPort);
	LogInfo("    Mode Hang: %us", m_ysfNetModeHang);

	m_ysfNetwork = new CYSFNetwork(localAddress, localPort, gatewayAddress, gatewayPort, m_callsign, debug);

	bool ret = m_ysfNetwork->open();
	if (!ret) {
		delete m_ysfNetwork;
		m_ysfNetwork = NULL;
		return false;
	}

	m_ysfNetwork->enable(true);

	return true;
}

bool CMMDVMHost::createP25Network()
{
	std::string gatewayAddress = m_conf.getP25GatewayAddress();
	unsigned short gatewayPort = m_conf.getP25GatewayPort();
	std::string localAddress   = m_conf.getP25LocalAddress();
	unsigned short localPort   = m_conf.getP25LocalPort();
	m_p25NetModeHang           = m_conf.getP25NetworkModeHang();
	bool debug                 = m_conf.getP25NetworkDebug();

	LogInfo("P25 Network Parameters");
	LogInfo("    Gateway Address: %s", gatewayAddress.c_str());
	LogInfo("    Gateway Port: %hu", gatewayPort);
	LogInfo("    Local Address: %s", localAddress.c_str());
	LogInfo("    Local Port: %hu", localPort);
	LogInfo("    Mode Hang: %us", m_p25NetModeHang);

	m_p25Network = new CP25Network(gatewayAddress, gatewayPort, localAddress, localPort, debug);

	bool ret = m_p25Network->open();
	if (!ret) {
		delete m_p25Network;
		m_p25Network = NULL;
		return false;
	}

	m_p25Network->enable(true);

	return true;
}

bool CMMDVMHost::createNXDNNetwork()
{
	std::string protocol       = m_conf.getNXDNNetworkProtocol();
	std::string gatewayAddress = m_conf.getNXDNGatewayAddress();
	unsigned short gatewayPort = m_conf.getNXDNGatewayPort();
	std::string localAddress   = m_conf.getNXDNLocalAddress();
	unsigned short localPort   = m_conf.getNXDNLocalPort();
	m_nxdnNetModeHang          = m_conf.getNXDNNetworkModeHang();
	bool debug                 = m_conf.getNXDNNetworkDebug();

	LogInfo("NXDN Network Parameters");
	LogInfo("    Protocol: %s", protocol.c_str());
	LogInfo("    Gateway Address: %s", gatewayAddress.c_str());
	LogInfo("    Gateway Port: %hu", gatewayPort);
	LogInfo("    Local Address: %s", localAddress.c_str());
	LogInfo("    Local Port: %hu", localPort);
	LogInfo("    Mode Hang: %us", m_nxdnNetModeHang);

	if (protocol == "Kenwood")
		m_nxdnNetwork = new CNXDNKenwoodNetwork(localAddress, localPort, gatewayAddress, gatewayPort, debug);
	else
		m_nxdnNetwork = new CNXDNIcomNetwork(localAddress, localPort, gatewayAddress, gatewayPort, debug);

	bool ret = m_nxdnNetwork->open();
	if (!ret) {
		delete m_nxdnNetwork;
		m_nxdnNetwork = NULL;
		return false;
	}

	m_nxdnNetwork->enable(true);

	return true;
}

bool CMMDVMHost::createM17Network()
{
	std::string gatewayAddress = m_conf.getM17GatewayAddress();
	unsigned short gatewayPort = m_conf.getM17GatewayPort();
	std::string localAddress   = m_conf.getM17LocalAddress();
	unsigned short localPort   = m_conf.getM17LocalPort();
	m_m17NetModeHang           = m_conf.getM17NetworkModeHang();
	bool debug                 = m_conf.getM17NetworkDebug();

	LogInfo("M17 Network Parameters");
	LogInfo("    Gateway Address: %s", gatewayAddress.c_str());
	LogInfo("    Gateway Port: %hu", gatewayPort);
	LogInfo("    Local Address: %s", localAddress.c_str());
	LogInfo("    Local Port: %hu", localPort);
	LogInfo("    Mode Hang: %us", m_m17NetModeHang);

	m_m17Network = new CM17Network(localAddress, localPort, gatewayAddress, gatewayPort, debug);
	bool ret = m_m17Network->open();
	if (!ret) {
		delete m_m17Network;
		m_m17Network = NULL;
		return false;
	}

	m_m17Network->enable(true);

	return true;
}

bool CMMDVMHost::createPOCSAGNetwork()
{
	std::string gatewayAddress = m_conf.getPOCSAGGatewayAddress();
	unsigned short gatewayPort = m_conf.getPOCSAGGatewayPort();
	std::string localAddress   = m_conf.getPOCSAGLocalAddress();
	unsigned short localPort   = m_conf.getPOCSAGLocalPort();
	m_pocsagNetModeHang        = m_conf.getPOCSAGNetworkModeHang();
	bool debug                 = m_conf.getPOCSAGNetworkDebug();

	LogInfo("POCSAG Network Parameters");
	LogInfo("    Gateway Address: %s", gatewayAddress.c_str());
	LogInfo("    Gateway Port: %hu", gatewayPort);
	LogInfo("    Local Address: %s", localAddress.c_str());
	LogInfo("    Local Port: %hu", localPort);
	LogInfo("    Mode Hang: %us", m_pocsagNetModeHang);

	m_pocsagNetwork = new CPOCSAGNetwork(localAddress, localPort, gatewayAddress, gatewayPort, debug);

	bool ret = m_pocsagNetwork->open();
	if (!ret) {
		delete m_pocsagNetwork;
		m_pocsagNetwork = NULL;
		return false;
	}

	m_pocsagNetwork->enable(true);

	return true;
}

bool CMMDVMHost::createFMNetwork()
{
	std::string callsign       = m_conf.getFMCallsign();
	std::string protocol       = m_conf.getFMNetworkProtocol();
	std::string gatewayAddress = m_conf.getFMGatewayAddress();
	unsigned short gatewayPort = m_conf.getFMGatewayPort();
	std::string localAddress   = m_conf.getFMLocalAddress();
	unsigned short localPort   = m_conf.getFMLocalPort();
	bool preEmphasis           = m_conf.getFMPreEmphasis();
	bool deEmphasis            = m_conf.getFMDeEmphasis();
	float txAudioGain          = m_conf.getFMTXAudioGain();
	float rxAudioGain          = m_conf.getFMRXAudioGain();
	m_fmNetModeHang            = m_conf.getFMNetworkModeHang();
	bool debug                 = m_conf.getFMNetworkDebug();

	LogInfo("FM Network Parameters");
	LogInfo("    Protocol: %s", protocol.c_str());
	LogInfo("    Gateway Address: %s", gatewayAddress.c_str());
	LogInfo("    Gateway Port: %hu", gatewayPort);
	LogInfo("    Local Address: %s", localAddress.c_str());
	LogInfo("    Local Port: %hu", localPort);
	LogInfo("    Pre-Emphasis: %s", preEmphasis ? "yes" : "no");
	LogInfo("    De-Emphasis: %s", deEmphasis ? "yes" : "no");
	LogInfo("    TX Audio Gain: %.2f", txAudioGain);
	LogInfo("    RX Audio Gain: %.2f", rxAudioGain);
	LogInfo("    Mode Hang: %us", m_fmNetModeHang);

	m_fmNetwork = new CFMNetwork(callsign, protocol, localAddress, localPort, gatewayAddress, gatewayPort, debug);

	bool ret = m_fmNetwork->open();
	if (!ret) {
		delete m_fmNetwork;
		m_fmNetwork = NULL;
		return false;
	}

	m_fmNetwork->enable(true);

	return true;
}

bool CMMDVMHost::createAX25Network()
{
	std::string  port = m_conf.getAX25NetworkPort();
	unsigned int speed = m_conf.getAX25NetworkSpeed();
	bool debug = m_conf.getAX25NetworkDebug();

	LogInfo("AX.25 Network Parameters");
	LogInfo("    Port: %s", port.c_str());
	LogInfo("    Speed: %u", speed);

	m_ax25Network = new CAX25Network(port, speed, debug);

	bool ret = m_ax25Network->open();
	if (!ret) {
		delete m_ax25Network;
		m_ax25Network = NULL;
		return false;
	}

	m_ax25Network->enable(true);

	return true;
}

void CMMDVMHost::readParams()
{
	m_dstarEnabled  = m_conf.getDStarEnabled();
	m_dmrEnabled    = m_conf.getDMREnabled();
	m_ysfEnabled    = m_conf.getFusionEnabled();
	m_p25Enabled    = m_conf.getP25Enabled();
	m_nxdnEnabled   = m_conf.getNXDNEnabled();
	m_m17Enabled    = m_conf.getM17Enabled();
	m_pocsagEnabled = m_conf.getPOCSAGEnabled();
	m_fmEnabled     = m_conf.getFMEnabled();
	m_ax25Enabled   = m_conf.getAX25Enabled();
	m_duplex        = m_conf.getDuplex();
	m_callsign      = m_conf.getCallsign();
	m_id            = m_conf.getId();
	m_timeout       = m_conf.getTimeout();

	LogInfo("General Parameters");
	LogInfo("    Callsign: %s", m_callsign.c_str());
	LogInfo("    Id: %u", m_id);
	LogInfo("    Duplex: %s", m_duplex ? "yes" : "no");
	LogInfo("    Timeout: %us", m_timeout);
	LogInfo("    D-Star: %s", m_dstarEnabled ? "enabled" : "disabled");
	LogInfo("    DMR: %s", m_dmrEnabled ? "enabled" : "disabled");
	LogInfo("    YSF: %s", m_ysfEnabled ? "enabled" : "disabled");
	LogInfo("    P25: %s", m_p25Enabled ? "enabled" : "disabled");
	LogInfo("    NXDN: %s", m_nxdnEnabled ? "enabled" : "disabled");
	LogInfo("    M17: %s", m_m17Enabled ? "enabled" : "disabled");
	LogInfo("    POCSAG: %s", m_pocsagEnabled ? "enabled" : "disabled");
	LogInfo("    FM: %s", m_fmEnabled ? "enabled" : "disabled");
	LogInfo("    AX.25: %s", m_ax25Enabled ? "enabled" : "disabled");
}

void CMMDVMHost::setMode(unsigned char mode)
{
	assert(m_modem != NULL);
	assert(m_display != NULL);

	switch (mode) {
	case MODE_DSTAR:
		if (m_dstarNetwork != NULL)
			m_dstarNetwork->enable(true);
		if (m_dmrNetwork != NULL)
			m_dmrNetwork->enable(false);
		if (m_ysfNetwork != NULL)
			m_ysfNetwork->enable(false);
		if (m_p25Network != NULL)
			m_p25Network->enable(false);
		if (m_nxdnNetwork != NULL)
			m_nxdnNetwork->enable(false);
		if (m_m17Network != NULL)
			m_m17Network->enable(false);
		if (m_pocsagNetwork != NULL)
			m_pocsagNetwork->enable(false);
		if (m_fmNetwork != NULL)
			m_fmNetwork->enable(false);
		if (m_ax25Network != NULL)
			m_ax25Network->enable(false);
		if (m_dstar != NULL)
			m_dstar->enable(true);
		if (m_dmr != NULL)
			m_dmr->enable(false);
		if (m_ysf != NULL)
			m_ysf->enable(false);
		if (m_p25 != NULL)
			m_p25->enable(false);
		if (m_nxdn != NULL)
			m_nxdn->enable(false);
		if (m_m17 != NULL)
			m_m17->enable(false);
		if (m_pocsag != NULL)
			m_pocsag->enable(false);
		if (m_fm != NULL)
			m_fm->enable(false);
		if (m_ax25 != NULL)
			m_ax25->enable(false);
		m_modem->setMode(MODE_DSTAR);
		m_mode = MODE_DSTAR;
		m_modeTimer.start();
		m_cwIdTimer.stop();
		createLockFile("D-Star");
		writeJSON("D-Star");
		break;

	case MODE_DMR:
		if (m_dstarNetwork != NULL)
			m_dstarNetwork->enable(false);
		if (m_dmrNetwork != NULL)
			m_dmrNetwork->enable(true);
		if (m_ysfNetwork != NULL)
			m_ysfNetwork->enable(false);
		if (m_p25Network != NULL)
			m_p25Network->enable(false);
		if (m_nxdnNetwork != NULL)
			m_nxdnNetwork->enable(false);
		if (m_m17Network != NULL)
			m_m17Network->enable(false);
		if (m_pocsagNetwork != NULL)
			m_pocsagNetwork->enable(false);
		if (m_fmNetwork != NULL)
			m_fmNetwork->enable(false);
		if (m_ax25Network != NULL)
			m_ax25Network->enable(false);
		if (m_dstar != NULL)
			m_dstar->enable(false);
		if (m_dmr != NULL)
			m_dmr->enable(true);
		if (m_ysf != NULL)
			m_ysf->enable(false);
		if (m_p25 != NULL)
			m_p25->enable(false);
		if (m_nxdn != NULL)
			m_nxdn->enable(false);
		if (m_m17 != NULL)
			m_m17->enable(false);
		if (m_pocsag != NULL)
			m_pocsag->enable(false);
		if (m_fm != NULL)
			m_fm->enable(false);
		if (m_ax25 != NULL)
			m_ax25->enable(false);
		m_modem->setMode(MODE_DMR);
		if (m_duplex) {
			m_modem->writeDMRStart(true);
			m_dmrTXTimer.start();
		}
		m_mode = MODE_DMR;
		m_modeTimer.start();
		m_cwIdTimer.stop();
		createLockFile("DMR");
		writeJSON("DMR");
		break;

	case MODE_YSF:
		if (m_dstarNetwork != NULL)
			m_dstarNetwork->enable(false);
		if (m_dmrNetwork != NULL)
			m_dmrNetwork->enable(false);
		if (m_ysfNetwork != NULL)
			m_ysfNetwork->enable(true);
		if (m_p25Network != NULL)
			m_p25Network->enable(false);
		if (m_nxdnNetwork != NULL)
			m_nxdnNetwork->enable(false);
		if (m_m17Network != NULL)
			m_m17Network->enable(false);
		if (m_pocsagNetwork != NULL)
			m_pocsagNetwork->enable(false);
		if (m_fmNetwork != NULL)
			m_fmNetwork->enable(false);
		if (m_ax25Network != NULL)
			m_ax25Network->enable(false);
		if (m_dstar != NULL)
			m_dstar->enable(false);
		if (m_dmr != NULL)
			m_dmr->enable(false);
		if (m_ysf != NULL)
			m_ysf->enable(true);
		if (m_p25 != NULL)
			m_p25->enable(false);
		if (m_nxdn != NULL)
			m_nxdn->enable(false);
		if (m_m17 != NULL)
			m_m17->enable(false);
		if (m_pocsag != NULL)
			m_pocsag->enable(false);
		if (m_fm != NULL)
			m_fm->enable(false);
		if (m_ax25 != NULL)
			m_ax25->enable(false);
		m_modem->setMode(MODE_YSF);
		m_mode = MODE_YSF;
		m_modeTimer.start();
		m_cwIdTimer.stop();
		createLockFile("System Fusion");
		writeJSON("YSF");
		break;

	case MODE_P25:
		if (m_dstarNetwork != NULL)
			m_dstarNetwork->enable(false);
		if (m_dmrNetwork != NULL)
			m_dmrNetwork->enable(false);
		if (m_ysfNetwork != NULL)
			m_ysfNetwork->enable(false);
		if (m_p25Network != NULL)
			m_p25Network->enable(true);
		if (m_nxdnNetwork != NULL)
			m_nxdnNetwork->enable(false);
		if (m_m17Network != NULL)
			m_m17Network->enable(false);
		if (m_pocsagNetwork != NULL)
			m_pocsagNetwork->enable(false);
		if (m_fmNetwork != NULL)
			m_fmNetwork->enable(false);
		if (m_ax25Network != NULL)
			m_ax25Network->enable(false);
		if (m_dstar != NULL)
			m_dstar->enable(false);
		if (m_dmr != NULL)
			m_dmr->enable(false);
		if (m_ysf != NULL)
			m_ysf->enable(false);
		if (m_p25 != NULL)
			m_p25->enable(true);
		if (m_nxdn != NULL)
			m_nxdn->enable(false);
		if (m_m17 != NULL)
			m_m17->enable(false);
		if (m_pocsag != NULL)
			m_pocsag->enable(false);
		if (m_fm != NULL)
			m_fm->enable(false);
		if (m_ax25 != NULL)
			m_ax25->enable(false);
		m_modem->setMode(MODE_P25);
		m_mode = MODE_P25;
		m_modeTimer.start();
		m_cwIdTimer.stop();
		createLockFile("P25");
		writeJSON("P25");
		break;

	case MODE_NXDN:
		if (m_dstarNetwork != NULL)
			m_dstarNetwork->enable(false);
		if (m_dmrNetwork != NULL)
			m_dmrNetwork->enable(false);
		if (m_ysfNetwork != NULL)
			m_ysfNetwork->enable(false);
		if (m_p25Network != NULL)
			m_p25Network->enable(false);
		if (m_nxdnNetwork != NULL)
			m_nxdnNetwork->enable(true);
		if (m_m17Network != NULL)
			m_m17Network->enable(false);
		if (m_pocsagNetwork != NULL)
			m_pocsagNetwork->enable(false);
		if (m_fmNetwork != NULL)
			m_fmNetwork->enable(false);
		if (m_ax25Network != NULL)
			m_ax25Network->enable(false);
		if (m_dstar != NULL)
			m_dstar->enable(false);
		if (m_dmr != NULL)
			m_dmr->enable(false);
		if (m_ysf != NULL)
			m_ysf->enable(false);
		if (m_p25 != NULL)
			m_p25->enable(false);
		if (m_nxdn != NULL)
			m_nxdn->enable(true);
		if (m_m17 != NULL)
			m_m17->enable(false);
		if (m_pocsag != NULL)
			m_pocsag->enable(false);
		if (m_fm != NULL)
			m_fm->enable(false);
		if (m_ax25 != NULL)
			m_ax25->enable(false);
		m_modem->setMode(MODE_NXDN);
		m_mode = MODE_NXDN;
		m_modeTimer.start();
		m_cwIdTimer.stop();
		createLockFile("NXDN");
		writeJSON("NXDN");
		break;

	case MODE_M17:
		if (m_dstarNetwork != NULL)
			m_dstarNetwork->enable(false);
		if (m_dmrNetwork != NULL)
			m_dmrNetwork->enable(false);
		if (m_ysfNetwork != NULL)
			m_ysfNetwork->enable(false);
		if (m_p25Network != NULL)
			m_p25Network->enable(false);
		if (m_nxdnNetwork != NULL)
			m_nxdnNetwork->enable(false);
		if (m_m17Network != NULL)
			m_m17Network->enable(true);
		if (m_pocsagNetwork != NULL)
			m_pocsagNetwork->enable(false);
		if (m_fmNetwork != NULL)
			m_fmNetwork->enable(false);
		if (m_ax25Network != NULL)
			m_ax25Network->enable(false);
		if (m_dstar != NULL)
			m_dstar->enable(false);
		if (m_dmr != NULL)
			m_dmr->enable(false);
		if (m_ysf != NULL)
			m_ysf->enable(false);
		if (m_p25 != NULL)
			m_p25->enable(false);
		if (m_nxdn != NULL)
			m_nxdn->enable(false);
		if (m_m17 != NULL)
			m_m17->enable(true);
		if (m_pocsag != NULL)
			m_pocsag->enable(false);
		if (m_fm != NULL)
			m_fm->enable(false);
		if (m_ax25 != NULL)
			m_ax25->enable(false);
		m_modem->setMode(MODE_M17);
		m_mode = MODE_M17;
		m_modeTimer.start();
		m_cwIdTimer.stop();
		createLockFile("M17");
		writeJSON("M17");
		break;

	case MODE_POCSAG:
		if (m_dstarNetwork != NULL)
			m_dstarNetwork->enable(false);
		if (m_dmrNetwork != NULL)
			m_dmrNetwork->enable(false);
		if (m_ysfNetwork != NULL)
			m_ysfNetwork->enable(false);
		if (m_p25Network != NULL)
			m_p25Network->enable(false);
		if (m_nxdnNetwork != NULL)
			m_nxdnNetwork->enable(false);
		if (m_m17Network != NULL)
			m_m17Network->enable(false);
		if (m_pocsagNetwork != NULL)
			m_pocsagNetwork->enable(true);
		if (m_fmNetwork != NULL)
			m_fmNetwork->enable(false);
		if (m_ax25Network != NULL)
			m_ax25Network->enable(false);
		if (m_dstar != NULL)
			m_dstar->enable(false);
		if (m_dmr != NULL)
			m_dmr->enable(false);
		if (m_ysf != NULL)
			m_ysf->enable(false);
		if (m_p25 != NULL)
			m_p25->enable(false);
		if (m_nxdn != NULL)
			m_nxdn->enable(false);
		if (m_m17 != NULL)
			m_m17->enable(false);
		if (m_pocsag != NULL)
			m_pocsag->enable(true);
		if (m_fm != NULL)
			m_fm->enable(false);
		if (m_ax25 != NULL)
			m_ax25->enable(false);
		m_modem->setMode(MODE_POCSAG);
		m_mode = MODE_POCSAG;
		m_modeTimer.start();
		m_cwIdTimer.stop();
		createLockFile("POCSAG");
		writeJSON("POCSAG");
		break;

	case MODE_FM:
		if (m_dstarNetwork != NULL)
			m_dstarNetwork->enable(false);
		if (m_dmrNetwork != NULL)
			m_dmrNetwork->enable(false);
		if (m_ysfNetwork != NULL)
			m_ysfNetwork->enable(false);
		if (m_p25Network != NULL)
			m_p25Network->enable(false);
		if (m_nxdnNetwork != NULL)
			m_nxdnNetwork->enable(false);
		if (m_m17Network != NULL)
			m_m17Network->enable(false);
		if (m_pocsagNetwork != NULL)
			m_pocsagNetwork->enable(false);
		if (m_fmNetwork != NULL)
			m_fmNetwork->enable(true);
		if (m_ax25Network != NULL)
			m_ax25Network->enable(true);
		if (m_dstar != NULL)
			m_dstar->enable(false);
		if (m_dmr != NULL)
			m_dmr->enable(false);
		if (m_ysf != NULL)
			m_ysf->enable(false);
		if (m_p25 != NULL)
			m_p25->enable(false);
		if (m_nxdn != NULL)
			m_nxdn->enable(false);
		if (m_m17 != NULL)
			m_m17->enable(false);
		if (m_pocsag != NULL)
			m_pocsag->enable(false);
		if (m_fm != NULL)
			m_fm->enable(true);
		if (m_ax25 != NULL)
			m_ax25->enable(true);
		if (m_mode == MODE_DMR && m_duplex && m_modem->hasTX()) {
			m_modem->writeDMRStart(false);
			m_dmrTXTimer.stop();
		}
		m_modem->setMode(MODE_FM);
		m_display->setFM();
		m_mode = MODE_FM;
		m_modeTimer.start();
		m_cwIdTimer.stop();
		createLockFile("FM");
		writeJSON("FM");
		break;

	case MODE_LOCKOUT:
		if (m_dstarNetwork != NULL)
			m_dstarNetwork->enable(false);
		if (m_dmrNetwork != NULL)
			m_dmrNetwork->enable(false);
		if (m_ysfNetwork != NULL)
			m_ysfNetwork->enable(false);
		if (m_p25Network != NULL)
			m_p25Network->enable(false);
		if (m_nxdnNetwork != NULL)
			m_nxdnNetwork->enable(false);
		if (m_m17Network != NULL)
			m_m17Network->enable(false);
		if (m_pocsagNetwork != NULL)
			m_pocsagNetwork->enable(false);
		if (m_fmNetwork != NULL)
			m_fmNetwork->enable(false);
		if (m_ax25Network != NULL)
			m_ax25Network->enable(false);
		if (m_dstar != NULL)
			m_dstar->enable(false);
		if (m_dmr != NULL)
			m_dmr->enable(false);
		if (m_ysf != NULL)
			m_ysf->enable(false);
		if (m_p25 != NULL)
			m_p25->enable(false);
		if (m_nxdn != NULL)
			m_nxdn->enable(false);
		if (m_m17 != NULL)
			m_m17->enable(false);
		if (m_pocsag != NULL)
			m_pocsag->enable(false);
		if (m_fm != NULL)
			m_fm->enable(false);
		if (m_ax25 != NULL)
			m_ax25->enable(false);
		if (m_mode == MODE_DMR && m_duplex && m_modem->hasTX()) {
			m_modem->writeDMRStart(false);
			m_dmrTXTimer.stop();
		}
		m_modem->setMode(MODE_IDLE);
		m_display->setLockout();
		m_mode = MODE_LOCKOUT;
		m_modeTimer.stop();
		m_cwIdTimer.stop();
		removeLockFile();
		writeJSON("lockout");
		break;

	case MODE_ERROR:
		LogMessage("Mode set to Error");
		if (m_dstarNetwork != NULL)
			m_dstarNetwork->enable(false);
		if (m_dmrNetwork != NULL)
			m_dmrNetwork->enable(false);
		if (m_ysfNetwork != NULL)
			m_ysfNetwork->enable(false);
		if (m_p25Network != NULL)
			m_p25Network->enable(false);
		if (m_nxdnNetwork != NULL)
			m_nxdnNetwork->enable(false);
		if (m_m17Network != NULL)
			m_m17Network->enable(false);
		if (m_pocsagNetwork != NULL)
			m_pocsagNetwork->enable(false);
		if (m_fmNetwork != NULL)
			m_fmNetwork->enable(false);
		if (m_ax25Network != NULL)
			m_ax25Network->enable(false);
		if (m_dstar != NULL)
			m_dstar->enable(false);
		if (m_dmr != NULL)
			m_dmr->enable(false);
		if (m_ysf != NULL)
			m_ysf->enable(false);
		if (m_p25 != NULL)
			m_p25->enable(false);
		if (m_nxdn != NULL)
			m_nxdn->enable(false);
		if (m_m17 != NULL)
			m_m17->enable(false);
		if (m_pocsag != NULL)
			m_pocsag->enable(false);
		if (m_fm != NULL)
			m_fm->enable(false);
		if (m_ax25 != NULL)
			m_ax25->enable(false);
		if (m_mode == MODE_DMR && m_duplex && m_modem->hasTX()) {
			m_modem->writeDMRStart(false);
			m_dmrTXTimer.stop();
		}
		m_display->setError("MODEM");
		m_mode = MODE_ERROR;
		m_modeTimer.stop();
		m_cwIdTimer.stop();
		removeLockFile();
		writeJSON("error");
		break;

	default:
		if (m_dstarNetwork != NULL)
			m_dstarNetwork->enable(true);
		if (m_dmrNetwork != NULL)
			m_dmrNetwork->enable(true);
		if (m_ysfNetwork != NULL)
			m_ysfNetwork->enable(true);
		if (m_p25Network != NULL)
			m_p25Network->enable(true);
		if (m_nxdnNetwork != NULL)
			m_nxdnNetwork->enable(true);
		if (m_m17Network != NULL)
			m_m17Network->enable(true);
		if (m_pocsagNetwork != NULL)
			m_pocsagNetwork->enable(true);
		if (m_fmNetwork != NULL)
			m_fmNetwork->enable(true);
		if (m_ax25Network != NULL)
			m_ax25Network->enable(true);
		if (m_dstar != NULL)
			m_dstar->enable(true);
		if (m_dmr != NULL)
			m_dmr->enable(true);
		if (m_ysf != NULL)
			m_ysf->enable(true);
		if (m_p25 != NULL)
			m_p25->enable(true);
		if (m_nxdn != NULL)
			m_nxdn->enable(true);
		if (m_m17 != NULL)
			m_m17->enable(true);
		if (m_pocsag != NULL)
			m_pocsag->enable(true);
		if (m_fm != NULL)
			m_fm->enable(true);
		if (m_ax25 != NULL)
			m_ax25->enable(true);
		if (m_mode == MODE_DMR && m_duplex && m_modem->hasTX()) {
			m_modem->writeDMRStart(false);
			m_dmrTXTimer.stop();
		}
		m_modem->setMode(MODE_IDLE);
		if (m_mode == MODE_ERROR) {
			m_modem->sendCWId(m_callsign);
			m_cwIdTimer.setTimeout(m_cwIdTime);
			m_cwIdTimer.start();
		} else {
			m_cwIdTimer.setTimeout(m_cwIdTime / 4U);
			m_cwIdTimer.start();
		}
		m_display->setIdle();
		if (mode == MODE_QUIT)
			m_display->setQuit();
		m_mode = MODE_IDLE;
		m_modeTimer.stop();
		removeLockFile();
		writeJSON("idle");
		break;
	}
}

void  CMMDVMHost::createLockFile(const char* mode) const
{
	if (m_lockFileEnabled) {
		FILE* fp = ::fopen(m_lockFileName.c_str(), "wt");
		if (fp != NULL) {
			::fprintf(fp, "%s\n", mode);
			::fclose(fp);
		}
	}
}

void  CMMDVMHost::removeLockFile() const
{
	if (m_lockFileEnabled)
		::remove(m_lockFileName.c_str());
}

void CMMDVMHost::remoteControl()
{
	if (m_remoteControl == NULL)
		return;

	REMOTE_COMMAND command = m_remoteControl->getCommand();
	switch (command) {
		case RCD_MODE_IDLE:
			m_fixedMode = false;
			setMode(MODE_IDLE);
			break;
		case RCD_MODE_LOCKOUT:
			m_fixedMode = false;
			setMode(MODE_LOCKOUT);
			break;
		case RCD_MODE_DSTAR:
			if (m_dstar != NULL)
				processModeCommand(MODE_DSTAR, m_dstarRFModeHang);
			break;
		case RCD_MODE_DMR:
			if (m_dmr != NULL)
				processModeCommand(MODE_DMR, m_dmrRFModeHang);
			break;
		case RCD_MODE_YSF:
			if (m_ysf != NULL)
				processModeCommand(MODE_YSF, m_ysfRFModeHang);
			break;
		case RCD_MODE_P25:
			if (m_p25 != NULL)
				processModeCommand(MODE_P25, m_p25RFModeHang);
			break;
		case RCD_MODE_NXDN:
			if (m_nxdn != NULL)
				processModeCommand(MODE_NXDN, m_nxdnRFModeHang);
			break;
		case RCD_MODE_M17:
			if (m_m17 != NULL)
				processModeCommand(MODE_M17, m_m17RFModeHang);
			break;
		case RCD_MODE_FM:
			if (m_fmEnabled)
				processModeCommand(MODE_FM, 0);
			break;
		case RCD_ENABLE_DSTAR:
			if (m_dstar != NULL && !m_dstarEnabled)
				processEnableCommand(m_dstarEnabled, true);
			if (m_dstarNetwork != NULL)
				m_dstarNetwork->enable(true);
			break;
		case RCD_ENABLE_DMR:
			if (m_dmr != NULL && !m_dmrEnabled)
				processEnableCommand(m_dmrEnabled, true);
			if (m_dmrNetwork != NULL)
				m_dmrNetwork->enable(true);
			break;
		case RCD_ENABLE_YSF:
			if (m_ysf != NULL && !m_ysfEnabled)
				processEnableCommand(m_ysfEnabled, true);
			if (m_ysfNetwork != NULL)
				m_ysfNetwork->enable(true);
			break;
		case RCD_ENABLE_P25:
			if (m_p25 != NULL && !m_p25Enabled)
				processEnableCommand(m_p25Enabled, true);
			if (m_p25Network != NULL)
				m_p25Network->enable(true);
			break;
		case RCD_ENABLE_NXDN:
			if (m_nxdn != NULL && !m_nxdnEnabled)
				processEnableCommand(m_nxdnEnabled, true);
			if (m_nxdnNetwork != NULL)
				m_nxdnNetwork->enable(true);
			break;
		case RCD_ENABLE_M17:
			if (m_m17 != NULL && m_m17Enabled == false)
				processEnableCommand(m_m17Enabled, true);
			if (m_m17Network != NULL)
				m_m17Network->enable(true);
			break;
		case RCD_ENABLE_FM:
			if (!m_fmEnabled)
				processEnableCommand(m_fmEnabled, true);
			break;
		case RCD_ENABLE_AX25:
			if (!m_ax25Enabled)
				processEnableCommand(m_ax25Enabled, true);
			break;
		case RCD_DISABLE_DSTAR:
			if (m_dstar != NULL && m_dstarEnabled)
				processEnableCommand(m_dstarEnabled, false);
			if (m_dstarNetwork != NULL)
				m_dstarNetwork->enable(false);
			break;
		case RCD_DISABLE_DMR:
			if (m_dmr != NULL && m_dmrEnabled)
				processEnableCommand(m_dmrEnabled, false);
			if (m_dmrNetwork != NULL)
				m_dmrNetwork->enable(false);
			break;
		case RCD_DISABLE_YSF:
			if (m_ysf != NULL && m_ysfEnabled)
				processEnableCommand(m_ysfEnabled, false);
			if (m_ysfNetwork != NULL)
				m_ysfNetwork->enable(false);
			break;
		case RCD_DISABLE_P25:
			if (m_p25 != NULL && m_p25Enabled)
				processEnableCommand(m_p25Enabled, false);
			if (m_p25Network != NULL)
				m_p25Network->enable(false);
			break;
		case RCD_DISABLE_NXDN:
			if (m_nxdn != NULL && m_nxdnEnabled)
				processEnableCommand(m_nxdnEnabled, false);
			if (m_nxdnNetwork != NULL)
				m_nxdnNetwork->enable(false);
			break;
		case RCD_DISABLE_M17:
			if (m_m17 != NULL && m_m17Enabled == true)
				processEnableCommand(m_m17Enabled, false);
			if (m_m17Network != NULL)
				m_m17Network->enable(false);
			break;
		case RCD_DISABLE_FM:
			if (m_fmEnabled)
				processEnableCommand(m_fmEnabled, false);
			break;
		case RCD_DISABLE_AX25:
			if (m_ax25Enabled == true)
				processEnableCommand(m_ax25Enabled, false);
			break;
		case RCD_PAGE:
			if (m_pocsag != NULL) {
				unsigned int ric = m_remoteControl->getArgUInt(0U);
				std::string text;
				for (unsigned int i = 1U; i < m_remoteControl->getArgCount(); i++) {
					if (i > 1U)
						text += " ";
					text += m_remoteControl->getArgString(i);
				}
				m_pocsag->sendPage(ric, text);
			}
			break;
		case RCD_PAGE_BCD:
			if (m_pocsag != NULL) {
				unsigned int ric = m_remoteControl->getArgUInt(0U);
				std::string text;
				for (unsigned int i = 1U; i < m_remoteControl->getArgCount(); i++) {
					if (i > 1U)
						text += " ";
					text += m_remoteControl->getArgString(i);
				}
				m_pocsag->sendPageBCD(ric, text);
			}
			break;
		case RCD_PAGE_A1:
			if (m_pocsag != NULL) {
				unsigned int ric = m_remoteControl->getArgUInt(0U);
				m_pocsag->sendPageAlert1(ric);
			}
			break;
		case RCD_PAGE_A2:
			if (m_pocsag != NULL) {
				unsigned int ric = m_remoteControl->getArgUInt(0U);
				std::string text;
				for (unsigned int i = 1U; i < m_remoteControl->getArgCount(); i++) {
					if (i > 1U)
						text += " ";
					text += m_remoteControl->getArgString(i);
				}
				m_pocsag->sendPageAlert2(ric, text);
			}
			break;
		case RCD_CW:
			setMode(MODE_IDLE); // Force the modem to go idle so that we can send the CW text.
			if (!m_modem->hasTX()) {
				std::string cwtext;
				for (unsigned int i = 0U; i < m_remoteControl->getArgCount(); i++) {
					if (i > 0U)
						cwtext += " ";
					cwtext += m_remoteControl->getArgString(i);
				}
				m_display->writeCW();
				m_modem->sendCWId(cwtext);
			}
			break;
		case RCD_RELOAD:
			m_reload = true;
			break;
		default:
			break;
	}
}

void CMMDVMHost::processModeCommand(unsigned char mode, unsigned int timeout)
{
	m_fixedMode = false;
	m_modeTimer.setTimeout(timeout);

	if (m_remoteControl->getArgCount() > 0U) {
		if (m_remoteControl->getArgString(0U) == "fixed") {
			m_fixedMode = true;
		} else {
			unsigned int t = m_remoteControl->getArgUInt(0U);
			if (t > 0U)
				m_modeTimer.setTimeout(t);
		}
	}

	setMode(mode);
}

void CMMDVMHost::processEnableCommand(bool& mode, bool enabled)
{
	LogDebug("Setting mode current=%s new=%s",mode ? "true" : "false",enabled ? "true" : "false");

	mode = enabled;

	m_modem->setModeParams(m_dstarEnabled, m_dmrEnabled, m_ysfEnabled, m_p25Enabled, m_nxdnEnabled, m_m17Enabled, m_pocsagEnabled, m_fmEnabled, m_ax25Enabled);
	if (!m_modem->writeConfig())
		LogError("Cannot write Config to MMDVM");
}

void CMMDVMHost::buildNetworkStatusString(std::string &str)
{
	str = "";
	str += std::string("dstar:") + (((m_dstarNetwork == NULL) || (m_dstarEnabled == false)) ? "n/a" : (m_dstarNetwork->isConnected() ? "conn" : "disc"));
	str += std::string(" dmr:") + (((m_dmrNetwork == NULL) || (m_dmrEnabled == false)) ? "n/a" : (m_dmrNetwork->isConnected() ? "conn" : "disc"));
	str += std::string(" ysf:") + (((m_ysfNetwork == NULL) || (m_ysfEnabled == false)) ? "n/a" : (m_ysfNetwork->isConnected() ? "conn" : "disc"));
	str += std::string(" p25:") + (((m_p25Network == NULL) || (m_p25Enabled == false)) ? "n/a" : (m_p25Network->isConnected() ? "conn" : "disc"));
	str += std::string(" nxdn:") + (((m_nxdnNetwork == NULL) || (m_nxdnEnabled == false)) ? "n/a" : (m_nxdnNetwork->isConnected() ? "conn" : "disc"));
	str += std::string(" m17:") + (((m_m17Network == NULL) || (m_m17Enabled == false)) ? "n/a" : (m_m17Network->isConnected() ? "conn" : "disc"));
	str += std::string(" fm:") + (m_fmEnabled ? "conn" : "n/a");
}

void CMMDVMHost::buildNetworkHostsString(std::string &str)
{
	str = "";

	std::string dstarReflector;
	if (m_dstarEnabled && (m_dstarNetwork != NULL)) {
		unsigned char ref[DSTAR_LONG_CALLSIGN_LENGTH + 1];
		LINK_STATUS status;

		::memset(ref, 0, sizeof(ref));

		m_dstarNetwork->getStatus(status, &ref[0]);
		switch (status) {
			case LINK_STATUS::LS_LINKED_LOOPBACK:
			case LINK_STATUS::LS_LINKED_DEXTRA:
			case LINK_STATUS::LS_LINKED_DPLUS:
			case LINK_STATUS::LS_LINKED_DCS:
			case LINK_STATUS::LS_LINKED_CCS:
			     dstarReflector = std::string((char *)ref);
			     break;

			default:
			     break;
		}
	}
	str += std::string("dstar:\"") + ((dstarReflector.length() == 0) ? "NONE" : dstarReflector) + "\"";
	str += std::string(" dmr:\"") + ((m_dmrEnabled && (m_dmrNetwork != NULL)) ? m_conf.getDMRNetworkRemoteAddress() : "NONE") + "\"";
	str += std::string(" ysf:\"") + ((m_ysfEnabled && (m_ysfNetwork != NULL)) ? m_conf.getFusionNetworkGatewayAddress() : "NONE") + "\"";
	str += std::string(" p25:\"") + ((m_p25Enabled && (m_p25Network != NULL)) ? m_conf.getP25GatewayAddress() : "NONE") + "\"";
	str += std::string(" nxdn:\"") + ((m_nxdnEnabled && (m_nxdnNetwork != NULL)) ? m_conf.getNXDNGatewayAddress() : "NONE") + "\"";
	str += std::string(" m17:\"") + ((m_m17Enabled && (m_m17Network != NULL)) ? m_conf.getM17GatewayAddress() : "NONE") + "\"";
	str += std::string(" fm:\"") + ((m_fmEnabled && (m_fmNetwork != NULL)) ? m_conf.getFMGatewayAddress() : "NONE") + "\"";
}

void CMMDVMHost::writeJSON(const std::string& mode)
{
	nlohmann::json json;

	json["timestamp"] = CUtils::createTimestamp();
	json["mode"]      = mode;

	WriteJSON("MMDVM", json);
}
<|MERGE_RESOLUTION|>--- conflicted
+++ resolved
@@ -1,9 +1,5 @@
 /*
-<<<<<<< HEAD
  *   Copyright (C) 2015-2023 by Jonathan Naylor G4KLX
-=======
- *   Copyright (C) 2015-2021,2023 by Jonathan Naylor G4KLX
->>>>>>> 9085112b
  *
  *   This program is free software; you can redistribute it and/or modify
  *   it under the terms of the GNU General Public License as published by
@@ -1393,14 +1389,7 @@
 		delete m_remoteControl;
 	}
 
-<<<<<<< HEAD
-	if (m_mqtt != NULL) {
-		m_mqtt->close();
-		delete m_mqtt;
-	}
-=======
 	LogInfo("Stopping protocol handlers");
->>>>>>> 9085112b
 
 	delete m_dstar;
 	delete m_dmr;
@@ -1419,6 +1408,11 @@
 
 	m_display->close();
 	delete m_display;
+
+	if (m_mqtt != NULL) {
+		m_mqtt->close();
+		delete m_mqtt;
+	}
 
 	return 0;
 }
