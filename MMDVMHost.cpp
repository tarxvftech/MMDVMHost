/*
 *   Copyright (C) 2015-2020 by Jonathan Naylor G4KLX
 *
 *   This program is free software; you can redistribute it and/or modify
 *   it under the terms of the GNU General Public License as published by
 *   the Free Software Foundation; either version 2 of the License, or
 *   (at your option) any later version.
 *
 *   This program is distributed in the hope that it will be useful,
 *   but WITHOUT ANY WARRANTY; without even the implied warranty of
 *   MERCHANTABILITY or FITNESS FOR A PARTICULAR PURPOSE.  See the
 *   GNU General Public License for more details.
 *
 *   You should have received a copy of the GNU General Public License
 *   along with this program; if not, write to the Free Software
 *   Foundation, Inc., 675 Mass Ave, Cambridge, MA 02139, USA.
 */

#include "MMDVMHost.h"
#include "NXDNKenwoodNetwork.h"
#include "NXDNIcomNetwork.h"
#include "RSSIInterpolator.h"
#include "SerialController.h"
#include "SerialModem.h"
#include "NullModem.h"
#include "Version.h"
#include "StopWatch.h"
#include "Defines.h"
#include "Thread.h"
#include "Log.h"
#include "GitVersion.h"

#include <cstdio>
#include <vector>

#include <cstdlib>

#if !defined(_WIN32) && !defined(_WIN64)
#include <sys/types.h>
#include <unistd.h>
#include <signal.h>
#include <fcntl.h>
#include <pwd.h>
#endif

#if defined(_WIN32) || defined(_WIN64)
const char* DEFAULT_INI_FILE = "MMDVM.ini";
#else
const char* DEFAULT_INI_FILE = "/etc/MMDVM.ini";
#endif

static bool m_killed = false;
static int  m_signal = 0;

#if !defined(_WIN32) && !defined(_WIN64)
static void sigHandler(int signum)
{
	m_killed = true;
	m_signal = signum;
}
#endif

const char* HEADER1 = "This software is for use on amateur radio networks only,";
const char* HEADER2 = "it is to be used for educational purposes only. Its use on";
const char* HEADER3 = "commercial networks is strictly prohibited.";
const char* HEADER4 = "Copyright(C) 2015-2020 by Jonathan Naylor, G4KLX and others";

int main(int argc, char** argv)
{
	const char* iniFile = DEFAULT_INI_FILE;
	if (argc > 1) {
 		for (int currentArg = 1; currentArg < argc; ++currentArg) {
			std::string arg = argv[currentArg];
			if ((arg == "-v") || (arg == "--version")) {
				::fprintf(stdout, "MMDVMHost version %s git #%.7s\n", VERSION, gitversion);
				return 0;
			} else if (arg.substr(0,1) == "-") {
				::fprintf(stderr, "Usage: MMDVMHost [-v|--version] [filename]\n");
				return 1;
			} else {
				iniFile = argv[currentArg];
			}
		}
	}

#if !defined(_WIN32) && !defined(_WIN64)
	::signal(SIGINT,  sigHandler);
	::signal(SIGTERM, sigHandler);
	::signal(SIGHUP,  sigHandler);
#endif

	int ret = 0;

	do {
		m_signal = 0;

		CMMDVMHost* host = new CMMDVMHost(std::string(iniFile));
		ret = host->run();

		delete host;

		if (m_signal == 2)
			::LogInfo("MMDVMHost-%s exited on receipt of SIGINT", VERSION);

		if (m_signal == 15)
			::LogInfo("MMDVMHost-%s exited on receipt of SIGTERM", VERSION);

		if (m_signal == 1)
			::LogInfo("MMDVMHost-%s is restarting on receipt of SIGHUP", VERSION);
	} while (m_signal == 1);

	::LogFinalise();

	return ret;
}

CMMDVMHost::CMMDVMHost(const std::string& confFile) :
m_conf(confFile),
m_modem(NULL),
m_dstar(NULL),
m_dmr(NULL),
m_ysf(NULL),
m_p25(NULL),
m_nxdn(NULL),
m_pocsag(NULL),
m_fm(NULL),
m_ax25(NULL),
m_dstarNetwork(NULL),
m_dmrNetwork(NULL),
m_ysfNetwork(NULL),
m_p25Network(NULL),
m_nxdnNetwork(NULL),
m_pocsagNetwork(NULL),
m_fmNetwork(NULL),
m_ax25Network(NULL),
m_display(NULL),
m_ump(NULL),
m_mode(MODE_IDLE),
m_dstarRFModeHang(10U),
m_dmrRFModeHang(10U),
m_ysfRFModeHang(10U),
m_p25RFModeHang(10U),
m_nxdnRFModeHang(10U),
m_fmRFModeHang(10U),
m_dstarNetModeHang(3U),
m_dmrNetModeHang(3U),
m_ysfNetModeHang(3U),
m_p25NetModeHang(3U),
m_nxdnNetModeHang(3U),
m_pocsagNetModeHang(3U),
m_fmNetModeHang(3U),
m_modeTimer(1000U),
m_dmrTXTimer(1000U),
m_cwIdTimer(1000U),
m_duplex(false),
m_timeout(180U),
m_dstarEnabled(false),
m_dmrEnabled(false),
m_ysfEnabled(false),
m_p25Enabled(false),
m_nxdnEnabled(false),
m_pocsagEnabled(false),
m_fmEnabled(false),
m_ax25Enabled(false),
m_cwIdTime(0U),
m_dmrLookup(NULL),
m_nxdnLookup(NULL),
m_callsign(),
m_id(0U),
m_cwCallsign(),
m_lockFileEnabled(false),
m_lockFileName(),
#if defined(USE_GPSD)
m_gpsd(NULL),
#endif
m_remoteControl(NULL),
m_fixedMode(false)
{
}

CMMDVMHost::~CMMDVMHost()
{
}

int CMMDVMHost::run()
{
	bool ret = m_conf.read();
	if (!ret) {
		::fprintf(stderr, "MMDVMHost: cannot read the .ini file\n");
		return 1;
	}

#if !defined(_WIN32) && !defined(_WIN64)
	bool m_daemon = m_conf.getDaemon();
	if (m_daemon) {
		// Create new process
		pid_t pid = ::fork();
		if (pid == -1) {
			::fprintf(stderr, "Couldn't fork() , exiting\n");
			return -1;
		} else if (pid != 0) {
			exit(EXIT_SUCCESS);
		}

		// Create new session and process group
		if (::setsid() == -1){
			::fprintf(stderr, "Couldn't setsid(), exiting\n");
			return -1;
		}

		// Set the working directory to the root directory
		if (::chdir("/") == -1){
			::fprintf(stderr, "Couldn't cd /, exiting\n");
			return -1;
		}

#if !defined(HD44780) && !defined(OLED) && !defined(_OPENWRT)
		// If we are currently root...
		if (getuid() == 0) {
			struct passwd* user = ::getpwnam("mmdvm");
			if (user == NULL) {
				::fprintf(stderr, "Could not get the mmdvm user, exiting\n");
				return -1;
			}

			uid_t mmdvm_uid = user->pw_uid;
			gid_t mmdvm_gid = user->pw_gid;

			// Set user and group ID's to mmdvm:mmdvm
			if (::setgid(mmdvm_gid) != 0) {
				::fprintf(stderr, "Could not set mmdvm GID, exiting\n");
				return -1;
			}

			if (::setuid(mmdvm_uid) != 0) {
				::fprintf(stderr, "Could not set mmdvm UID, exiting\n");
				return -1;
			}

			// Double check it worked (AKA Paranoia)
			if (::setuid(0) != -1){
				::fprintf(stderr, "It's possible to regain root - something is wrong!, exiting\n");
				return -1;
			}
		}
	}
#else
	::fprintf(stderr, "Dropping root permissions in daemon mode is disabled.\n");
	}
#endif
#endif

#if !defined(_WIN32) && !defined(_WIN64)
	ret = ::LogInitialise(m_daemon, m_conf.getLogFilePath(), m_conf.getLogFileRoot(), m_conf.getLogFileLevel(), m_conf.getLogDisplayLevel());
#else
	ret = ::LogInitialise(false, m_conf.getLogFilePath(), m_conf.getLogFileRoot(), m_conf.getLogFileLevel(), m_conf.getLogDisplayLevel());
#endif
	if (!ret) {
		::fprintf(stderr, "MMDVMHost: unable to open the log file\n");
		return 1;
	}

#if !defined(_WIN32) && !defined(_WIN64)
	if (m_daemon) {
		::close(STDIN_FILENO);
		::close(STDOUT_FILENO);
	}
#endif

	LogInfo(HEADER1);
	LogInfo(HEADER2);
	LogInfo(HEADER3);
	LogInfo(HEADER4);

	LogMessage("MMDVMHost-%s is starting", VERSION);
	LogMessage("Built %s %s (GitID #%.7s)", __TIME__, __DATE__, gitversion);

	readParams();

	ret = createModem();
	if (!ret)
		return 1;

	if (m_conf.getUMPEnabled()) {
		std::string port = m_conf.getUMPPort();

		LogInfo("Universal MMDVM Peripheral");
		LogInfo("    Port: %s", port.c_str());

		m_ump = new CUMP(port);
		bool ret = m_ump->open();
		if (!ret) {
			delete m_ump;
			m_ump = NULL;
		}
	}

	m_display = CDisplay::createDisplay(m_conf,m_ump,m_modem);

	if (m_dstarEnabled && m_conf.getDStarNetworkEnabled()) {
		ret = createDStarNetwork();
		if (!ret)
			return 1;
	}

	if (m_dmrEnabled && m_conf.getDMRNetworkEnabled()) {
		ret = createDMRNetwork();
		if (!ret)
			return 1;
	}

	if (m_ysfEnabled && m_conf.getFusionNetworkEnabled()) {
		ret = createYSFNetwork();
		if (!ret)
			return 1;
	}

	if (m_p25Enabled && m_conf.getP25NetworkEnabled()) {
		ret = createP25Network();
		if (!ret)
			return 1;
	}

	if (m_nxdnEnabled && m_conf.getNXDNNetworkEnabled()) {
		ret = createNXDNNetwork();
		if (!ret)
			return 1;
	}

	if (m_pocsagEnabled && m_conf.getPOCSAGNetworkEnabled()) {
		ret = createPOCSAGNetwork();
		if (!ret)
			return 1;
	}

	if (m_fmEnabled && m_conf.getFMNetworkEnabled()) {
		ret = createFMNetwork();
		if (!ret)
			return 1;
	}

	if (m_ax25Enabled && m_conf.getAX25NetworkEnabled()) {
		ret = createAX25Network();
		if (!ret)
			return 1;
	}

	in_addr transparentAddress;
	unsigned int transparentPort = 0U;
	CUDPSocket* transparentSocket = NULL;

	unsigned int sendFrameType = 0U;
	if (m_conf.getTransparentEnabled()) {
		std::string remoteAddress = m_conf.getTransparentRemoteAddress();
		unsigned int remotePort   = m_conf.getTransparentRemotePort();
		unsigned int localPort    = m_conf.getTransparentLocalPort();
		sendFrameType             = m_conf.getTransparentSendFrameType();

		LogInfo("Transparent Data");
		LogInfo("    Remote Address: %s", remoteAddress.c_str());
		LogInfo("    Remote Port: %u", remotePort);
		LogInfo("    Local Port: %u", localPort);
		LogInfo("    Send Frame Type: %u", sendFrameType);

		transparentAddress = CUDPSocket::lookup(remoteAddress);
		transparentPort    = remotePort;

		transparentSocket = new CUDPSocket(localPort);
		ret = transparentSocket->open();
		if (!ret) {
			LogWarning("Could not open the Transparent data socket, disabling");
			delete transparentSocket;
			transparentSocket = NULL;
			sendFrameType=0;
		}
		m_modem->setTransparentDataParams(sendFrameType);
	}

	if (m_conf.getLockFileEnabled()) {
		m_lockFileEnabled = true;
		m_lockFileName    = m_conf.getLockFileName();

		LogInfo("Lock File Parameters");
		LogInfo("    Name: %s", m_lockFileName.c_str());

		removeLockFile();
	}

	if (m_conf.getCWIdEnabled()) {
		unsigned int time = m_conf.getCWIdTime();
		m_cwCallsign      = m_conf.getCWIdCallsign();

		LogInfo("CW Id Parameters");
		LogInfo("    Time: %u mins", time);
		LogInfo("    Callsign: %s", m_cwCallsign.c_str());

		m_cwIdTime = time * 60U;

		m_cwIdTimer.setTimeout(m_cwIdTime / 4U);
		m_cwIdTimer.start();
	}

	// For all modes we handle RSSI
	std::string rssiMappingFile = m_conf.getModemRSSIMappingFile();

	CRSSIInterpolator* rssi = new CRSSIInterpolator;
	if (!rssiMappingFile.empty()) {
		LogInfo("RSSI");
		LogInfo("    Mapping File: %s", rssiMappingFile.c_str());
		rssi->load(rssiMappingFile);
	}

	// For DMR and P25 we try to map IDs to callsigns
	if (m_dmrEnabled || m_p25Enabled) {
		std::string lookupFile  = m_conf.getDMRIdLookupFile();
		unsigned int reloadTime = m_conf.getDMRIdLookupTime();

		LogInfo("DMR Id Lookups");
		LogInfo("    File: %s", lookupFile.length() > 0U ? lookupFile.c_str() : "None");
		if (reloadTime > 0U)
			LogInfo("    Reload: %u hours", reloadTime);

		m_dmrLookup = new CDMRLookup(lookupFile, reloadTime);
		m_dmrLookup->read();
	}

	CStopWatch stopWatch;
	stopWatch.start();

	if (m_dstarEnabled) {
		std::string module                 = m_conf.getDStarModule();
		bool selfOnly                      = m_conf.getDStarSelfOnly();
		std::vector<std::string> blackList = m_conf.getDStarBlackList();
		bool ackReply                      = m_conf.getDStarAckReply();
		unsigned int ackTime               = m_conf.getDStarAckTime();
		bool ackMessage                    = m_conf.getDStarAckMessage();
		bool errorReply                    = m_conf.getDStarErrorReply();
		bool remoteGateway                 = m_conf.getDStarRemoteGateway();
		m_dstarRFModeHang                  = m_conf.getDStarModeHang();

		LogInfo("D-Star RF Parameters");
		LogInfo("    Module: %s", module.c_str());
		LogInfo("    Self Only: %s", selfOnly ? "yes" : "no");
		LogInfo("    Ack Reply: %s", ackReply ? "yes" : "no");
		LogInfo("    Ack message: %s", ackMessage ? "RSSI" : "BER");
		LogInfo("    Ack Time: %ums", ackTime);
		LogInfo("    Error Reply: %s", errorReply ? "yes" : "no");
		LogInfo("    Remote Gateway: %s", remoteGateway ? "yes" : "no");
		LogInfo("    Mode Hang: %us", m_dstarRFModeHang);

		if (blackList.size() > 0U)
			LogInfo("    Black List: %u", blackList.size());

		m_dstar = new CDStarControl(m_callsign, module, selfOnly, ackReply, ackTime, ackMessage, errorReply, blackList, m_dstarNetwork, m_display, m_timeout, m_duplex, remoteGateway, rssi);
	}

	DMR_BEACONS dmrBeacons = DMR_BEACONS_OFF;
	CTimer dmrBeaconIntervalTimer(1000U);
	CTimer dmrBeaconDurationTimer(1000U);

	if (m_dmrEnabled) {
		unsigned int id             = m_conf.getDMRId();
		unsigned int colorCode      = m_conf.getDMRColorCode();
		bool selfOnly               = m_conf.getDMRSelfOnly();
		bool embeddedLCOnly         = m_conf.getDMREmbeddedLCOnly();
		bool dumpTAData             = m_conf.getDMRDumpTAData();
		std::vector<unsigned int> prefixes  = m_conf.getDMRPrefixes();
		std::vector<unsigned int> blackList = m_conf.getDMRBlackList();
		std::vector<unsigned int> whiteList = m_conf.getDMRWhiteList();
		std::vector<unsigned int> slot1TGWhiteList = m_conf.getDMRSlot1TGWhiteList();
		std::vector<unsigned int> slot2TGWhiteList = m_conf.getDMRSlot2TGWhiteList();
		unsigned int callHang       = m_conf.getDMRCallHang();
		unsigned int txHang         = m_conf.getDMRTXHang();
		unsigned int jitter         = m_conf.getDMRNetworkJitter();
		m_dmrRFModeHang             = m_conf.getDMRModeHang();
		dmrBeacons                  = m_conf.getDMRBeacons();
		DMR_OVCM_TYPES ovcm         = m_conf.getDMROVCM();

		if (txHang > m_dmrRFModeHang)
			txHang = m_dmrRFModeHang;

		if (m_conf.getDMRNetworkEnabled()) {
			if (txHang > m_dmrNetModeHang)
				txHang = m_dmrNetModeHang;
		}

		if (callHang > txHang)
			callHang = txHang;

		LogInfo("DMR RF Parameters");
		LogInfo("    Id: %u", id);
		LogInfo("    Color Code: %u", colorCode);
		LogInfo("    Self Only: %s", selfOnly ? "yes" : "no");
		LogInfo("    Embedded LC Only: %s", embeddedLCOnly ? "yes" : "no");
		LogInfo("    Dump Talker Alias Data: %s", dumpTAData ? "yes" : "no");
		LogInfo("    Prefixes: %u", prefixes.size());

		if (blackList.size() > 0U)
			LogInfo("    Source ID Black List: %u", blackList.size());
		if (whiteList.size() > 0U)
			LogInfo("    Source ID White List: %u", whiteList.size());
		if (slot1TGWhiteList.size() > 0U)
			LogInfo("    Slot 1 TG White List: %u", slot1TGWhiteList.size());
		if (slot2TGWhiteList.size() > 0U)
			LogInfo("    Slot 2 TG White List: %u", slot2TGWhiteList.size());

		LogInfo("    Call Hang: %us", callHang);
		LogInfo("    TX Hang: %us", txHang);
		LogInfo("    Mode Hang: %us", m_dmrRFModeHang);
		if (ovcm == DMR_OVCM_OFF)
			LogInfo("    OVCM: off");
		else if (ovcm == DMR_OVCM_RX_ON)
			LogInfo("    OVCM: on(rx only)");
		else if (ovcm == DMR_OVCM_TX_ON)
			LogInfo("    OVCM: on(tx only)");
		else if (ovcm == DMR_OVCM_ON)
			LogInfo("    OVCM: on");

		switch (dmrBeacons) {
			case DMR_BEACONS_NETWORK: {
					unsigned int dmrBeaconDuration = m_conf.getDMRBeaconDuration();

					LogInfo("    DMR Roaming Beacons Type: network");
					LogInfo("    DMR Roaming Beacons Duration: %us", dmrBeaconDuration);

					dmrBeaconDurationTimer.setTimeout(dmrBeaconDuration);
				}
				break;
			case DMR_BEACONS_TIMED: {
					unsigned int dmrBeaconInterval = m_conf.getDMRBeaconInterval();
					unsigned int dmrBeaconDuration = m_conf.getDMRBeaconDuration();

					LogInfo("    DMR Roaming Beacons Type: timed");
					LogInfo("    DMR Roaming Beacons Interval: %us", dmrBeaconInterval);
					LogInfo("    DMR Roaming Beacons Duration: %us", dmrBeaconDuration);

					dmrBeaconDurationTimer.setTimeout(dmrBeaconDuration);

					dmrBeaconIntervalTimer.setTimeout(dmrBeaconInterval);
					dmrBeaconIntervalTimer.start();
				}
				break;
			default:
				LogInfo("    DMR Roaming Beacons Type: off");
				break;
		}

		m_dmr = new CDMRControl(id, colorCode, callHang, selfOnly, embeddedLCOnly, dumpTAData, prefixes, blackList, whiteList, slot1TGWhiteList, slot2TGWhiteList, m_timeout, m_modem, m_dmrNetwork, m_display, m_duplex, m_dmrLookup, rssi, jitter, ovcm);

		m_dmrTXTimer.setTimeout(txHang);
	}

	if (m_ysfEnabled) {
		bool lowDeviation   = m_conf.getFusionLowDeviation();
		bool remoteGateway  = m_conf.getFusionRemoteGateway();
		unsigned int txHang = m_conf.getFusionTXHang();
		bool selfOnly       = m_conf.getFusionSelfOnly();
		bool dgIdEnabled    = m_conf.getFusionDGIdEnabled();
		unsigned char dgId  = m_conf.getFusionDGId();
		m_ysfRFModeHang     = m_conf.getFusionModeHang();

		LogInfo("YSF RF Parameters");
		LogInfo("    Low Deviation: %s", lowDeviation ? "yes" : "no");
		LogInfo("    Remote Gateway: %s", remoteGateway ? "yes" : "no");
		LogInfo("    TX Hang: %us", txHang);
		LogInfo("    Self Only: %s", selfOnly ? "yes" : "no");
		LogInfo("    DG-ID: %s", dgIdEnabled ? "yes" : "no");
		if (dgIdEnabled)
			LogInfo("    DG-ID Value: %u", dgId);
		LogInfo("    Mode Hang: %us", m_ysfRFModeHang);

		m_ysf = new CYSFControl(m_callsign, selfOnly, m_ysfNetwork, m_display, m_timeout, m_duplex, lowDeviation, remoteGateway, rssi);
		m_ysf->setDGId(dgIdEnabled, dgId);
	}

	if (m_p25Enabled) {
		unsigned int id     = m_conf.getP25Id();
		unsigned int nac    = m_conf.getP25NAC();
		unsigned int txHang = m_conf.getP25TXHang();
		bool uidOverride    = m_conf.getP25OverrideUID();
		bool selfOnly       = m_conf.getP25SelfOnly();
		bool remoteGateway  = m_conf.getP25RemoteGateway();
		m_p25RFModeHang     = m_conf.getP25ModeHang();

		LogInfo("P25 RF Parameters");
		LogInfo("    Id: %u", id);
		LogInfo("    NAC: $%03X", nac);
		LogInfo("    UID Override: %s", uidOverride ? "yes" : "no");
		LogInfo("    Self Only: %s", selfOnly ? "yes" : "no");
		LogInfo("    Remote Gateway: %s", remoteGateway ? "yes" : "no");
		LogInfo("    TX Hang: %us", txHang);
		LogInfo("    Mode Hang: %us", m_p25RFModeHang);

		m_p25 = new CP25Control(nac, id, selfOnly, uidOverride, m_p25Network, m_display, m_timeout, m_duplex, m_dmrLookup, remoteGateway, rssi);
	}

	if (m_nxdnEnabled) {
		std::string lookupFile  = m_conf.getNXDNIdLookupFile();
		unsigned int reloadTime = m_conf.getNXDNIdLookupTime();

		LogInfo("NXDN Id Lookups");
		LogInfo("    File: %s", lookupFile.length() > 0U ? lookupFile.c_str() : "None");
		if (reloadTime > 0U)
			LogInfo("    Reload: %u hours", reloadTime);

		m_nxdnLookup = new CNXDNLookup(lookupFile, reloadTime);
		m_nxdnLookup->read();

		unsigned int id     = m_conf.getNXDNId();
		unsigned int ran    = m_conf.getNXDNRAN();
		bool selfOnly       = m_conf.getNXDNSelfOnly();
		bool remoteGateway  = m_conf.getNXDNRemoteGateway();
		unsigned int txHang = m_conf.getNXDNTXHang();
		m_nxdnRFModeHang    = m_conf.getNXDNModeHang();

		LogInfo("NXDN RF Parameters");
		LogInfo("    Id: %u", id);
		LogInfo("    RAN: %u", ran);
		LogInfo("    Self Only: %s", selfOnly ? "yes" : "no");
		LogInfo("    Remote Gateway: %s", remoteGateway ? "yes" : "no");
		LogInfo("    TX Hang: %us", txHang);
		LogInfo("    Mode Hang: %us", m_nxdnRFModeHang);

		m_nxdn = new CNXDNControl(ran, id, selfOnly, m_nxdnNetwork, m_display, m_timeout, m_duplex, remoteGateway, m_nxdnLookup, rssi);
	}

	CTimer pocsagTimer(1000U, 30U);

	if (m_pocsagEnabled) {
		unsigned int frequency = m_conf.getPOCSAGFrequency();

		LogInfo("POCSAG RF Parameters");
		LogInfo("    Frequency: %uHz", frequency);

		m_pocsag = new CPOCSAGControl(m_pocsagNetwork, m_display);

		if (m_pocsagNetwork != NULL)
			pocsagTimer.start();
	}

	if (m_ax25Enabled) {
		unsigned int txDelay  = m_conf.getAX25TXDelay();
		int  rxTwist          = m_conf.getAX25RXTwist();
		unsigned int slotTime = m_conf.getAX25SlotTime();
		unsigned int pPersist = m_conf.getAX25PPersist();
		bool trace            = m_conf.getAX25Trace();

		LogInfo("AX.25 RF Parameters");
		LogInfo("    TX Delay: %ums", txDelay);
		LogInfo("    RX Twist: %d", rxTwist);
		LogInfo("    Slot Time: %ums", slotTime);
		LogInfo("    P-Persist: %u", pPersist);
		LogInfo("    Trace: %s", trace ? "yes" : "no");

		m_ax25 = new CAX25Control(m_ax25Network, trace);
	}

	if (m_fmEnabled) {
		m_fmRFModeHang = m_conf.getFMModeHang();

		m_fm = new CFMControl(m_fmNetwork);
	}

	bool remoteControlEnabled = m_conf.getRemoteControlEnabled();
	if (remoteControlEnabled) {
		unsigned int port = m_conf.getRemoteControlPort();

		LogInfo("Remote Control Parameters");
		LogInfo("    Port: %u", port);

		m_remoteControl = new CRemoteControl(port);

		ret = m_remoteControl->open();
		if (!ret) {
			delete m_remoteControl;
			m_remoteControl = NULL;
		}
	}

	setMode(MODE_IDLE);

	LogMessage("MMDVMHost-%s is running", VERSION);

	while (!m_killed) {
		bool lockout1 = m_modem->hasLockout();
		bool lockout2 = false;

		if (m_ump != NULL)
			lockout2 = m_ump->getLockout();
		if ((lockout1 || lockout2) && m_mode != MODE_LOCKOUT)
			setMode(MODE_LOCKOUT);
		else if ((!lockout1 && !lockout2) && m_mode == MODE_LOCKOUT)
			setMode(MODE_IDLE);

		bool error = m_modem->hasError();
		if (error && m_mode != MODE_ERROR)
			setMode(MODE_ERROR);
		else if (!error && m_mode == MODE_ERROR)
			setMode(MODE_IDLE);

		if (m_ump != NULL) {
			bool tx = m_modem->hasTX();
			m_ump->setTX(tx);
			bool cd = m_modem->hasCD();
			m_ump->setCD(cd);
		}

		unsigned char data[500U];
		unsigned int len;
		bool ret;

		len = m_modem->readDStarData(data);
		if (m_dstar != NULL && len > 0U) {
			if (m_mode == MODE_IDLE) {
				bool ret = m_dstar->writeModem(data, len);
				if (ret) {
					m_modeTimer.setTimeout(m_dstarRFModeHang);
					setMode(MODE_DSTAR);
				}
			} else if (m_mode == MODE_DSTAR) {
				m_dstar->writeModem(data, len);
				m_modeTimer.start();
			} else if (m_mode != MODE_LOCKOUT) {
				LogWarning("D-Star modem data received when in mode %u", m_mode);
			}
		}

		len = m_modem->readDMRData1(data);
		if (m_dmr != NULL && len > 0U) {
			if (m_mode == MODE_IDLE) {
				if (m_duplex) {
					bool ret = m_dmr->processWakeup(data);
					if (ret) {
						m_modeTimer.setTimeout(m_dmrRFModeHang);
						setMode(MODE_DMR);
						dmrBeaconDurationTimer.stop();
					}
				} else {
					m_modeTimer.setTimeout(m_dmrRFModeHang);
					setMode(MODE_DMR);
					m_dmr->writeModemSlot1(data, len);
					dmrBeaconDurationTimer.stop();
				}
			} else if (m_mode == MODE_DMR) {
				if (m_duplex && !m_modem->hasTX()) {
					bool ret = m_dmr->processWakeup(data);
					if (ret) {
						m_modem->writeDMRStart(true);
						m_dmrTXTimer.start();
					}
				} else {
					bool ret = m_dmr->writeModemSlot1(data, len);
					if (ret) {
						dmrBeaconDurationTimer.stop();
						m_modeTimer.start();
						if (m_duplex)
							m_dmrTXTimer.start();
					}
				}
			} else if (m_mode != MODE_LOCKOUT) {
				LogWarning("DMR modem data received when in mode %u", m_mode);
			}
		}

		len = m_modem->readDMRData2(data);
		if (m_dmr != NULL && len > 0U) {
			if (m_mode == MODE_IDLE) {
				if (m_duplex) {
					bool ret = m_dmr->processWakeup(data);
					if (ret) {
						m_modeTimer.setTimeout(m_dmrRFModeHang);
						setMode(MODE_DMR);
						dmrBeaconDurationTimer.stop();
					}
				} else {
					m_modeTimer.setTimeout(m_dmrRFModeHang);
					setMode(MODE_DMR);
					m_dmr->writeModemSlot2(data, len);
					dmrBeaconDurationTimer.stop();
				}
			} else if (m_mode == MODE_DMR) {
				if (m_duplex && !m_modem->hasTX()) {
					bool ret = m_dmr->processWakeup(data);
					if (ret) {
						m_modem->writeDMRStart(true);
						m_dmrTXTimer.start();
					}
				} else {
					bool ret = m_dmr->writeModemSlot2(data, len);
					if (ret) {
						dmrBeaconDurationTimer.stop();
						m_modeTimer.start();
						if (m_duplex)
							m_dmrTXTimer.start();
					}
				}
			} else if (m_mode != MODE_LOCKOUT) {
				LogWarning("DMR modem data received when in mode %u", m_mode);
			}
		}

		len = m_modem->readYSFData(data);
		if (m_ysf != NULL && len > 0U) {
			if (m_mode == MODE_IDLE) {
				bool ret = m_ysf->writeModem(data, len);
				if (ret) {
					m_modeTimer.setTimeout(m_ysfRFModeHang);
					setMode(MODE_YSF);
				}
			} else if (m_mode == MODE_YSF) {
				m_ysf->writeModem(data, len);
				m_modeTimer.start();
			} else if (m_mode != MODE_LOCKOUT) {
				LogWarning("System Fusion modem data received when in mode %u", m_mode);
			}
		}

		len = m_modem->readP25Data(data);
		if (m_p25 != NULL && len > 0U) {
			if (m_mode == MODE_IDLE) {
				bool ret = m_p25->writeModem(data, len);
				if (ret) {
					m_modeTimer.setTimeout(m_p25RFModeHang);
					setMode(MODE_P25);
				}
			} else if (m_mode == MODE_P25) {
				m_p25->writeModem(data, len);
				m_modeTimer.start();
			} else if (m_mode != MODE_LOCKOUT) {
				LogWarning("P25 modem data received when in mode %u", m_mode);
			}
		}

		len = m_modem->readNXDNData(data);
		if (m_nxdn != NULL && len > 0U) {
			if (m_mode == MODE_IDLE) {
				bool ret = m_nxdn->writeModem(data, len);
				if (ret) {
					m_modeTimer.setTimeout(m_nxdnRFModeHang);
					setMode(MODE_NXDN);
				}
			} else if (m_mode == MODE_NXDN) {
				m_nxdn->writeModem(data, len);
				m_modeTimer.start();
			} else if (m_mode != MODE_LOCKOUT) {
				LogWarning("NXDN modem data received when in mode %u", m_mode);
			}
		}

		len = m_modem->readFMData(data);
		if (m_fm != NULL && len > 0U) {
			if (m_mode == MODE_IDLE) {
				bool ret = m_fm->writeModem(data, len);
				if (ret) {
					m_modeTimer.setTimeout(m_fmRFModeHang);
					setMode(MODE_FM);
				}
			} else if (m_mode == MODE_FM) {
				m_fm->writeModem(data, len);
				m_modeTimer.start();
			} else if (m_mode != MODE_LOCKOUT) {
				LogWarning("FM modem data received when in mode %u", m_mode);
			}
		}

		len = m_modem->readAX25Data(data);
		if (m_ax25 != NULL && len > 0U) {
			if (m_mode == MODE_IDLE || m_mode == MODE_FM) {
				m_ax25->writeModem(data, len);
			}
			else if (m_mode != MODE_LOCKOUT) {
				LogWarning("NXDN modem data received when in mode %u", m_mode);
			}
		}

		len = m_modem->readTransparentData(data);
		if (transparentSocket != NULL && len > 0U)
			transparentSocket->write(data, len, transparentAddress, transparentPort);

		if (!m_fixedMode) {
			if (m_modeTimer.isRunning() && m_modeTimer.hasExpired())
				setMode(MODE_IDLE);
		}

		if (m_dstar != NULL) {
			ret = m_modem->hasDStarSpace();
			if (ret) {
				len = m_dstar->readModem(data);
				if (len > 0U) {
					if (m_mode == MODE_IDLE) {
						m_modeTimer.setTimeout(m_dstarNetModeHang);
						setMode(MODE_DSTAR);
					}
					if (m_mode == MODE_DSTAR) {
						m_modem->writeDStarData(data, len);
						m_modeTimer.start();
					} else if (m_mode != MODE_LOCKOUT) {
						LogWarning("D-Star data received when in mode %u", m_mode);
					}
				}
			}
		}

		if (m_dmr != NULL) {
			ret = m_modem->hasDMRSpace1();
			if (ret) {
				len = m_dmr->readModemSlot1(data);
				if (len > 0U) {
					if (m_mode == MODE_IDLE) {
						m_modeTimer.setTimeout(m_dmrNetModeHang);
						setMode(MODE_DMR);
					}
					if (m_mode == MODE_DMR) {
						if (m_duplex) {
							m_modem->writeDMRStart(true);
							m_dmrTXTimer.start();
						}
						m_modem->writeDMRData1(data, len);
						dmrBeaconDurationTimer.stop();
						m_modeTimer.start();
					} else if (m_mode != MODE_LOCKOUT) {
						LogWarning("DMR data received when in mode %u", m_mode);
					}
				}
			}

			ret = m_modem->hasDMRSpace2();
			if (ret) {
				len = m_dmr->readModemSlot2(data);
				if (len > 0U) {
					if (m_mode == MODE_IDLE) {
						m_modeTimer.setTimeout(m_dmrNetModeHang);
						setMode(MODE_DMR);
					}
					if (m_mode == MODE_DMR) {
						if (m_duplex) {
							m_modem->writeDMRStart(true);
							m_dmrTXTimer.start();
						}
						m_modem->writeDMRData2(data, len);
						dmrBeaconDurationTimer.stop();
						m_modeTimer.start();
					} else if (m_mode != MODE_LOCKOUT) {
						LogWarning("DMR data received when in mode %u", m_mode);
					}
				}
			}
		}

		if (m_ysf != NULL) {
			ret = m_modem->hasYSFSpace();
			if (ret) {
				len = m_ysf->readModem(data);
				if (len > 0U) {
					if (m_mode == MODE_IDLE) {
						m_modeTimer.setTimeout(m_ysfNetModeHang);
						setMode(MODE_YSF);
					}
					if (m_mode == MODE_YSF) {
						m_modem->writeYSFData(data, len);
						m_modeTimer.start();
					} else if (m_mode != MODE_LOCKOUT) {
						LogWarning("System Fusion data received when in mode %u", m_mode);
					}
				}
			}
		}

		if (m_p25 != NULL) {
			ret = m_modem->hasP25Space();
			if (ret) {
				len = m_p25->readModem(data);
				if (len > 0U) {
					if (m_mode == MODE_IDLE) {
						m_modeTimer.setTimeout(m_p25NetModeHang);
						setMode(MODE_P25);
					}
					if (m_mode == MODE_P25) {
						m_modem->writeP25Data(data, len);
						m_modeTimer.start();
					} else if (m_mode != MODE_LOCKOUT) {
						LogWarning("P25 data received when in mode %u", m_mode);
					}
				}
			}
		}

		if (m_nxdn != NULL) {
			ret = m_modem->hasNXDNSpace();
			if (ret) {
				len = m_nxdn->readModem(data);
				if (len > 0U) {
					if (m_mode == MODE_IDLE) {
						m_modeTimer.setTimeout(m_nxdnNetModeHang);
						setMode(MODE_NXDN);
					}
					if (m_mode == MODE_NXDN) {
						m_modem->writeNXDNData(data, len);
						m_modeTimer.start();
					} else if (m_mode != MODE_LOCKOUT) {
						LogWarning("NXDN data received when in mode %u", m_mode);
					}
				}
			}
		}

		if (m_pocsag != NULL) {
			ret = m_modem->hasPOCSAGSpace();
			if (ret) {
				len = m_pocsag->readModem(data);
				if (len > 0U) {
					if (m_mode == MODE_IDLE) {
						m_modeTimer.setTimeout(m_pocsagNetModeHang);
						setMode(MODE_POCSAG);
					}
					if (m_mode == MODE_POCSAG) {
						m_modem->writePOCSAGData(data, len);
						m_modeTimer.start();
					} else if (m_mode != MODE_LOCKOUT) {
						LogWarning("POCSAG data received when in mode %u", m_mode);
					}
				}
			}
		}

		if (m_fm != NULL) {
			unsigned int space = m_modem->getFMSpace();
			if (space > 0U) {
				len = m_fm->readModem(data, space);
				if (len > 0U) {
					if (m_mode == MODE_IDLE) {
						m_modeTimer.setTimeout(m_fmNetModeHang);
						setMode(MODE_FM);
					}
					if (m_mode == MODE_FM) {
						m_modem->writeFMData(data, len);
						m_modeTimer.start();
					} else if (m_mode != MODE_LOCKOUT) {
						LogWarning("FM data received when in mode %u", m_mode);
					}
				}
			}
		}

		if (m_ax25 != NULL) {
			ret = m_modem->hasAX25Space();
			if (ret) {
				len = m_ax25->readModem(data);
				if (len > 0U) {
					if (m_mode == MODE_IDLE || m_mode == MODE_FM) {
						m_modem->writeAX25Data(data, len);
					}
					else if (m_mode != MODE_LOCKOUT) {
						LogWarning("AX.25 data received when in mode %u", m_mode);
					}
				}
			}
		}

		if (transparentSocket != NULL) {
			in_addr address;
			unsigned int port = 0U;
			len = transparentSocket->read(data, 200U, address, port);
			if (len > 0U)
				m_modem->writeTransparentData(data, len);
		}

		remoteControl();

		unsigned int ms = stopWatch.elapsed();
		stopWatch.start();

		m_display->clock(ms);

		m_modem->clock(ms);

		if (!m_fixedMode)
			m_modeTimer.clock(ms);

		if (m_dstar != NULL)
			m_dstar->clock();
		if (m_dmr != NULL)
			m_dmr->clock();
		if (m_ysf != NULL)
			m_ysf->clock(ms);
		if (m_p25 != NULL)
			m_p25->clock(ms);
		if (m_nxdn != NULL)
			m_nxdn->clock(ms);
		if (m_pocsag != NULL)
			m_pocsag->clock(ms);
		if (m_fm != NULL)
			m_fm->clock(ms);

		if (m_dstarNetwork != NULL)
			m_dstarNetwork->clock(ms);
		if (m_dmrNetwork != NULL)
			m_dmrNetwork->clock(ms);
		if (m_ysfNetwork != NULL)
			m_ysfNetwork->clock(ms);
		if (m_p25Network != NULL)
			m_p25Network->clock(ms);
		if (m_nxdnNetwork != NULL)
			m_nxdnNetwork->clock(ms);
		if (m_pocsagNetwork != NULL)
			m_pocsagNetwork->clock(ms);
		if (m_fmNetwork != NULL)
			m_fmNetwork->clock(ms);

#if defined(USE_GPSD)
		if (m_gpsd != NULL)
			m_gpsd->clock(ms);
#endif

		m_cwIdTimer.clock(ms);
		if (m_cwIdTimer.isRunning() && m_cwIdTimer.hasExpired()) {
			if (!m_modem->hasTX()){
				LogDebug("sending CW ID");
				m_display->writeCW();
				m_modem->sendCWId(m_cwCallsign);

				m_cwIdTimer.setTimeout(m_cwIdTime);
				m_cwIdTimer.start();
			}
		}

		switch (dmrBeacons) {
			case DMR_BEACONS_TIMED:
				dmrBeaconIntervalTimer.clock(ms);
				if (dmrBeaconIntervalTimer.isRunning() && dmrBeaconIntervalTimer.hasExpired()) {
					if ((m_mode == MODE_IDLE || m_mode == MODE_DMR) && !m_modem->hasTX()) {
						if (!m_fixedMode && m_mode == MODE_IDLE)
							setMode(MODE_DMR);
						dmrBeaconIntervalTimer.start();
						dmrBeaconDurationTimer.start();
					}
				}
				break;
			case DMR_BEACONS_NETWORK:
				if (m_dmrNetwork != NULL) {
					bool beacon = m_dmrNetwork->wantsBeacon();
					if (beacon) {
						if ((m_mode == MODE_IDLE || m_mode == MODE_DMR) && !m_modem->hasTX()) {
							if (!m_fixedMode && m_mode == MODE_IDLE)
								setMode(MODE_DMR);
							dmrBeaconDurationTimer.start();
						}
					}
				}
				break;
			default:
				break;
		}

		dmrBeaconDurationTimer.clock(ms);
		if (dmrBeaconDurationTimer.isRunning() && dmrBeaconDurationTimer.hasExpired()) {
			if (!m_fixedMode)
				setMode(MODE_IDLE);
			dmrBeaconDurationTimer.stop();
		}

		m_dmrTXTimer.clock(ms);
		if (m_dmrTXTimer.isRunning() && m_dmrTXTimer.hasExpired()) {
			m_modem->writeDMRStart(false);
			m_dmrTXTimer.stop();
		}

		pocsagTimer.clock(ms);
		if (pocsagTimer.isRunning() && pocsagTimer.hasExpired()) {
			assert(m_pocsagNetwork != NULL);
			m_pocsagNetwork->enable(m_mode == MODE_IDLE || m_mode == MODE_POCSAG);
			pocsagTimer.start();
		}

		if (m_ump != NULL)
			m_ump->clock(ms);

		if (ms < 5U)
			CThread::sleep(5U);
	}

	setMode(MODE_QUIT);

	m_modem->close();
	delete m_modem;

	m_display->close();
	delete m_display;

#if defined(USE_GPSD)
	if (m_gpsd != NULL) {
		m_gpsd->close();
		delete m_gpsd;
	}
#endif

	if (m_ump != NULL) {
		m_ump->close();
		delete m_ump;
	}

	if (m_dmrLookup != NULL)
		m_dmrLookup->stop();

	if (m_nxdnLookup != NULL)
		m_nxdnLookup->stop();

	if (m_dstarNetwork != NULL) {
		m_dstarNetwork->close();
		delete m_dstarNetwork;
	}

	if (m_dmrNetwork != NULL) {
		m_dmrNetwork->close();
		delete m_dmrNetwork;
	}

	if (m_ysfNetwork != NULL) {
		m_ysfNetwork->close();
		delete m_ysfNetwork;
	}

	if (m_p25Network != NULL) {
		m_p25Network->close();
		delete m_p25Network;
	}

	if (m_nxdnNetwork != NULL) {
		m_nxdnNetwork->close();
		delete m_nxdnNetwork;
	}

	if (m_pocsagNetwork != NULL) {
		m_pocsagNetwork->close();
		delete m_pocsagNetwork;
	}

	if (m_fmNetwork != NULL) {
		m_fmNetwork->close();
		delete m_fmNetwork;
	}

	if (m_ax25Network != NULL) {
		m_ax25Network->close();
		delete m_ax25Network;
	}

	if (transparentSocket != NULL) {
		transparentSocket->close();
		delete transparentSocket;
	}

	if (m_remoteControl != NULL) {
		m_remoteControl->close();
		delete m_remoteControl;
	}

	delete m_dstar;
	delete m_dmr;
	delete m_ysf;
	delete m_p25;
	delete m_nxdn;
	delete m_pocsag;
	delete m_fm;
	delete m_ax25;

	return 0;
}

bool CMMDVMHost::createModem()
{
	std::string port             = m_conf.getModemPort();
	std::string protocol	     = m_conf.getModemProtocol();
	unsigned int speed           = m_conf.getModemSpeed();
	unsigned int address	     = m_conf.getModemAddress();
	bool rxInvert                = m_conf.getModemRXInvert();
	bool txInvert                = m_conf.getModemTXInvert();
	bool pttInvert               = m_conf.getModemPTTInvert();
	unsigned int txDelay         = m_conf.getModemTXDelay();
	unsigned int dmrDelay        = m_conf.getModemDMRDelay();
	float rxLevel                = m_conf.getModemRXLevel();
	float cwIdTXLevel            = m_conf.getModemCWIdTXLevel();
	float dstarTXLevel           = m_conf.getModemDStarTXLevel();
	float dmrTXLevel             = m_conf.getModemDMRTXLevel();
	float ysfTXLevel             = m_conf.getModemYSFTXLevel();
	float p25TXLevel             = m_conf.getModemP25TXLevel();
	float nxdnTXLevel            = m_conf.getModemNXDNTXLevel();
	float pocsagTXLevel          = m_conf.getModemPOCSAGTXLevel();
	float fmTXLevel              = m_conf.getModemFMTXLevel();
	float ax25TXLevel            = m_conf.getModemAX25TXLevel();
	bool trace                   = m_conf.getModemTrace();
	bool debug                   = m_conf.getModemDebug();
	unsigned int colorCode       = m_conf.getDMRColorCode();
	bool lowDeviation            = m_conf.getFusionLowDeviation();
	unsigned int ysfTXHang       = m_conf.getFusionTXHang();
	unsigned int p25TXHang       = m_conf.getP25TXHang();
	unsigned int nxdnTXHang      = m_conf.getNXDNTXHang();
	unsigned int rxFrequency     = m_conf.getRXFrequency();
	unsigned int txFrequency     = m_conf.getTXFrequency();
	unsigned int pocsagFrequency = m_conf.getPOCSAGFrequency();
	int rxOffset                 = m_conf.getModemRXOffset();
	int txOffset                 = m_conf.getModemTXOffset();
	int rxDCOffset               = m_conf.getModemRXDCOffset();
	int txDCOffset               = m_conf.getModemTXDCOffset();
	float rfLevel                = m_conf.getModemRFLevel();
<<<<<<< HEAD
	int rxTwist                  = m_conf.getAX25RXTwist();
	unsigned int ax25TXDelay     = m_conf.getAX25TXDelay();
	unsigned int ax25SlotTime    = m_conf.getAX25SlotTime();
	unsigned int ax25PPersist    = m_conf.getAX25PPersist();
=======
	bool useCOSAsLockout         = m_conf.getModemUseCOSAsLockout();
>>>>>>> 3e6d5d5a

	LogInfo("Modem Parameters");
	LogInfo("    Port: %s", port.c_str());
#if defined(__linux__)
	LogInfo("    Protocol: %s", protocol.c_str());
	if (protocol == "i2c")
		LogInfo("    I2C Address: %02X", address);
	else
#endif
	LogInfo("    Speed: %u", speed);
	LogInfo("    RX Invert: %s", rxInvert ? "yes" : "no");
	LogInfo("    TX Invert: %s", txInvert ? "yes" : "no");
	LogInfo("    PTT Invert: %s", pttInvert ? "yes" : "no");
	LogInfo("    TX Delay: %ums", txDelay);
	LogInfo("    RX Offset: %dHz", rxOffset);
	LogInfo("    TX Offset: %dHz", txOffset);
	LogInfo("    RX DC Offset: %d", rxDCOffset);
	LogInfo("    TX DC Offset: %d", txDCOffset);
	LogInfo("    RF Level: %.1f%%", rfLevel);
	LogInfo("    DMR Delay: %u (%.1fms)", dmrDelay, float(dmrDelay) * 0.0416666F);
	LogInfo("    RX Level: %.1f%%", rxLevel);
	LogInfo("    CW Id TX Level: %.1f%%", cwIdTXLevel);
	LogInfo("    D-Star TX Level: %.1f%%", dstarTXLevel);
	LogInfo("    DMR TX Level: %.1f%%", dmrTXLevel);
	LogInfo("    YSF TX Level: %.1f%%", ysfTXLevel);
	LogInfo("    P25 TX Level: %.1f%%", p25TXLevel);
	LogInfo("    NXDN TX Level: %.1f%%", nxdnTXLevel);
	LogInfo("    POCSAG TX Level: %.1f%%", pocsagTXLevel);
	LogInfo("    FM TX Level: %.1f%%", fmTXLevel);
	LogInfo("    AX.25 TX Level: %.1f%%", ax25TXLevel);
	LogInfo("    TX Frequency: %uHz (%uHz)", txFrequency, txFrequency + txOffset);
	LogInfo("    Use COS as Lockout: %s", useCOSAsLockout ? "yes" : "no");

<<<<<<< HEAD
	if (port == "NullModem")
		m_modem = new CNullModem;
	else
		m_modem = new CSerialModem(port, m_duplex, rxInvert, txInvert, pttInvert, txDelay, dmrDelay, trace, debug);
	m_modem->setSerialParams(protocol, address, speed);
	m_modem->setModeParams(m_dstarEnabled, m_dmrEnabled, m_ysfEnabled, m_p25Enabled, m_nxdnEnabled, m_pocsagEnabled, m_fmEnabled, m_ax25Enabled);
	m_modem->setLevels(rxLevel, cwIdTXLevel, dstarTXLevel, dmrTXLevel, ysfTXLevel, p25TXLevel, nxdnTXLevel, pocsagTXLevel, fmTXLevel, ax25TXLevel);
=======
	m_modem = CModem::createModem(port, m_duplex, rxInvert, txInvert, pttInvert, txDelay, dmrDelay, useCOSAsLockout, trace, debug);
	m_modem->setSerialParams(protocol, address);
	m_modem->setModeParams(m_dstarEnabled, m_dmrEnabled, m_ysfEnabled, m_p25Enabled, m_nxdnEnabled, m_pocsagEnabled, m_fmEnabled);
	m_modem->setLevels(rxLevel, cwIdTXLevel, dstarTXLevel, dmrTXLevel, ysfTXLevel, p25TXLevel, nxdnTXLevel, pocsagTXLevel, fmTXLevel);
>>>>>>> 3e6d5d5a
	m_modem->setRFParams(rxFrequency, rxOffset, txFrequency, txOffset, txDCOffset, rxDCOffset, rfLevel, pocsagFrequency);
	m_modem->setDMRParams(colorCode);
	m_modem->setYSFParams(lowDeviation, ysfTXHang);
	m_modem->setP25Params(p25TXHang);
	m_modem->setNXDNParams(nxdnTXHang);
	m_modem->setAX25Params(rxTwist, ax25TXDelay, ax25SlotTime, ax25PPersist);

	if (m_fmEnabled) {
		std::string  callsign           = m_conf.getFMCallsign();
		unsigned int callsignSpeed      = m_conf.getFMCallsignSpeed();
		unsigned int callsignFrequency  = m_conf.getFMCallsignFrequency();
		unsigned int callsignTime       = m_conf.getFMCallsignTime();
		unsigned int callsignHoldoff    = m_conf.getFMCallsignHoldoff();
		float        callsignHighLevel  = m_conf.getFMCallsignHighLevel();
		float        callsignLowLevel   = m_conf.getFMCallsignLowLevel();
		bool         callsignAtStart    = m_conf.getFMCallsignAtStart();
		bool         callsignAtEnd      = m_conf.getFMCallsignAtEnd();
		bool         callsignAtLatch    = m_conf.getFMCallsignAtLatch();
		std::string  rfAck              = m_conf.getFMRFAck();
		unsigned int ackSpeed           = m_conf.getFMAckSpeed();
		unsigned int ackFrequency       = m_conf.getFMAckFrequency();
		unsigned int ackMinTime         = m_conf.getFMAckMinTime();
		unsigned int ackDelay           = m_conf.getFMAckDelay();
		float        ackLevel           = m_conf.getFMAckLevel();
		unsigned int timeout            = m_conf.getFMTimeout();
		float        timeoutLevel       = m_conf.getFMTimeoutLevel();
		float        ctcssFrequency     = m_conf.getFMCTCSSFrequency();
		unsigned int ctcssHighThreshold = m_conf.getFMCTCSSHighThreshold();
		unsigned int ctcssLowThreshold  = m_conf.getFMCTCSSLowThreshold();
		float        ctcssLevel         = m_conf.getFMCTCSSLevel();
		unsigned int kerchunkTime       = m_conf.getFMKerchunkTime();
		unsigned int hangTime           = m_conf.getFMHangTime();
		unsigned int accessMode         = m_conf.getFMAccessMode();
		bool         cosInvert          = m_conf.getFMCOSInvert();
		unsigned int rfAudioBoost       = m_conf.getFMRFAudioBoost();
		float        maxDevLevel        = m_conf.getFMMaxDevLevel();
		unsigned int modeHangTime       = m_conf.getFMModeHang();

		LogInfo("FM Parameters");
		LogInfo("    Callsign: %s", callsign.c_str());
		LogInfo("    Callsign Speed: %uWPM", callsignSpeed);
		LogInfo("    Callsign Frequency: %uHz", callsignFrequency);
		LogInfo("    Callsign Time: %umins", callsignTime);
		LogInfo("    Callsign Holdoff: 1/%u", callsignHoldoff);
		LogInfo("    Callsign High Level: %.1f%%", callsignHighLevel);
		LogInfo("    Callsign Low Level: %.1f%%", callsignLowLevel);
		LogInfo("    Callsign At Start: %s", callsignAtStart ? "yes" : "no");
		LogInfo("    Callsign At End: %s", callsignAtEnd ? "yes" : "no");
		LogInfo("    Callsign At Latch: %s", callsignAtLatch ? "yes" : "no");
		LogInfo("    RF Ack: %s", rfAck.c_str());
		LogInfo("    Ack Speed: %uWPM", ackSpeed);
		LogInfo("    Ack Frequency: %uHz", ackFrequency);
		LogInfo("    Ack Min Time: %us", ackMinTime);
		LogInfo("    Ack Delay: %ums", ackDelay);
		LogInfo("    Ack Level: %.1f%%", ackLevel);
		LogInfo("    Timeout: %us", timeout);
		LogInfo("    Timeout Level: %.1f%%", timeoutLevel);
		LogInfo("    CTCSS Frequency: %.1fHz", ctcssFrequency);
		LogInfo("    CTCSS High Threshold: %u", ctcssHighThreshold);
		LogInfo("    CTCSS Low Threshold: %u", ctcssLowThreshold);
		LogInfo("    CTCSS Level: %.1f%%", ctcssLevel);
		LogInfo("    Kerchunk Time: %us", kerchunkTime);
		LogInfo("    Hang Time: %us", hangTime);
		LogInfo("    Access Mode: %u", accessMode);
		LogInfo("    COS Invert: %s", cosInvert ? "yes" : "no");
		LogInfo("    RF Audio Boost: x%u", rfAudioBoost);
		LogInfo("    Max. Deviation Level: %.1f%%", maxDevLevel);
		LogInfo("    Mode Hang: %us", modeHangTime);

		m_modem->setFMCallsignParams(callsign, callsignSpeed, callsignFrequency, callsignTime, callsignHoldoff, callsignHighLevel, callsignLowLevel, callsignAtStart, callsignAtEnd, callsignAtLatch);
		m_modem->setFMAckParams(rfAck, ackSpeed, ackFrequency, ackMinTime, ackDelay, ackLevel);
<<<<<<< HEAD
		m_modem->setFMMiscParams(timeout, timeoutLevel, ctcssFrequency, ctcssHighThreshold, ctcssLowThreshold, ctcssLevel, kerchunkTime, hangTime, useCOS, cosInvert, rfAudioBoost, maxDevLevel);

		if (m_conf.getFMNetworkEnabled()) {
			std::string  extAck        = m_conf.getFMExtAck();
			unsigned int extAudioBoost = m_conf.getFMExtAudioBoost();

			LogInfo("    Ext. Ack: %s", extAck.c_str());
			LogInfo("    Ext. Audio Boost: x%u", extAudioBoost);

			m_modem->setFMExtParams(extAck, extAudioBoost);
		}
=======
		m_modem->setFMMiscParams(timeout, timeoutLevel, ctcssFrequency, ctcssHighThreshold, ctcssLowThreshold, ctcssLevel, kerchunkTime, hangTime, accessMode, cosInvert, rfAudioBoost, maxDevLevel);
>>>>>>> 3e6d5d5a
	}

	bool ret = m_modem->open();
	if (!ret) {
		delete m_modem;
		m_modem = NULL;
		return false;
	}

	return true;
}

bool CMMDVMHost::createDStarNetwork()
{
	std::string gatewayAddress = m_conf.getDStarGatewayAddress();
	unsigned int gatewayPort   = m_conf.getDStarGatewayPort();
	unsigned int localPort     = m_conf.getDStarLocalPort();
	bool debug                 = m_conf.getDStarNetworkDebug();
	m_dstarNetModeHang         = m_conf.getDStarNetworkModeHang();

	LogInfo("D-Star Network Parameters");
	LogInfo("    Gateway Address: %s", gatewayAddress.c_str());
	LogInfo("    Gateway Port: %u", gatewayPort);
	LogInfo("    Local Port: %u", localPort);
	LogInfo("    Mode Hang: %us", m_dstarNetModeHang);

	m_dstarNetwork = new CDStarNetwork(gatewayAddress, gatewayPort, localPort, m_duplex, VERSION, debug);

	bool ret = m_dstarNetwork->open();
	if (!ret) {
		delete m_dstarNetwork;
		m_dstarNetwork = NULL;
		return false;
	}

	m_dstarNetwork->enable(true);

	return true;
}

bool CMMDVMHost::createDMRNetwork()
{
	std::string address  = m_conf.getDMRNetworkAddress();
	unsigned int port    = m_conf.getDMRNetworkPort();
	unsigned int local   = m_conf.getDMRNetworkLocal();
	unsigned int id      = m_conf.getDMRId();
	std::string password = m_conf.getDMRNetworkPassword();
	bool debug           = m_conf.getDMRNetworkDebug();
	unsigned int jitter  = m_conf.getDMRNetworkJitter();
	bool slot1           = m_conf.getDMRNetworkSlot1();
	bool slot2           = m_conf.getDMRNetworkSlot2();
	HW_TYPE hwType       = m_modem->getHWType();
	m_dmrNetModeHang     = m_conf.getDMRNetworkModeHang();

	LogInfo("DMR Network Parameters");
	LogInfo("    Address: %s", address.c_str());
	LogInfo("    Port: %u", port);
	if (local > 0U)
		LogInfo("    Local: %u", local);
	else
		LogInfo("    Local: random");
	LogInfo("    Jitter: %ums", jitter);
	LogInfo("    Slot 1: %s", slot1 ? "enabled" : "disabled");
	LogInfo("    Slot 2: %s", slot2 ? "enabled" : "disabled");
	LogInfo("    Mode Hang: %us", m_dmrNetModeHang);

	m_dmrNetwork = new CDMRNetwork(address, port, local, id, password, m_duplex, VERSION, debug, slot1, slot2, hwType);

	std::string options = m_conf.getDMRNetworkOptions();
	if (!options.empty()) {
		LogInfo("    Options: %s", options.c_str());
		m_dmrNetwork->setOptions(options);
	}

	unsigned int rxFrequency = m_conf.getRXFrequency();
	unsigned int txFrequency = m_conf.getTXFrequency();
	unsigned int power       = m_conf.getPower();
	unsigned int colorCode   = m_conf.getDMRColorCode();
	float latitude           = m_conf.getLatitude();
	float longitude          = m_conf.getLongitude();
	int height               = m_conf.getHeight();
	std::string location     = m_conf.getLocation();
	std::string description  = m_conf.getDescription();
	std::string url          = m_conf.getURL();

	LogInfo("Info Parameters");
	LogInfo("    Callsign: %s", m_callsign.c_str());
	LogInfo("    RX Frequency: %uHz", rxFrequency);
	LogInfo("    TX Frequency: %uHz", txFrequency);
	LogInfo("    Power: %uW", power);
	LogInfo("    Latitude: %fdeg N", latitude);
	LogInfo("    Longitude: %fdeg E", longitude);
	LogInfo("    Height: %um", height);
	LogInfo("    Location: \"%s\"", location.c_str());
	LogInfo("    Description: \"%s\"", description.c_str());
	LogInfo("    URL: \"%s\"", url.c_str());

	m_dmrNetwork->setConfig(m_callsign, rxFrequency, txFrequency, power, colorCode, latitude, longitude, height, location, description, url);

	bool ret = m_dmrNetwork->open();
	if (!ret) {
		delete m_dmrNetwork;
		m_dmrNetwork = NULL;
		return false;
	}

#if defined(USE_GPSD)
	bool gpsdEnabled = m_conf.getGPSDEnabled();
	if (gpsdEnabled) {
		std::string gpsdAddress = m_conf.getGPSDAddress();
		std::string gpsdPort    = m_conf.getGPSDPort();

		LogInfo("GPSD Parameters");
		LogInfo("    Address: %s", gpsdAddress.c_str());
		LogInfo("    Port: %s", gpsdPort.c_str());

		m_gpsd = new CGPSD(gpsdAddress, gpsdPort, m_dmrNetwork);

		ret = m_gpsd->open();
		if (!ret) {
			delete m_gpsd;
			m_gpsd = NULL;
		}
	}
#endif

	m_dmrNetwork->enable(true);

	return true;
}

bool CMMDVMHost::createYSFNetwork()
{
	std::string myAddress  = m_conf.getFusionNetworkMyAddress();
	unsigned int myPort    = m_conf.getFusionNetworkMyPort();
	std::string gatewayAddress = m_conf.getFusionNetworkGatewayAddress();
	unsigned int gatewayPort   = m_conf.getFusionNetworkGatewayPort();
	m_ysfNetModeHang       = m_conf.getFusionNetworkModeHang();
	bool debug             = m_conf.getFusionNetworkDebug();

	LogInfo("System Fusion Network Parameters");
	LogInfo("    Local Address: %s", myAddress.c_str());
	LogInfo("    Local Port: %u", myPort);
	LogInfo("    Gateway Address: %s", gatewayAddress.c_str());
	LogInfo("    Gateway Port: %u", gatewayPort);
	LogInfo("    Mode Hang: %us", m_ysfNetModeHang);

	m_ysfNetwork = new CYSFNetwork(myAddress, myPort, gatewayAddress, gatewayPort, m_callsign, debug);

	bool ret = m_ysfNetwork->open();
	if (!ret) {
		delete m_ysfNetwork;
		m_ysfNetwork = NULL;
		return false;
	}

	m_ysfNetwork->enable(true);

	return true;
}

bool CMMDVMHost::createP25Network()
{
	std::string gatewayAddress = m_conf.getP25GatewayAddress();
	unsigned int gatewayPort   = m_conf.getP25GatewayPort();
	unsigned int localPort     = m_conf.getP25LocalPort();
	m_p25NetModeHang           = m_conf.getP25NetworkModeHang();
	bool debug                 = m_conf.getP25NetworkDebug();

	LogInfo("P25 Network Parameters");
	LogInfo("    Gateway Address: %s", gatewayAddress.c_str());
	LogInfo("    Gateway Port: %u", gatewayPort);
	LogInfo("    Local Port: %u", localPort);
	LogInfo("    Mode Hang: %us", m_p25NetModeHang);

	m_p25Network = new CP25Network(gatewayAddress, gatewayPort, localPort, debug);

	bool ret = m_p25Network->open();
	if (!ret) {
		delete m_p25Network;
		m_p25Network = NULL;
		return false;
	}

	m_p25Network->enable(true);

	return true;
}

bool CMMDVMHost::createNXDNNetwork()
{
	std::string protocol       = m_conf.getNXDNNetworkProtocol();
	std::string gatewayAddress = m_conf.getNXDNGatewayAddress();
	unsigned int gatewayPort   = m_conf.getNXDNGatewayPort();
	std::string localAddress   = m_conf.getNXDNLocalAddress();
	unsigned int localPort     = m_conf.getNXDNLocalPort();
	m_nxdnNetModeHang          = m_conf.getNXDNNetworkModeHang();
	bool debug                 = m_conf.getNXDNNetworkDebug();

	LogInfo("NXDN Network Parameters");
	LogInfo("    Protocol: %s", protocol.c_str());
	LogInfo("    Gateway Address: %s", gatewayAddress.c_str());
	LogInfo("    Gateway Port: %u", gatewayPort);
	LogInfo("    Local Address: %s", localAddress.c_str());
	LogInfo("    Local Port: %u", localPort);
	LogInfo("    Mode Hang: %us", m_nxdnNetModeHang);

	if (protocol == "Kenwood")
		m_nxdnNetwork = new CNXDNKenwoodNetwork(localAddress, localPort, gatewayAddress, gatewayPort, debug);
	else
		m_nxdnNetwork = new CNXDNIcomNetwork(localAddress, localPort, gatewayAddress, gatewayPort, debug);

	bool ret = m_nxdnNetwork->open();
	if (!ret) {
		delete m_nxdnNetwork;
		m_nxdnNetwork = NULL;
		return false;
	}

	m_nxdnNetwork->enable(true);

	return true;
}

bool CMMDVMHost::createPOCSAGNetwork()
{
	std::string gatewayAddress = m_conf.getPOCSAGGatewayAddress();
	unsigned int gatewayPort   = m_conf.getPOCSAGGatewayPort();
	std::string localAddress   = m_conf.getPOCSAGLocalAddress();
	unsigned int localPort     = m_conf.getPOCSAGLocalPort();
	m_pocsagNetModeHang        = m_conf.getPOCSAGNetworkModeHang();
	bool debug                 = m_conf.getPOCSAGNetworkDebug();

	LogInfo("POCSAG Network Parameters");
	LogInfo("    Gateway Address: %s", gatewayAddress.c_str());
	LogInfo("    Gateway Port: %u", gatewayPort);
	LogInfo("    Local Address: %s", localAddress.c_str());
	LogInfo("    Local Port: %u", localPort);
	LogInfo("    Mode Hang: %us", m_pocsagNetModeHang);

	m_pocsagNetwork = new CPOCSAGNetwork(localAddress, localPort, gatewayAddress, gatewayPort, debug);

	bool ret = m_pocsagNetwork->open();
	if (!ret) {
		delete m_pocsagNetwork;
		m_pocsagNetwork = NULL;
		return false;
	}

	m_pocsagNetwork->enable(true);

	return true;
}

bool CMMDVMHost::createFMNetwork()
{
	std::string gatewayAddress = m_conf.getFMGatewayAddress();
	unsigned int gatewayPort   = m_conf.getFMGatewayPort();
	std::string localAddress   = m_conf.getFMLocalAddress();
	unsigned int localPort     = m_conf.getFMLocalPort();
	m_fmNetModeHang            = m_conf.getFMNetworkModeHang();
	bool debug                 = m_conf.getFMNetworkDebug();

	LogInfo("FM Network Parameters");
	LogInfo("    Gateway Address: %s", gatewayAddress.c_str());
	LogInfo("    Gateway Port: %u", gatewayPort);
	LogInfo("    Local Address: %s", localAddress.c_str());
	LogInfo("    Local Port: %u", localPort);
	LogInfo("    Mode Hang: %us", m_fmNetModeHang);

	m_fmNetwork = new CFMNetwork(localAddress, localPort, gatewayAddress, gatewayPort, debug);

	bool ret = m_fmNetwork->open();
	if (!ret) {
		delete m_fmNetwork;
		m_fmNetwork = NULL;
		return false;
	}

	m_fmNetwork->enable(true);

	return true;
}

bool CMMDVMHost::createAX25Network()
{
	std::string  port = m_conf.getAX25NetworkPort();
	unsigned int speed = m_conf.getAX25NetworkSpeed();
	bool debug = m_conf.getAX25NetworkDebug();

	LogInfo("AX.25 Network Parameters");
	LogInfo("    Port: %s", port.c_str());
	LogInfo("    Speed: %u", speed);

	m_ax25Network = new CAX25Network(port, speed, debug);

	bool ret = m_ax25Network->open();
	if (!ret) {
		delete m_ax25Network;
		m_ax25Network = NULL;
		return false;
	}

	m_ax25Network->enable(true);

	return true;
}

void CMMDVMHost::readParams()
{
	m_dstarEnabled  = m_conf.getDStarEnabled();
	m_dmrEnabled    = m_conf.getDMREnabled();
	m_ysfEnabled    = m_conf.getFusionEnabled();
	m_p25Enabled    = m_conf.getP25Enabled();
	m_nxdnEnabled   = m_conf.getNXDNEnabled();
	m_pocsagEnabled = m_conf.getPOCSAGEnabled();
	m_fmEnabled     = m_conf.getFMEnabled();
	m_ax25Enabled   = m_conf.getAX25Enabled();
	m_duplex        = m_conf.getDuplex();
	m_callsign      = m_conf.getCallsign();
	m_id            = m_conf.getId();
	m_timeout       = m_conf.getTimeout();

	LogInfo("General Parameters");
	LogInfo("    Callsign: %s", m_callsign.c_str());
	LogInfo("    Id: %u", m_id);
	LogInfo("    Duplex: %s", m_duplex ? "yes" : "no");
	LogInfo("    Timeout: %us", m_timeout);
	LogInfo("    D-Star: %s", m_dstarEnabled ? "enabled" : "disabled");
	LogInfo("    DMR: %s", m_dmrEnabled ? "enabled" : "disabled");
	LogInfo("    YSF: %s", m_ysfEnabled ? "enabled" : "disabled");
	LogInfo("    P25: %s", m_p25Enabled ? "enabled" : "disabled");
	LogInfo("    NXDN: %s", m_nxdnEnabled ? "enabled" : "disabled");
	LogInfo("    POCSAG: %s", m_pocsagEnabled ? "enabled" : "disabled");
	LogInfo("    FM: %s", m_fmEnabled ? "enabled" : "disabled");
	LogInfo("    AX.25: %s", m_ax25Enabled ? "enabled" : "disabled");
}

void CMMDVMHost::setMode(unsigned char mode)
{
	assert(m_modem != NULL);
	assert(m_display != NULL);

	switch (mode) {
	case MODE_DSTAR:
		if (m_dstarNetwork != NULL)
			m_dstarNetwork->enable(true);
		if (m_dmrNetwork != NULL)
			m_dmrNetwork->enable(false);
		if (m_ysfNetwork != NULL)
			m_ysfNetwork->enable(false);
		if (m_p25Network != NULL)
			m_p25Network->enable(false);
		if (m_nxdnNetwork != NULL)
			m_nxdnNetwork->enable(false);
		if (m_pocsagNetwork != NULL)
			m_pocsagNetwork->enable(false);
		if (m_fmNetwork != NULL)
			m_fmNetwork->enable(false);
		if (m_ax25Network != NULL)
			m_ax25Network->enable(false);
		if (m_dstar != NULL)
			m_dstar->enable(true);
		if (m_dmr != NULL)
			m_dmr->enable(false);
		if (m_ysf != NULL)
			m_ysf->enable(false);
		if (m_p25 != NULL)
			m_p25->enable(false);
		if (m_nxdn != NULL)
			m_nxdn->enable(false);
		if (m_pocsag != NULL)
			m_pocsag->enable(false);
		if (m_fm != NULL)
			m_fm->enable(false);
		if (m_ax25 != NULL)
			m_ax25->enable(false);
		m_modem->setMode(MODE_DSTAR);
		if (m_ump != NULL)
			m_ump->setMode(MODE_DSTAR);
		m_mode = MODE_DSTAR;
		m_modeTimer.start();
		m_cwIdTimer.stop();
		createLockFile("D-Star");
		break;

	case MODE_DMR:
		if (m_dstarNetwork != NULL)
			m_dstarNetwork->enable(false);
		if (m_dmrNetwork != NULL)
			m_dmrNetwork->enable(true);
		if (m_ysfNetwork != NULL)
			m_ysfNetwork->enable(false);
		if (m_p25Network != NULL)
			m_p25Network->enable(false);
		if (m_nxdnNetwork != NULL)
			m_nxdnNetwork->enable(false);
		if (m_pocsagNetwork != NULL)
			m_pocsagNetwork->enable(false);
		if (m_fmNetwork != NULL)
			m_fmNetwork->enable(false);
		if (m_ax25Network != NULL)
			m_ax25Network->enable(false);
		if (m_dstar != NULL)
			m_dstar->enable(false);
		if (m_dmr != NULL)
			m_dmr->enable(true);
		if (m_ysf != NULL)
			m_ysf->enable(false);
		if (m_p25 != NULL)
			m_p25->enable(false);
		if (m_nxdn != NULL)
			m_nxdn->enable(false);
		if (m_pocsag != NULL)
			m_pocsag->enable(false);
		if (m_fm != NULL)
			m_fm->enable(false);
		if (m_ax25 != NULL)
			m_ax25->enable(false);
		m_modem->setMode(MODE_DMR);
		if (m_ump != NULL)
			m_ump->setMode(MODE_DMR);
		if (m_duplex) {
			m_modem->writeDMRStart(true);
			m_dmrTXTimer.start();
		}
		m_mode = MODE_DMR;
		m_modeTimer.start();
		m_cwIdTimer.stop();
		createLockFile("DMR");
		break;

	case MODE_YSF:
		if (m_dstarNetwork != NULL)
			m_dstarNetwork->enable(false);
		if (m_dmrNetwork != NULL)
			m_dmrNetwork->enable(false);
		if (m_ysfNetwork != NULL)
			m_ysfNetwork->enable(true);
		if (m_p25Network != NULL)
			m_p25Network->enable(false);
		if (m_nxdnNetwork != NULL)
			m_nxdnNetwork->enable(false);
		if (m_pocsagNetwork != NULL)
			m_pocsagNetwork->enable(false);
		if (m_fmNetwork != NULL)
			m_fmNetwork->enable(false);
		if (m_ax25Network != NULL)
			m_ax25Network->enable(false);
		if (m_dstar != NULL)
			m_dstar->enable(false);
		if (m_dmr != NULL)
			m_dmr->enable(false);
		if (m_ysf != NULL)
			m_ysf->enable(true);
		if (m_p25 != NULL)
			m_p25->enable(false);
		if (m_nxdn != NULL)
			m_nxdn->enable(false);
		if (m_pocsag != NULL)
			m_pocsag->enable(false);
		if (m_fm != NULL)
			m_fm->enable(false);
		if (m_ax25 != NULL)
			m_ax25->enable(false);
		m_modem->setMode(MODE_YSF);
		if (m_ump != NULL)
			m_ump->setMode(MODE_YSF);
		m_mode = MODE_YSF;
		m_modeTimer.start();
		m_cwIdTimer.stop();
		createLockFile("System Fusion");
		break;

	case MODE_P25:
		if (m_dstarNetwork != NULL)
			m_dstarNetwork->enable(false);
		if (m_dmrNetwork != NULL)
			m_dmrNetwork->enable(false);
		if (m_ysfNetwork != NULL)
			m_ysfNetwork->enable(false);
		if (m_p25Network != NULL)
			m_p25Network->enable(true);
		if (m_nxdnNetwork != NULL)
			m_nxdnNetwork->enable(false);
		if (m_pocsagNetwork != NULL)
			m_pocsagNetwork->enable(false);
		if (m_fmNetwork != NULL)
			m_fmNetwork->enable(false);
		if (m_ax25Network != NULL)
			m_ax25Network->enable(false);
		if (m_dstar != NULL)
			m_dstar->enable(false);
		if (m_dmr != NULL)
			m_dmr->enable(false);
		if (m_ysf != NULL)
			m_ysf->enable(false);
		if (m_p25 != NULL)
			m_p25->enable(true);
		if (m_nxdn != NULL)
			m_nxdn->enable(false);
		if (m_pocsag != NULL)
			m_pocsag->enable(false);
		if (m_fm != NULL)
			m_fm->enable(false);
		if (m_ax25 != NULL)
			m_ax25->enable(false);
		m_modem->setMode(MODE_P25);
		if (m_ump != NULL)
			m_ump->setMode(MODE_P25);
		m_mode = MODE_P25;
		m_modeTimer.start();
		m_cwIdTimer.stop();
		createLockFile("P25");
		break;

	case MODE_NXDN:
		if (m_dstarNetwork != NULL)
			m_dstarNetwork->enable(false);
		if (m_dmrNetwork != NULL)
			m_dmrNetwork->enable(false);
		if (m_ysfNetwork != NULL)
			m_ysfNetwork->enable(false);
		if (m_p25Network != NULL)
			m_p25Network->enable(false);
		if (m_nxdnNetwork != NULL)
			m_nxdnNetwork->enable(true);
		if (m_pocsagNetwork != NULL)
			m_pocsagNetwork->enable(false);
		if (m_fmNetwork != NULL)
			m_fmNetwork->enable(false);
		if (m_ax25Network != NULL)
			m_ax25Network->enable(false);
		if (m_dstar != NULL)
			m_dstar->enable(false);
		if (m_dmr != NULL)
			m_dmr->enable(false);
		if (m_ysf != NULL)
			m_ysf->enable(false);
		if (m_p25 != NULL)
			m_p25->enable(false);
		if (m_nxdn != NULL)
			m_nxdn->enable(true);
		if (m_pocsag != NULL)
			m_pocsag->enable(false);
		if (m_fm != NULL)
			m_fm->enable(false);
		if (m_ax25 != NULL)
			m_ax25->enable(false);
		m_modem->setMode(MODE_NXDN);
		if (m_ump != NULL)
			m_ump->setMode(MODE_NXDN);
		m_mode = MODE_NXDN;
		m_modeTimer.start();
		m_cwIdTimer.stop();
		createLockFile("NXDN");
		break;

	case MODE_POCSAG:
		if (m_dstarNetwork != NULL)
			m_dstarNetwork->enable(false);
		if (m_dmrNetwork != NULL)
			m_dmrNetwork->enable(false);
		if (m_ysfNetwork != NULL)
			m_ysfNetwork->enable(false);
		if (m_p25Network != NULL)
			m_p25Network->enable(false);
		if (m_nxdnNetwork != NULL)
			m_nxdnNetwork->enable(false);
		if (m_pocsagNetwork != NULL)
			m_pocsagNetwork->enable(true);
		if (m_fmNetwork != NULL)
			m_fmNetwork->enable(false);
		if (m_ax25Network != NULL)
			m_ax25Network->enable(false);
		if (m_dstar != NULL)
			m_dstar->enable(false);
		if (m_dmr != NULL)
			m_dmr->enable(false);
		if (m_ysf != NULL)
			m_ysf->enable(false);
		if (m_p25 != NULL)
			m_p25->enable(false);
		if (m_nxdn != NULL)
			m_nxdn->enable(false);
		if (m_pocsag != NULL)
			m_pocsag->enable(true);
		if (m_fm != NULL)
			m_fm->enable(false);
		if (m_ax25 != NULL)
			m_ax25->enable(false);
		m_modem->setMode(MODE_POCSAG);
		if (m_ump != NULL)
			m_ump->setMode(MODE_POCSAG);
		m_mode = MODE_POCSAG;
		m_modeTimer.start();
		m_cwIdTimer.stop();
		createLockFile("POCSAG");
		break;

	case MODE_FM:
		if (m_dstarNetwork != NULL)
			m_dstarNetwork->enable(false);
		if (m_dmrNetwork != NULL)
			m_dmrNetwork->enable(false);
		if (m_ysfNetwork != NULL)
			m_ysfNetwork->enable(false);
		if (m_p25Network != NULL)
			m_p25Network->enable(false);
		if (m_nxdnNetwork != NULL)
			m_nxdnNetwork->enable(false);
		if (m_pocsagNetwork != NULL)
			m_pocsagNetwork->enable(false);
		if (m_fmNetwork != NULL)
			m_fmNetwork->enable(true);
		if (m_ax25Network != NULL)
			m_ax25Network->enable(true);
		if (m_dstar != NULL)
			m_dstar->enable(false);
		if (m_dmr != NULL)
			m_dmr->enable(false);
		if (m_ysf != NULL)
			m_ysf->enable(false);
		if (m_p25 != NULL)
			m_p25->enable(false);
		if (m_nxdn != NULL)
			m_nxdn->enable(false);
		if (m_pocsag != NULL)
			m_pocsag->enable(false);
		if (m_fm != NULL)
			m_fm->enable(true);
		if (m_ax25 != NULL)
			m_ax25->enable(true);
		if (m_mode == MODE_DMR && m_duplex && m_modem->hasTX()) {
			m_modem->writeDMRStart(false);
			m_dmrTXTimer.stop();
		}
		m_modem->setMode(MODE_FM);
		if (m_ump != NULL)
			m_ump->setMode(MODE_FM);
		m_display->setFM();
		m_mode = MODE_FM;
		m_modeTimer.start();
		m_cwIdTimer.stop();
		createLockFile("FM");
		break;

	case MODE_LOCKOUT:
		if (m_dstarNetwork != NULL)
			m_dstarNetwork->enable(false);
		if (m_dmrNetwork != NULL)
			m_dmrNetwork->enable(false);
		if (m_ysfNetwork != NULL)
			m_ysfNetwork->enable(false);
		if (m_p25Network != NULL)
			m_p25Network->enable(false);
		if (m_nxdnNetwork != NULL)
			m_nxdnNetwork->enable(false);
		if (m_pocsagNetwork != NULL)
			m_pocsagNetwork->enable(false);
		if (m_fmNetwork != NULL)
			m_fmNetwork->enable(false);
		if (m_ax25Network != NULL)
			m_ax25Network->enable(false);
		if (m_dstar != NULL)
			m_dstar->enable(false);
		if (m_dmr != NULL)
			m_dmr->enable(false);
		if (m_ysf != NULL)
			m_ysf->enable(false);
		if (m_p25 != NULL)
			m_p25->enable(false);
		if (m_nxdn != NULL)
			m_nxdn->enable(false);
		if (m_pocsag != NULL)
			m_pocsag->enable(false);
		if (m_fm != NULL)
			m_fm->enable(false);
		if (m_ax25 != NULL)
			m_ax25->enable(false);
		if (m_mode == MODE_DMR && m_duplex && m_modem->hasTX()) {
			m_modem->writeDMRStart(false);
			m_dmrTXTimer.stop();
		}
		m_modem->setMode(MODE_IDLE);
		if (m_ump != NULL)
			m_ump->setMode(MODE_IDLE);
		m_display->setLockout();
		m_mode = MODE_LOCKOUT;
		m_modeTimer.stop();
		m_cwIdTimer.stop();
		removeLockFile();
		break;

	case MODE_ERROR:
		LogMessage("Mode set to Error");
		if (m_dstarNetwork != NULL)
			m_dstarNetwork->enable(false);
		if (m_dmrNetwork != NULL)
			m_dmrNetwork->enable(false);
		if (m_ysfNetwork != NULL)
			m_ysfNetwork->enable(false);
		if (m_p25Network != NULL)
			m_p25Network->enable(false);
		if (m_nxdnNetwork != NULL)
			m_nxdnNetwork->enable(false);
		if (m_pocsagNetwork != NULL)
			m_pocsagNetwork->enable(false);
		if (m_fmNetwork != NULL)
			m_fmNetwork->enable(false);
		if (m_ax25Network != NULL)
			m_ax25Network->enable(false);
		if (m_dstar != NULL)
			m_dstar->enable(false);
		if (m_dmr != NULL)
			m_dmr->enable(false);
		if (m_ysf != NULL)
			m_ysf->enable(false);
		if (m_p25 != NULL)
			m_p25->enable(false);
		if (m_nxdn != NULL)
			m_nxdn->enable(false);
		if (m_pocsag != NULL)
			m_pocsag->enable(false);
		if (m_fm != NULL)
			m_fm->enable(false);
		if (m_ax25 != NULL)
			m_ax25->enable(false);
		if (m_mode == MODE_DMR && m_duplex && m_modem->hasTX()) {
			m_modem->writeDMRStart(false);
			m_dmrTXTimer.stop();
		}
		if (m_ump != NULL)
			m_ump->setMode(MODE_IDLE);
		m_display->setError("MODEM");
		m_mode = MODE_ERROR;
		m_modeTimer.stop();
		m_cwIdTimer.stop();
		removeLockFile();
		break;

	default:
		if (m_dstarNetwork != NULL)
			m_dstarNetwork->enable(true);
		if (m_dmrNetwork != NULL)
			m_dmrNetwork->enable(true);
		if (m_ysfNetwork != NULL)
			m_ysfNetwork->enable(true);
		if (m_p25Network != NULL)
			m_p25Network->enable(true);
		if (m_nxdnNetwork != NULL)
			m_nxdnNetwork->enable(true);
		if (m_pocsagNetwork != NULL)
			m_pocsagNetwork->enable(true);
		if (m_fmNetwork != NULL)
			m_fmNetwork->enable(true);
		if (m_ax25Network != NULL)
			m_ax25Network->enable(true);
		if (m_dstar != NULL)
			m_dstar->enable(true);
		if (m_dmr != NULL)
			m_dmr->enable(true);
		if (m_ysf != NULL)
			m_ysf->enable(true);
		if (m_p25 != NULL)
			m_p25->enable(true);
		if (m_nxdn != NULL)
			m_nxdn->enable(true);
		if (m_pocsag != NULL)
			m_pocsag->enable(true);
		if (m_fm != NULL)
			m_fm->enable(true);
		if (m_ax25 != NULL)
			m_ax25->enable(true);
		if (m_mode == MODE_DMR && m_duplex && m_modem->hasTX()) {
			m_modem->writeDMRStart(false);
			m_dmrTXTimer.stop();
		}
		m_modem->setMode(MODE_IDLE);
		if (m_ump != NULL)
			m_ump->setMode(MODE_IDLE);
		if (m_mode == MODE_ERROR) {
			m_modem->sendCWId(m_callsign);
			m_cwIdTimer.setTimeout(m_cwIdTime);
			m_cwIdTimer.start();
		} else {
			m_cwIdTimer.setTimeout(m_cwIdTime / 4U);
			m_cwIdTimer.start();
		}
		m_display->setIdle();
		if (mode == MODE_QUIT)
			m_display->setQuit();
		m_mode = MODE_IDLE;
		m_modeTimer.stop();
		removeLockFile();
		break;
	}
}

void  CMMDVMHost::createLockFile(const char* mode) const
{
	if (m_lockFileEnabled) {
		FILE* fp = ::fopen(m_lockFileName.c_str(), "wt");
		if (fp != NULL) {
			::fprintf(fp, "%s\n", mode);
			::fclose(fp);
		}
	}
}

void  CMMDVMHost::removeLockFile() const
{
	if (m_lockFileEnabled)
		::remove(m_lockFileName.c_str());
}

void CMMDVMHost::remoteControl()
{
	if (m_remoteControl == NULL)
		return;

	REMOTE_COMMAND command = m_remoteControl->getCommand();
	switch (command) {
		case RCD_MODE_IDLE:
			m_fixedMode = false;
			setMode(MODE_IDLE);
			break;
		case RCD_MODE_LOCKOUT:
			m_fixedMode = false;
			setMode(MODE_LOCKOUT);
			break;
		case RCD_MODE_DSTAR:
			if (m_dstar != NULL)
				processModeCommand(MODE_DSTAR, m_dstarRFModeHang);
			break;
		case RCD_MODE_DMR:
			if (m_dmr != NULL)
				processModeCommand(MODE_DMR, m_dmrRFModeHang);
			break;
		case RCD_MODE_YSF:
			if (m_ysf != NULL)
				processModeCommand(MODE_YSF, m_ysfRFModeHang);
			break;
		case RCD_MODE_P25:
			if (m_p25 != NULL)
				processModeCommand(MODE_P25, m_p25RFModeHang);
			break;
		case RCD_MODE_NXDN:
			if (m_nxdn != NULL)
				processModeCommand(MODE_NXDN, m_nxdnRFModeHang);
			break;
		case RCD_MODE_FM:
			if (m_fmEnabled)
				processModeCommand(MODE_FM, 0);
			break;
		case RCD_ENABLE_DSTAR:
			if (m_dstar != NULL && !m_dstarEnabled)
				processEnableCommand(m_dstarEnabled, true);
            if (m_dstarNetwork != NULL)
                m_dstarNetwork->enable(true);
			break;
		case RCD_ENABLE_DMR:
			if (m_dmr != NULL && !m_dmrEnabled)
				processEnableCommand(m_dmrEnabled, true);
            if (m_dmrNetwork != NULL)
                m_dmrNetwork->enable(true);
			break;
		case RCD_ENABLE_YSF:
			if (m_ysf != NULL && !m_ysfEnabled)
				processEnableCommand(m_ysfEnabled, true);
            if (m_ysfNetwork != NULL)
                m_ysfNetwork->enable(true);
			break;
		case RCD_ENABLE_P25:
			if (m_p25 != NULL && !m_p25Enabled)
				processEnableCommand(m_p25Enabled, true);
            if (m_p25Network != NULL)
                m_p25Network->enable(true);
			break;
		case RCD_ENABLE_NXDN:
			if (m_nxdn != NULL && !m_nxdnEnabled)
				processEnableCommand(m_nxdnEnabled, true);
            if (m_nxdnNetwork != NULL)
                m_nxdnNetwork->enable(true);
			break;
		case RCD_ENABLE_FM:
			if (!m_fmEnabled)
				processEnableCommand(m_fmEnabled, true);
			break;
		case RCD_ENABLE_AX25:
			if (!m_ax25Enabled)
				processEnableCommand(m_ax25Enabled, true);
			break;
		case RCD_DISABLE_DSTAR:
			if (m_dstar != NULL && m_dstarEnabled)
				processEnableCommand(m_dstarEnabled, false);
            if (m_dstarNetwork != NULL)
                m_dstarNetwork->enable(false);
			break;
		case RCD_DISABLE_DMR:
			if (m_dmr != NULL && m_dmrEnabled)
				processEnableCommand(m_dmrEnabled, false);
            if (m_dmrNetwork != NULL)
                m_dmrNetwork->enable(false);
			break;
		case RCD_DISABLE_YSF:
			if (m_ysf != NULL && m_ysfEnabled)
				processEnableCommand(m_ysfEnabled, false);
            if (m_ysfNetwork != NULL)
                m_ysfNetwork->enable(false);
			break;
		case RCD_DISABLE_P25:
			if (m_p25 != NULL && m_p25Enabled)
				processEnableCommand(m_p25Enabled, false);
            if (m_p25Network != NULL)
                m_p25Network->enable(false);
			break;
		case RCD_DISABLE_NXDN:
			if (m_nxdn != NULL && m_nxdnEnabled)
				processEnableCommand(m_nxdnEnabled, false);
            if (m_nxdnNetwork != NULL)
                m_nxdnNetwork->enable(false);
			break;
		case RCD_DISABLE_FM:
			if (m_fmEnabled)
				processEnableCommand(m_fmEnabled, false);
			break;
		case RCD_DISABLE_AX25:
			if (m_ax25Enabled == true)
				processEnableCommand(m_ax25Enabled, false);
			break;
		case RCD_PAGE:
			if (m_pocsag != NULL) {
				unsigned int ric = m_remoteControl->getArgUInt(0U);
				std::string text;
				for (unsigned int i = 1U; i < m_remoteControl->getArgCount(); i++) {
					if (i > 1U)
						text += " ";
					text += m_remoteControl->getArgString(i);
				}
				m_pocsag->sendPage(ric, text);
			}
			break;
		case RCD_CW:
			setMode(MODE_IDLE); // Force the modem to go idle so that we can send the CW text.
			if (!m_modem->hasTX()) {
				std::string cwtext;
				for (unsigned int i = 0U; i < m_remoteControl->getArgCount(); i++) {
					if (i > 0U)
						cwtext += " ";
					cwtext += m_remoteControl->getArgString(i);
				}
				m_display->writeCW();
				m_modem->sendCWId(cwtext);
			}
			break;
		default:
			break;
	}
}

void CMMDVMHost::processModeCommand(unsigned char mode, unsigned int timeout)
{
	m_fixedMode = false;
	m_modeTimer.setTimeout(timeout);

	if (m_remoteControl->getArgCount() > 0U) {
		if (m_remoteControl->getArgString(0U) == "fixed") {
			m_fixedMode = true;
		} else {
			unsigned int t = m_remoteControl->getArgUInt(0U);
			if (t > 0U)
				m_modeTimer.setTimeout(t);
		}
	}

	setMode(mode);
}

void CMMDVMHost::processEnableCommand(bool& mode, bool enabled)
{
	LogDebug("Setting mode current=%s new=%s",mode ? "true" : "false",enabled ? "true" : "false");

	mode = enabled;

	m_modem->setModeParams(m_dstarEnabled, m_dmrEnabled, m_ysfEnabled, m_p25Enabled, m_nxdnEnabled, m_pocsagEnabled, m_fmEnabled, m_ax25Enabled);
	if (!m_modem->writeConfig())
		LogError("Cannot write Config to MMDVM");
}<|MERGE_RESOLUTION|>--- conflicted
+++ resolved
@@ -1303,14 +1303,11 @@
 	int rxDCOffset               = m_conf.getModemRXDCOffset();
 	int txDCOffset               = m_conf.getModemTXDCOffset();
 	float rfLevel                = m_conf.getModemRFLevel();
-<<<<<<< HEAD
 	int rxTwist                  = m_conf.getAX25RXTwist();
 	unsigned int ax25TXDelay     = m_conf.getAX25TXDelay();
 	unsigned int ax25SlotTime    = m_conf.getAX25SlotTime();
 	unsigned int ax25PPersist    = m_conf.getAX25PPersist();
-=======
 	bool useCOSAsLockout         = m_conf.getModemUseCOSAsLockout();
->>>>>>> 3e6d5d5a
 
 	LogInfo("Modem Parameters");
 	LogInfo("    Port: %s", port.c_str());
@@ -1344,20 +1341,13 @@
 	LogInfo("    TX Frequency: %uHz (%uHz)", txFrequency, txFrequency + txOffset);
 	LogInfo("    Use COS as Lockout: %s", useCOSAsLockout ? "yes" : "no");
 
-<<<<<<< HEAD
 	if (port == "NullModem")
 		m_modem = new CNullModem;
 	else
-		m_modem = new CSerialModem(port, m_duplex, rxInvert, txInvert, pttInvert, txDelay, dmrDelay, trace, debug);
+		m_modem = new CSerialModem(port, m_duplex, rxInvert, txInvert, pttInvert, txDelay, dmrDelay, useCOSAsLockout, trace, debug);
 	m_modem->setSerialParams(protocol, address, speed);
 	m_modem->setModeParams(m_dstarEnabled, m_dmrEnabled, m_ysfEnabled, m_p25Enabled, m_nxdnEnabled, m_pocsagEnabled, m_fmEnabled, m_ax25Enabled);
 	m_modem->setLevels(rxLevel, cwIdTXLevel, dstarTXLevel, dmrTXLevel, ysfTXLevel, p25TXLevel, nxdnTXLevel, pocsagTXLevel, fmTXLevel, ax25TXLevel);
-=======
-	m_modem = CModem::createModem(port, m_duplex, rxInvert, txInvert, pttInvert, txDelay, dmrDelay, useCOSAsLockout, trace, debug);
-	m_modem->setSerialParams(protocol, address);
-	m_modem->setModeParams(m_dstarEnabled, m_dmrEnabled, m_ysfEnabled, m_p25Enabled, m_nxdnEnabled, m_pocsagEnabled, m_fmEnabled);
-	m_modem->setLevels(rxLevel, cwIdTXLevel, dstarTXLevel, dmrTXLevel, ysfTXLevel, p25TXLevel, nxdnTXLevel, pocsagTXLevel, fmTXLevel);
->>>>>>> 3e6d5d5a
 	m_modem->setRFParams(rxFrequency, rxOffset, txFrequency, txOffset, txDCOffset, rxDCOffset, rfLevel, pocsagFrequency);
 	m_modem->setDMRParams(colorCode);
 	m_modem->setYSFParams(lowDeviation, ysfTXHang);
@@ -1429,8 +1419,7 @@
 
 		m_modem->setFMCallsignParams(callsign, callsignSpeed, callsignFrequency, callsignTime, callsignHoldoff, callsignHighLevel, callsignLowLevel, callsignAtStart, callsignAtEnd, callsignAtLatch);
 		m_modem->setFMAckParams(rfAck, ackSpeed, ackFrequency, ackMinTime, ackDelay, ackLevel);
-<<<<<<< HEAD
-		m_modem->setFMMiscParams(timeout, timeoutLevel, ctcssFrequency, ctcssHighThreshold, ctcssLowThreshold, ctcssLevel, kerchunkTime, hangTime, useCOS, cosInvert, rfAudioBoost, maxDevLevel);
+		m_modem->setFMMiscParams(timeout, timeoutLevel, ctcssFrequency, ctcssHighThreshold, ctcssLowThreshold, ctcssLevel, kerchunkTime, hangTime, accessMode, cosInvert, rfAudioBoost, maxDevLevel);
 
 		if (m_conf.getFMNetworkEnabled()) {
 			std::string  extAck        = m_conf.getFMExtAck();
@@ -1441,9 +1430,6 @@
 
 			m_modem->setFMExtParams(extAck, extAudioBoost);
 		}
-=======
-		m_modem->setFMMiscParams(timeout, timeoutLevel, ctcssFrequency, ctcssHighThreshold, ctcssLowThreshold, ctcssLevel, kerchunkTime, hangTime, accessMode, cosInvert, rfAudioBoost, maxDevLevel);
->>>>>>> 3e6d5d5a
 	}
 
 	bool ret = m_modem->open();
