--- conflicted
+++ resolved
@@ -477,7 +477,6 @@
 		p25 = new CP25Control(nac, id, selfOnly, uidOverride, m_p25Network, m_display, m_timeout, m_duplex, m_lookup, remoteGateway, rssi);
 	}
 
-<<<<<<< HEAD
 	CNXDNControl* nxdn = NULL;
 	if (m_nxdnEnabled) {
 		unsigned int id    = m_conf.getNXDNId();
@@ -495,9 +494,8 @@
 
 		nxdn = new CNXDNControl(ran, id, selfOnly, m_nxdnNetwork, m_display, m_timeout, m_duplex, remoteGateway, rssi);
 	}
-=======
+
 	CTimer dmrBeaconTimer(1000U, 4U);
->>>>>>> cae6bed3
 
 	setMode(MODE_IDLE);
 
@@ -774,7 +772,6 @@
 			}
 		}
 
-<<<<<<< HEAD
 		if (nxdn != NULL) {
 			ret = m_modem->hasNXDNSpace();
 			if (ret) {
@@ -795,16 +792,6 @@
 			}
 		}
 
-		if (m_dmrNetwork != NULL) {
-			bool run = m_dmrNetwork->wantsBeacon();
-			if (dmrBeaconsEnabled && run && m_mode == MODE_IDLE && !m_modem->hasTX()) {
-				setMode(MODE_DMR);
-				dmrBeaconTimer.start();
-			}
-		}
-
-=======
->>>>>>> cae6bed3
 		unsigned int ms = stopWatch.elapsed();
 		stopWatch.start();
 
