/*
 *   Copyright (C) 2015-2020 by Jonathan Naylor G4KLX
 *
 *   This program is free software; you can redistribute it and/or modify
 *   it under the terms of the GNU General Public License as published by
 *   the Free Software Foundation; either version 2 of the License, or
 *   (at your option) any later version.
 *
 *   This program is distributed in the hope that it will be useful,
 *   but WITHOUT ANY WARRANTY; without even the implied warranty of
 *   MERCHANTABILITY or FITNESS FOR A PARTICULAR PURPOSE.  See the
 *   GNU General Public License for more details.
 *
 *   You should have received a copy of the GNU General Public License
 *   along with this program; if not, write to the Free Software
 *   Foundation, Inc., 675 Mass Ave, Cambridge, MA 02139, USA.
 */

#include "MMDVMHost.h"
#include "NXDNKenwoodNetwork.h"
#include "NXDNIcomNetwork.h"
#include "RSSIInterpolator.h"
#include "SerialController.h"
#include "SerialModem.h"
#include "NullModem.h"
#include "Version.h"
#include "StopWatch.h"
#include "Defines.h"
#include "Thread.h"
#include "Log.h"
#include "GitVersion.h"

#include <cstdio>
#include <vector>

#include <cstdlib>

#if !defined(_WIN32) && !defined(_WIN64)
#include <sys/types.h>
#include <unistd.h>
#include <signal.h>
#include <fcntl.h>
#include <pwd.h>
#endif

#if defined(_WIN32) || defined(_WIN64)
const char* DEFAULT_INI_FILE = "MMDVM.ini";
#else
const char* DEFAULT_INI_FILE = "/etc/MMDVM.ini";
#endif

static bool m_killed = false;
static int  m_signal = 0;

#if !defined(_WIN32) && !defined(_WIN64)
static void sigHandler(int signum)
{
	m_killed = true;
	m_signal = signum;
}
#endif

const char* HEADER1 = "This software is for use on amateur radio networks only,";
const char* HEADER2 = "it is to be used for educational purposes only. Its use on";
const char* HEADER3 = "commercial networks is strictly prohibited.";
const char* HEADER4 = "Copyright(C) 2015-2020 by Jonathan Naylor, G4KLX and others";

int main(int argc, char** argv)
{
	const char* iniFile = DEFAULT_INI_FILE;
	if (argc > 1) {
 		for (int currentArg = 1; currentArg < argc; ++currentArg) {
			std::string arg = argv[currentArg];
			if ((arg == "-v") || (arg == "--version")) {
				::fprintf(stdout, "MMDVMHost version %s git #%.7s\n", VERSION, gitversion);
				return 0;
			} else if (arg.substr(0,1) == "-") {
				::fprintf(stderr, "Usage: MMDVMHost [-v|--version] [filename]\n");
				return 1;
			} else {
				iniFile = argv[currentArg];
			}
		}
	}

#if !defined(_WIN32) && !defined(_WIN64)
	::signal(SIGINT,  sigHandler);
	::signal(SIGTERM, sigHandler);
	::signal(SIGHUP,  sigHandler);
#endif

	int ret = 0;

	do {
		m_signal = 0;

		CMMDVMHost* host = new CMMDVMHost(std::string(iniFile));
		ret = host->run();

		delete host;

		if (m_signal == 2)
			::LogInfo("MMDVMHost-%s exited on receipt of SIGINT", VERSION);

		if (m_signal == 15)
			::LogInfo("MMDVMHost-%s exited on receipt of SIGTERM", VERSION);

		if (m_signal == 1)
			::LogInfo("MMDVMHost-%s is restarting on receipt of SIGHUP", VERSION);
	} while (m_signal == 1);

	::LogFinalise();

	return ret;
}

CMMDVMHost::CMMDVMHost(const std::string& confFile) :
m_conf(confFile),
m_modem(NULL),
m_dstar(NULL),
m_dmr(NULL),
m_ysf(NULL),
m_p25(NULL),
m_nxdn(NULL),
m_pocsag(NULL),
m_fm(NULL),
m_ax25(NULL),
m_dstarNetwork(NULL),
m_dmrNetwork(NULL),
m_ysfNetwork(NULL),
m_p25Network(NULL),
m_nxdnNetwork(NULL),
m_pocsagNetwork(NULL),
m_fmNetwork(NULL),
m_ax25Network(NULL),
m_display(NULL),
m_ump(NULL),
m_mode(MODE_IDLE),
m_dstarRFModeHang(10U),
m_dmrRFModeHang(10U),
m_ysfRFModeHang(10U),
m_p25RFModeHang(10U),
m_nxdnRFModeHang(10U),
m_fmRFModeHang(10U),
m_dstarNetModeHang(3U),
m_dmrNetModeHang(3U),
m_ysfNetModeHang(3U),
m_p25NetModeHang(3U),
m_nxdnNetModeHang(3U),
m_pocsagNetModeHang(3U),
m_fmNetModeHang(3U),
m_modeTimer(1000U),
m_dmrTXTimer(1000U),
m_cwIdTimer(1000U),
m_duplex(false),
m_timeout(180U),
m_dstarEnabled(false),
m_dmrEnabled(false),
m_ysfEnabled(false),
m_p25Enabled(false),
m_nxdnEnabled(false),
m_pocsagEnabled(false),
m_fmEnabled(false),
m_ax25Enabled(false),
m_cwIdTime(0U),
m_dmrLookup(NULL),
m_nxdnLookup(NULL),
m_callsign(),
m_id(0U),
m_cwCallsign(),
m_lockFileEnabled(false),
m_lockFileName(),
m_remoteControl(NULL),
m_fixedMode(false)
{
}

CMMDVMHost::~CMMDVMHost()
{
}

int CMMDVMHost::run()
{
	bool ret = m_conf.read();
	if (!ret) {
		::fprintf(stderr, "MMDVMHost: cannot read the .ini file\n");
		return 1;
	}

#if !defined(_WIN32) && !defined(_WIN64)
	bool m_daemon = m_conf.getDaemon();
	if (m_daemon) {
		// Create new process
		pid_t pid = ::fork();
		if (pid == -1) {
			::fprintf(stderr, "Couldn't fork() , exiting\n");
			return -1;
		} else if (pid != 0) {
			exit(EXIT_SUCCESS);
		}

		// Create new session and process group
		if (::setsid() == -1){
			::fprintf(stderr, "Couldn't setsid(), exiting\n");
			return -1;
		}

		// Set the working directory to the root directory
		if (::chdir("/") == -1){
			::fprintf(stderr, "Couldn't cd /, exiting\n");
			return -1;
		}

#if !defined(HD44780) && !defined(OLED) && !defined(_OPENWRT)
		// If we are currently root...
		if (getuid() == 0) {
			struct passwd* user = ::getpwnam("mmdvm");
			if (user == NULL) {
				::fprintf(stderr, "Could not get the mmdvm user, exiting\n");
				return -1;
			}

			uid_t mmdvm_uid = user->pw_uid;
			gid_t mmdvm_gid = user->pw_gid;

			// Set user and group ID's to mmdvm:mmdvm
			if (::setgid(mmdvm_gid) != 0) {
				::fprintf(stderr, "Could not set mmdvm GID, exiting\n");
				return -1;
			}

			if (::setuid(mmdvm_uid) != 0) {
				::fprintf(stderr, "Could not set mmdvm UID, exiting\n");
				return -1;
			}

			// Double check it worked (AKA Paranoia)
			if (::setuid(0) != -1){
				::fprintf(stderr, "It's possible to regain root - something is wrong!, exiting\n");
				return -1;
			}
		}
	}
#else
	::fprintf(stderr, "Dropping root permissions in daemon mode is disabled.\n");
	}
#endif
#endif

#if !defined(_WIN32) && !defined(_WIN64)
	ret = ::LogInitialise(m_daemon, m_conf.getLogFilePath(), m_conf.getLogFileRoot(), m_conf.getLogFileLevel(), m_conf.getLogDisplayLevel());
#else
	ret = ::LogInitialise(false, m_conf.getLogFilePath(), m_conf.getLogFileRoot(), m_conf.getLogFileLevel(), m_conf.getLogDisplayLevel());
#endif
	if (!ret) {
		::fprintf(stderr, "MMDVMHost: unable to open the log file\n");
		return 1;
	}

#if !defined(_WIN32) && !defined(_WIN64)
	if (m_daemon) {
		::close(STDIN_FILENO);
		::close(STDOUT_FILENO);
	}
#endif

	LogInfo(HEADER1);
	LogInfo(HEADER2);
	LogInfo(HEADER3);
	LogInfo(HEADER4);

	LogMessage("MMDVMHost-%s is starting", VERSION);
	LogMessage("Built %s %s (GitID #%.7s)", __TIME__, __DATE__, gitversion);

	readParams();

	ret = createModem();
	if (!ret)
		return 1;

	if (m_conf.getUMPEnabled()) {
		std::string port = m_conf.getUMPPort();

		LogInfo("Universal MMDVM Peripheral");
		LogInfo("    Port: %s", port.c_str());

		m_ump = new CUMP(port);
		bool ret = m_ump->open();
		if (!ret) {
			delete m_ump;
			m_ump = NULL;
		}
	}

	m_display = CDisplay::createDisplay(m_conf,m_ump,m_modem);

	if (m_dstarEnabled && m_conf.getDStarNetworkEnabled()) {
		ret = createDStarNetwork();
		if (!ret)
			return 1;
	}

	if (m_dmrEnabled && m_conf.getDMRNetworkEnabled()) {
		ret = createDMRNetwork();
		if (!ret)
			return 1;
	}

	if (m_ysfEnabled && m_conf.getFusionNetworkEnabled()) {
		ret = createYSFNetwork();
		if (!ret)
			return 1;
	}

	if (m_p25Enabled && m_conf.getP25NetworkEnabled()) {
		ret = createP25Network();
		if (!ret)
			return 1;
	}

	if (m_nxdnEnabled && m_conf.getNXDNNetworkEnabled()) {
		ret = createNXDNNetwork();
		if (!ret)
			return 1;
	}

	if (m_pocsagEnabled && m_conf.getPOCSAGNetworkEnabled()) {
		ret = createPOCSAGNetwork();
		if (!ret)
			return 1;
	}

<<<<<<< HEAD
	if (m_fmEnabled && m_conf.getFMNetworkEnabled()) {
		ret = createFMNetwork();
		if (!ret)
			return 1;
	}

	if (m_ax25Enabled && m_conf.getAX25NetworkEnabled()) {
		ret = createAX25Network();
		if (!ret)
			return 1;
	}

	in_addr transparentAddress;
	unsigned int transparentPort = 0U;
=======
	sockaddr_storage transparentAddress;
	unsigned int transparentAddrLen;
>>>>>>> 3de54f6d
	CUDPSocket* transparentSocket = NULL;

	unsigned int sendFrameType = 0U;
	if (m_conf.getTransparentEnabled()) {
		std::string remoteAddress = m_conf.getTransparentRemoteAddress();
		unsigned int remotePort   = m_conf.getTransparentRemotePort();
		unsigned int localPort    = m_conf.getTransparentLocalPort();
		sendFrameType             = m_conf.getTransparentSendFrameType();

		LogInfo("Transparent Data");
		LogInfo("    Remote Address: %s", remoteAddress.c_str());
		LogInfo("    Remote Port: %u", remotePort);
		LogInfo("    Local Port: %u", localPort);
		LogInfo("    Send Frame Type: %u", sendFrameType);

		CUDPSocket::lookup(remoteAddress, remotePort, transparentAddress, transparentAddrLen);

		transparentSocket = new CUDPSocket(localPort);
		ret = transparentSocket->open(transparentAddress.ss_family);
		if (!ret) {
			LogWarning("Could not open the Transparent data socket, disabling");
			delete transparentSocket;
			transparentSocket = NULL;
			sendFrameType=0;
		}
		m_modem->setTransparentDataParams(sendFrameType);
	}

	if (m_conf.getLockFileEnabled()) {
		m_lockFileEnabled = true;
		m_lockFileName    = m_conf.getLockFileName();

		LogInfo("Lock File Parameters");
		LogInfo("    Name: %s", m_lockFileName.c_str());

		removeLockFile();
	}

	if (m_conf.getCWIdEnabled()) {
		unsigned int time = m_conf.getCWIdTime();
		m_cwCallsign      = m_conf.getCWIdCallsign();

		LogInfo("CW Id Parameters");
		LogInfo("    Time: %u mins", time);
		LogInfo("    Callsign: %s", m_cwCallsign.c_str());

		m_cwIdTime = time * 60U;

		m_cwIdTimer.setTimeout(m_cwIdTime / 4U);
		m_cwIdTimer.start();
	}

	// For all modes we handle RSSI
	std::string rssiMappingFile = m_conf.getModemRSSIMappingFile();

	CRSSIInterpolator* rssi = new CRSSIInterpolator;
	if (!rssiMappingFile.empty()) {
		LogInfo("RSSI");
		LogInfo("    Mapping File: %s", rssiMappingFile.c_str());
		rssi->load(rssiMappingFile);
	}

	// For DMR and P25 we try to map IDs to callsigns
	if (m_dmrEnabled || m_p25Enabled) {
		std::string lookupFile  = m_conf.getDMRIdLookupFile();
		unsigned int reloadTime = m_conf.getDMRIdLookupTime();

		LogInfo("DMR Id Lookups");
		LogInfo("    File: %s", lookupFile.length() > 0U ? lookupFile.c_str() : "None");
		if (reloadTime > 0U)
			LogInfo("    Reload: %u hours", reloadTime);

		m_dmrLookup = new CDMRLookup(lookupFile, reloadTime);
		m_dmrLookup->read();
	}

	CStopWatch stopWatch;
	stopWatch.start();

	if (m_dstarEnabled) {
		std::string module                 = m_conf.getDStarModule();
		bool selfOnly                      = m_conf.getDStarSelfOnly();
		std::vector<std::string> blackList = m_conf.getDStarBlackList();
		bool ackReply                      = m_conf.getDStarAckReply();
		unsigned int ackTime               = m_conf.getDStarAckTime();
		bool ackMessage                    = m_conf.getDStarAckMessage();
		bool errorReply                    = m_conf.getDStarErrorReply();
		bool remoteGateway                 = m_conf.getDStarRemoteGateway();
		m_dstarRFModeHang                  = m_conf.getDStarModeHang();

		LogInfo("D-Star RF Parameters");
		LogInfo("    Module: %s", module.c_str());
		LogInfo("    Self Only: %s", selfOnly ? "yes" : "no");
		LogInfo("    Ack Reply: %s", ackReply ? "yes" : "no");
		LogInfo("    Ack message: %s", ackMessage ? "RSSI" : "BER");
		LogInfo("    Ack Time: %ums", ackTime);
		LogInfo("    Error Reply: %s", errorReply ? "yes" : "no");
		LogInfo("    Remote Gateway: %s", remoteGateway ? "yes" : "no");
		LogInfo("    Mode Hang: %us", m_dstarRFModeHang);

		if (blackList.size() > 0U)
			LogInfo("    Black List: %u", blackList.size());

		m_dstar = new CDStarControl(m_callsign, module, selfOnly, ackReply, ackTime, ackMessage, errorReply, blackList, m_dstarNetwork, m_display, m_timeout, m_duplex, remoteGateway, rssi);
	}

	DMR_BEACONS dmrBeacons = DMR_BEACONS_OFF;
	CTimer dmrBeaconIntervalTimer(1000U);
	CTimer dmrBeaconDurationTimer(1000U);

	if (m_dmrEnabled) {
		unsigned int id             = m_conf.getDMRId();
		unsigned int colorCode      = m_conf.getDMRColorCode();
		bool selfOnly               = m_conf.getDMRSelfOnly();
		bool embeddedLCOnly         = m_conf.getDMREmbeddedLCOnly();
		bool dumpTAData             = m_conf.getDMRDumpTAData();
		std::vector<unsigned int> prefixes  = m_conf.getDMRPrefixes();
		std::vector<unsigned int> blackList = m_conf.getDMRBlackList();
		std::vector<unsigned int> whiteList = m_conf.getDMRWhiteList();
		std::vector<unsigned int> slot1TGWhiteList = m_conf.getDMRSlot1TGWhiteList();
		std::vector<unsigned int> slot2TGWhiteList = m_conf.getDMRSlot2TGWhiteList();
		unsigned int callHang       = m_conf.getDMRCallHang();
		unsigned int txHang         = m_conf.getDMRTXHang();
		unsigned int jitter         = m_conf.getDMRNetworkJitter();
		m_dmrRFModeHang             = m_conf.getDMRModeHang();
		dmrBeacons                  = m_conf.getDMRBeacons();
		DMR_OVCM_TYPES ovcm         = m_conf.getDMROVCM();

		if (txHang > m_dmrRFModeHang)
			txHang = m_dmrRFModeHang;

		if (m_conf.getDMRNetworkEnabled()) {
			if (txHang > m_dmrNetModeHang)
				txHang = m_dmrNetModeHang;
		}

		if (callHang > txHang)
			callHang = txHang;

		LogInfo("DMR RF Parameters");
		LogInfo("    Id: %u", id);
		LogInfo("    Color Code: %u", colorCode);
		LogInfo("    Self Only: %s", selfOnly ? "yes" : "no");
		LogInfo("    Embedded LC Only: %s", embeddedLCOnly ? "yes" : "no");
		LogInfo("    Dump Talker Alias Data: %s", dumpTAData ? "yes" : "no");
		LogInfo("    Prefixes: %u", prefixes.size());

		if (blackList.size() > 0U)
			LogInfo("    Source ID Black List: %u", blackList.size());
		if (whiteList.size() > 0U)
			LogInfo("    Source ID White List: %u", whiteList.size());
		if (slot1TGWhiteList.size() > 0U)
			LogInfo("    Slot 1 TG White List: %u", slot1TGWhiteList.size());
		if (slot2TGWhiteList.size() > 0U)
			LogInfo("    Slot 2 TG White List: %u", slot2TGWhiteList.size());

		LogInfo("    Call Hang: %us", callHang);
		LogInfo("    TX Hang: %us", txHang);
		LogInfo("    Mode Hang: %us", m_dmrRFModeHang);
		if (ovcm == DMR_OVCM_OFF)
			LogInfo("    OVCM: off");
		else if (ovcm == DMR_OVCM_RX_ON)
			LogInfo("    OVCM: on(rx only)");
		else if (ovcm == DMR_OVCM_TX_ON)
			LogInfo("    OVCM: on(tx only)");
		else if (ovcm == DMR_OVCM_ON)
			LogInfo("    OVCM: on");

		switch (dmrBeacons) {
			case DMR_BEACONS_NETWORK: {
					unsigned int dmrBeaconDuration = m_conf.getDMRBeaconDuration();

					LogInfo("    DMR Roaming Beacons Type: network");
					LogInfo("    DMR Roaming Beacons Duration: %us", dmrBeaconDuration);

					dmrBeaconDurationTimer.setTimeout(dmrBeaconDuration);
				}
				break;
			case DMR_BEACONS_TIMED: {
					unsigned int dmrBeaconInterval = m_conf.getDMRBeaconInterval();
					unsigned int dmrBeaconDuration = m_conf.getDMRBeaconDuration();

					LogInfo("    DMR Roaming Beacons Type: timed");
					LogInfo("    DMR Roaming Beacons Interval: %us", dmrBeaconInterval);
					LogInfo("    DMR Roaming Beacons Duration: %us", dmrBeaconDuration);

					dmrBeaconDurationTimer.setTimeout(dmrBeaconDuration);

					dmrBeaconIntervalTimer.setTimeout(dmrBeaconInterval);
					dmrBeaconIntervalTimer.start();
				}
				break;
			default:
				LogInfo("    DMR Roaming Beacons Type: off");
				break;
		}

		m_dmr = new CDMRControl(id, colorCode, callHang, selfOnly, embeddedLCOnly, dumpTAData, prefixes, blackList, whiteList, slot1TGWhiteList, slot2TGWhiteList, m_timeout, m_modem, m_dmrNetwork, m_display, m_duplex, m_dmrLookup, rssi, jitter, ovcm);

		m_dmrTXTimer.setTimeout(txHang);
	}

	if (m_ysfEnabled) {
		bool lowDeviation   = m_conf.getFusionLowDeviation();
		bool remoteGateway  = m_conf.getFusionRemoteGateway();
		unsigned int txHang = m_conf.getFusionTXHang();
		bool selfOnly       = m_conf.getFusionSelfOnly();
		m_ysfRFModeHang     = m_conf.getFusionModeHang();

		LogInfo("YSF RF Parameters");
		LogInfo("    Low Deviation: %s", lowDeviation ? "yes" : "no");
		LogInfo("    Remote Gateway: %s", remoteGateway ? "yes" : "no");
		LogInfo("    TX Hang: %us", txHang);
		LogInfo("    Self Only: %s", selfOnly ? "yes" : "no");
		LogInfo("    Mode Hang: %us", m_ysfRFModeHang);

		m_ysf = new CYSFControl(m_callsign, selfOnly, m_ysfNetwork, m_display, m_timeout, m_duplex, lowDeviation, remoteGateway, rssi);
	}

	if (m_p25Enabled) {
		unsigned int id     = m_conf.getP25Id();
		unsigned int nac    = m_conf.getP25NAC();
		unsigned int txHang = m_conf.getP25TXHang();
		bool uidOverride    = m_conf.getP25OverrideUID();
		bool selfOnly       = m_conf.getP25SelfOnly();
		bool remoteGateway  = m_conf.getP25RemoteGateway();
		m_p25RFModeHang     = m_conf.getP25ModeHang();

		LogInfo("P25 RF Parameters");
		LogInfo("    Id: %u", id);
		LogInfo("    NAC: $%03X", nac);
		LogInfo("    UID Override: %s", uidOverride ? "yes" : "no");
		LogInfo("    Self Only: %s", selfOnly ? "yes" : "no");
		LogInfo("    Remote Gateway: %s", remoteGateway ? "yes" : "no");
		LogInfo("    TX Hang: %us", txHang);
		LogInfo("    Mode Hang: %us", m_p25RFModeHang);

		m_p25 = new CP25Control(nac, id, selfOnly, uidOverride, m_p25Network, m_display, m_timeout, m_duplex, m_dmrLookup, remoteGateway, rssi);
	}

	if (m_nxdnEnabled) {
		std::string lookupFile  = m_conf.getNXDNIdLookupFile();
		unsigned int reloadTime = m_conf.getNXDNIdLookupTime();

		LogInfo("NXDN Id Lookups");
		LogInfo("    File: %s", lookupFile.length() > 0U ? lookupFile.c_str() : "None");
		if (reloadTime > 0U)
			LogInfo("    Reload: %u hours", reloadTime);

		m_nxdnLookup = new CNXDNLookup(lookupFile, reloadTime);
		m_nxdnLookup->read();

		unsigned int id     = m_conf.getNXDNId();
		unsigned int ran    = m_conf.getNXDNRAN();
		bool selfOnly       = m_conf.getNXDNSelfOnly();
		bool remoteGateway  = m_conf.getNXDNRemoteGateway();
		unsigned int txHang = m_conf.getNXDNTXHang();
		m_nxdnRFModeHang    = m_conf.getNXDNModeHang();

		LogInfo("NXDN RF Parameters");
		LogInfo("    Id: %u", id);
		LogInfo("    RAN: %u", ran);
		LogInfo("    Self Only: %s", selfOnly ? "yes" : "no");
		LogInfo("    Remote Gateway: %s", remoteGateway ? "yes" : "no");
		LogInfo("    TX Hang: %us", txHang);
		LogInfo("    Mode Hang: %us", m_nxdnRFModeHang);

		m_nxdn = new CNXDNControl(ran, id, selfOnly, m_nxdnNetwork, m_display, m_timeout, m_duplex, remoteGateway, m_nxdnLookup, rssi);
	}

	CTimer pocsagTimer(1000U, 30U);

	if (m_pocsagEnabled) {
		unsigned int frequency = m_conf.getPOCSAGFrequency();

		LogInfo("POCSAG RF Parameters");
		LogInfo("    Frequency: %uHz", frequency);

		m_pocsag = new CPOCSAGControl(m_pocsagNetwork, m_display);

		if (m_pocsagNetwork != NULL)
			pocsagTimer.start();
	}

	if (m_ax25Enabled) {
		unsigned int txDelay  = m_conf.getAX25TXDelay();
		int  rxTwist          = m_conf.getAX25RXTwist();
		unsigned int slotTime = m_conf.getAX25SlotTime();
		unsigned int pPersist = m_conf.getAX25PPersist();
		bool trace            = m_conf.getAX25Trace();

		LogInfo("AX.25 RF Parameters");
		LogInfo("    TX Delay: %ums", txDelay);
		LogInfo("    RX Twist: %d", rxTwist);
		LogInfo("    Slot Time: %ums", slotTime);
		LogInfo("    P-Persist: %u", pPersist);
		LogInfo("    Trace: %s", trace ? "yes" : "no");

		m_ax25 = new CAX25Control(m_ax25Network, trace);
	}

	if (m_fmEnabled) {
		m_fmRFModeHang = m_conf.getFMModeHang();

		m_fm = new CFMControl(m_fmNetwork);
	}

	bool remoteControlEnabled = m_conf.getRemoteControlEnabled();
	if (remoteControlEnabled) {
		std::string address = m_conf.getRemoteControlAddress();
		unsigned int port = m_conf.getRemoteControlPort();

		LogInfo("Remote Control Parameters");
		LogInfo("    Address: %s", address.c_str());
		LogInfo("    Port: %u", port);

		m_remoteControl = new CRemoteControl(address, port);

		ret = m_remoteControl->open();
		if (!ret) {
			delete m_remoteControl;
			m_remoteControl = NULL;
		}
	}

	setMode(MODE_IDLE);

	LogMessage("MMDVMHost-%s is running", VERSION);

	while (!m_killed) {
		bool lockout1 = m_modem->hasLockout();
		bool lockout2 = false;

		if (m_ump != NULL)
			lockout2 = m_ump->getLockout();
		if ((lockout1 || lockout2) && m_mode != MODE_LOCKOUT)
			setMode(MODE_LOCKOUT);
		else if ((!lockout1 && !lockout2) && m_mode == MODE_LOCKOUT)
			setMode(MODE_IDLE);

		bool error = m_modem->hasError();
		if (error && m_mode != MODE_ERROR)
			setMode(MODE_ERROR);
		else if (!error && m_mode == MODE_ERROR)
			setMode(MODE_IDLE);

		if (m_ump != NULL) {
			bool tx = m_modem->hasTX();
			m_ump->setTX(tx);
			bool cd = m_modem->hasCD();
			m_ump->setCD(cd);
		}

		unsigned char data[500U];
		unsigned int len;
		bool ret;

		len = m_modem->readDStarData(data);
		if (m_dstar != NULL && len > 0U) {
			if (m_mode == MODE_IDLE) {
				bool ret = m_dstar->writeModem(data, len);
				if (ret) {
					m_modeTimer.setTimeout(m_dstarRFModeHang);
					setMode(MODE_DSTAR);
				}
			} else if (m_mode == MODE_DSTAR) {
				m_dstar->writeModem(data, len);
				m_modeTimer.start();
			} else if (m_mode != MODE_LOCKOUT) {
				LogWarning("D-Star modem data received when in mode %u", m_mode);
			}
		}

		len = m_modem->readDMRData1(data);
		if (m_dmr != NULL && len > 0U) {
			if (m_mode == MODE_IDLE) {
				if (m_duplex) {
					bool ret = m_dmr->processWakeup(data);
					if (ret) {
						m_modeTimer.setTimeout(m_dmrRFModeHang);
						setMode(MODE_DMR);
						dmrBeaconDurationTimer.stop();
					}
				} else {
					m_modeTimer.setTimeout(m_dmrRFModeHang);
					setMode(MODE_DMR);
					m_dmr->writeModemSlot1(data, len);
					dmrBeaconDurationTimer.stop();
				}
			} else if (m_mode == MODE_DMR) {
				if (m_duplex && !m_modem->hasTX()) {
					bool ret = m_dmr->processWakeup(data);
					if (ret) {
						m_modem->writeDMRStart(true);
						m_dmrTXTimer.start();
					}
				} else {
					bool ret = m_dmr->writeModemSlot1(data, len);
					if (ret) {
						dmrBeaconDurationTimer.stop();
						m_modeTimer.start();
						if (m_duplex)
							m_dmrTXTimer.start();
					}
				}
			} else if (m_mode != MODE_LOCKOUT) {
				LogWarning("DMR modem data received when in mode %u", m_mode);
			}
		}

		len = m_modem->readDMRData2(data);
		if (m_dmr != NULL && len > 0U) {
			if (m_mode == MODE_IDLE) {
				if (m_duplex) {
					bool ret = m_dmr->processWakeup(data);
					if (ret) {
						m_modeTimer.setTimeout(m_dmrRFModeHang);
						setMode(MODE_DMR);
						dmrBeaconDurationTimer.stop();
					}
				} else {
					m_modeTimer.setTimeout(m_dmrRFModeHang);
					setMode(MODE_DMR);
					m_dmr->writeModemSlot2(data, len);
					dmrBeaconDurationTimer.stop();
				}
			} else if (m_mode == MODE_DMR) {
				if (m_duplex && !m_modem->hasTX()) {
					bool ret = m_dmr->processWakeup(data);
					if (ret) {
						m_modem->writeDMRStart(true);
						m_dmrTXTimer.start();
					}
				} else {
					bool ret = m_dmr->writeModemSlot2(data, len);
					if (ret) {
						dmrBeaconDurationTimer.stop();
						m_modeTimer.start();
						if (m_duplex)
							m_dmrTXTimer.start();
					}
				}
			} else if (m_mode != MODE_LOCKOUT) {
				LogWarning("DMR modem data received when in mode %u", m_mode);
			}
		}

		len = m_modem->readYSFData(data);
		if (m_ysf != NULL && len > 0U) {
			if (m_mode == MODE_IDLE) {
				bool ret = m_ysf->writeModem(data, len);
				if (ret) {
					m_modeTimer.setTimeout(m_ysfRFModeHang);
					setMode(MODE_YSF);
				}
			} else if (m_mode == MODE_YSF) {
				m_ysf->writeModem(data, len);
				m_modeTimer.start();
			} else if (m_mode != MODE_LOCKOUT) {
				LogWarning("System Fusion modem data received when in mode %u", m_mode);
			}
		}

		len = m_modem->readP25Data(data);
		if (m_p25 != NULL && len > 0U) {
			if (m_mode == MODE_IDLE) {
				bool ret = m_p25->writeModem(data, len);
				if (ret) {
					m_modeTimer.setTimeout(m_p25RFModeHang);
					setMode(MODE_P25);
				}
			} else if (m_mode == MODE_P25) {
				m_p25->writeModem(data, len);
				m_modeTimer.start();
			} else if (m_mode != MODE_LOCKOUT) {
				LogWarning("P25 modem data received when in mode %u", m_mode);
			}
		}

		len = m_modem->readNXDNData(data);
		if (m_nxdn != NULL && len > 0U) {
			if (m_mode == MODE_IDLE) {
				bool ret = m_nxdn->writeModem(data, len);
				if (ret) {
					m_modeTimer.setTimeout(m_nxdnRFModeHang);
					setMode(MODE_NXDN);
				}
			} else if (m_mode == MODE_NXDN) {
				m_nxdn->writeModem(data, len);
				m_modeTimer.start();
			} else if (m_mode != MODE_LOCKOUT) {
				LogWarning("NXDN modem data received when in mode %u", m_mode);
			}
		}

		len = m_modem->readFMData(data);
		if (m_fm != NULL && len > 0U) {
			if (m_mode == MODE_IDLE) {
				bool ret = m_fm->writeModem(data, len);
				if (ret) {
					m_modeTimer.setTimeout(m_fmRFModeHang);
					setMode(MODE_FM);
				}
			} else if (m_mode == MODE_FM) {
				m_fm->writeModem(data, len);
				m_modeTimer.start();
			} else if (m_mode != MODE_LOCKOUT) {
				LogWarning("FM modem data received when in mode %u", m_mode);
			}
		}

		len = m_modem->readAX25Data(data);
		if (m_ax25 != NULL && len > 0U) {
			if (m_mode == MODE_IDLE || m_mode == MODE_FM) {
				m_ax25->writeModem(data, len);
			}
			else if (m_mode != MODE_LOCKOUT) {
				LogWarning("NXDN modem data received when in mode %u", m_mode);
			}
		}

		len = m_modem->readTransparentData(data);
		if (transparentSocket != NULL && len > 0U)
			transparentSocket->write(data, len, transparentAddress, transparentAddrLen);

		if (!m_fixedMode) {
			if (m_modeTimer.isRunning() && m_modeTimer.hasExpired())
				setMode(MODE_IDLE);
		}

		if (m_dstar != NULL) {
			ret = m_modem->hasDStarSpace();
			if (ret) {
				len = m_dstar->readModem(data);
				if (len > 0U) {
					if (m_mode == MODE_IDLE) {
						m_modeTimer.setTimeout(m_dstarNetModeHang);
						setMode(MODE_DSTAR);
					}
					if (m_mode == MODE_DSTAR) {
						m_modem->writeDStarData(data, len);
						m_modeTimer.start();
					} else if (m_mode != MODE_LOCKOUT) {
						LogWarning("D-Star data received when in mode %u", m_mode);
					}
				}
			}
		}

		if (m_dmr != NULL) {
			ret = m_modem->hasDMRSpace1();
			if (ret) {
				len = m_dmr->readModemSlot1(data);
				if (len > 0U) {
					if (m_mode == MODE_IDLE) {
						m_modeTimer.setTimeout(m_dmrNetModeHang);
						setMode(MODE_DMR);
					}
					if (m_mode == MODE_DMR) {
						if (m_duplex) {
							m_modem->writeDMRStart(true);
							m_dmrTXTimer.start();
						}
						m_modem->writeDMRData1(data, len);
						dmrBeaconDurationTimer.stop();
						m_modeTimer.start();
					} else if (m_mode != MODE_LOCKOUT) {
						LogWarning("DMR data received when in mode %u", m_mode);
					}
				}
			}

			ret = m_modem->hasDMRSpace2();
			if (ret) {
				len = m_dmr->readModemSlot2(data);
				if (len > 0U) {
					if (m_mode == MODE_IDLE) {
						m_modeTimer.setTimeout(m_dmrNetModeHang);
						setMode(MODE_DMR);
					}
					if (m_mode == MODE_DMR) {
						if (m_duplex) {
							m_modem->writeDMRStart(true);
							m_dmrTXTimer.start();
						}
						m_modem->writeDMRData2(data, len);
						dmrBeaconDurationTimer.stop();
						m_modeTimer.start();
					} else if (m_mode != MODE_LOCKOUT) {
						LogWarning("DMR data received when in mode %u", m_mode);
					}
				}
			}
		}

		if (m_ysf != NULL) {
			ret = m_modem->hasYSFSpace();
			if (ret) {
				len = m_ysf->readModem(data);
				if (len > 0U) {
					if (m_mode == MODE_IDLE) {
						m_modeTimer.setTimeout(m_ysfNetModeHang);
						setMode(MODE_YSF);
					}
					if (m_mode == MODE_YSF) {
						m_modem->writeYSFData(data, len);
						m_modeTimer.start();
					} else if (m_mode != MODE_LOCKOUT) {
						LogWarning("System Fusion data received when in mode %u", m_mode);
					}
				}
			}
		}

		if (m_p25 != NULL) {
			ret = m_modem->hasP25Space();
			if (ret) {
				len = m_p25->readModem(data);
				if (len > 0U) {
					if (m_mode == MODE_IDLE) {
						m_modeTimer.setTimeout(m_p25NetModeHang);
						setMode(MODE_P25);
					}
					if (m_mode == MODE_P25) {
						m_modem->writeP25Data(data, len);
						m_modeTimer.start();
					} else if (m_mode != MODE_LOCKOUT) {
						LogWarning("P25 data received when in mode %u", m_mode);
					}
				}
			}
		}

		if (m_nxdn != NULL) {
			ret = m_modem->hasNXDNSpace();
			if (ret) {
				len = m_nxdn->readModem(data);
				if (len > 0U) {
					if (m_mode == MODE_IDLE) {
						m_modeTimer.setTimeout(m_nxdnNetModeHang);
						setMode(MODE_NXDN);
					}
					if (m_mode == MODE_NXDN) {
						m_modem->writeNXDNData(data, len);
						m_modeTimer.start();
					} else if (m_mode != MODE_LOCKOUT) {
						LogWarning("NXDN data received when in mode %u", m_mode);
					}
				}
			}
		}

		if (m_pocsag != NULL) {
			ret = m_modem->hasPOCSAGSpace();
			if (ret) {
				len = m_pocsag->readModem(data);
				if (len > 0U) {
					if (m_mode == MODE_IDLE) {
						m_modeTimer.setTimeout(m_pocsagNetModeHang);
						setMode(MODE_POCSAG);
					}
					if (m_mode == MODE_POCSAG) {
						m_modem->writePOCSAGData(data, len);
						m_modeTimer.start();
					} else if (m_mode != MODE_LOCKOUT) {
						LogWarning("POCSAG data received when in mode %u", m_mode);
					}
				}
			}
		}

		if (m_fm != NULL) {
			unsigned int space = m_modem->getFMSpace();
			if (space > 0U) {
				len = m_fm->readModem(data, space);
				if (len > 0U) {
					if (m_mode == MODE_IDLE) {
						m_modeTimer.setTimeout(m_fmNetModeHang);
						setMode(MODE_FM);
					}
					if (m_mode == MODE_FM) {
						m_modem->writeFMData(data, len);
						m_modeTimer.start();
					} else if (m_mode != MODE_LOCKOUT) {
						LogWarning("FM data received when in mode %u", m_mode);
					}
				}
			}
		}

		if (m_ax25 != NULL) {
			ret = m_modem->hasAX25Space();
			if (ret) {
				len = m_ax25->readModem(data);
				if (len > 0U) {
					if (m_mode == MODE_IDLE || m_mode == MODE_FM) {
						m_modem->writeAX25Data(data, len);
					}
					else if (m_mode != MODE_LOCKOUT) {
						LogWarning("AX.25 data received when in mode %u", m_mode);
					}
				}
			}
		}

		if (transparentSocket != NULL) {
			sockaddr_storage address;
			unsigned int addrlen;
			len = transparentSocket->read(data, 200U, address, addrlen);
			if (len > 0U)
				m_modem->writeTransparentData(data, len);
		}

		remoteControl();

		unsigned int ms = stopWatch.elapsed();
		stopWatch.start();

		m_display->clock(ms);

		m_modem->clock(ms);

		if (!m_fixedMode)
			m_modeTimer.clock(ms);

		if (m_dstar != NULL)
			m_dstar->clock();
		if (m_dmr != NULL)
			m_dmr->clock();
		if (m_ysf != NULL)
			m_ysf->clock(ms);
		if (m_p25 != NULL)
			m_p25->clock(ms);
		if (m_nxdn != NULL)
			m_nxdn->clock(ms);
		if (m_pocsag != NULL)
			m_pocsag->clock(ms);
		if (m_fm != NULL)
			m_fm->clock(ms);

		if (m_dstarNetwork != NULL)
			m_dstarNetwork->clock(ms);
		if (m_dmrNetwork != NULL)
			m_dmrNetwork->clock(ms);
		if (m_ysfNetwork != NULL)
			m_ysfNetwork->clock(ms);
		if (m_p25Network != NULL)
			m_p25Network->clock(ms);
		if (m_nxdnNetwork != NULL)
			m_nxdnNetwork->clock(ms);
		if (m_pocsagNetwork != NULL)
			m_pocsagNetwork->clock(ms);
		if (m_fmNetwork != NULL)
			m_fmNetwork->clock(ms);

		m_cwIdTimer.clock(ms);
		if (m_cwIdTimer.isRunning() && m_cwIdTimer.hasExpired()) {
			if (!m_modem->hasTX()){
				LogDebug("sending CW ID");
				m_display->writeCW();
				m_modem->sendCWId(m_cwCallsign);

				m_cwIdTimer.setTimeout(m_cwIdTime);
				m_cwIdTimer.start();
			}
		}

		switch (dmrBeacons) {
			case DMR_BEACONS_TIMED:
				dmrBeaconIntervalTimer.clock(ms);
				if (dmrBeaconIntervalTimer.isRunning() && dmrBeaconIntervalTimer.hasExpired()) {
					if ((m_mode == MODE_IDLE || m_mode == MODE_DMR) && !m_modem->hasTX()) {
						if (!m_fixedMode && m_mode == MODE_IDLE)
							setMode(MODE_DMR);
						dmrBeaconIntervalTimer.start();
						dmrBeaconDurationTimer.start();
					}
				}
				break;
			case DMR_BEACONS_NETWORK:
				if (m_dmrNetwork != NULL) {
					bool beacon = m_dmrNetwork->wantsBeacon();
					if (beacon) {
						if ((m_mode == MODE_IDLE || m_mode == MODE_DMR) && !m_modem->hasTX()) {
							if (!m_fixedMode && m_mode == MODE_IDLE)
								setMode(MODE_DMR);
							dmrBeaconDurationTimer.start();
						}
					}
				}
				break;
			default:
				break;
		}

		dmrBeaconDurationTimer.clock(ms);
		if (dmrBeaconDurationTimer.isRunning() && dmrBeaconDurationTimer.hasExpired()) {
			if (!m_fixedMode)
				setMode(MODE_IDLE);
			dmrBeaconDurationTimer.stop();
		}

		m_dmrTXTimer.clock(ms);
		if (m_dmrTXTimer.isRunning() && m_dmrTXTimer.hasExpired()) {
			m_modem->writeDMRStart(false);
			m_dmrTXTimer.stop();
		}

		pocsagTimer.clock(ms);
		if (pocsagTimer.isRunning() && pocsagTimer.hasExpired()) {
			assert(m_pocsagNetwork != NULL);
			m_pocsagNetwork->enable(m_mode == MODE_IDLE || m_mode == MODE_POCSAG);
			pocsagTimer.start();
		}

		if (m_ump != NULL)
			m_ump->clock(ms);

		if (ms < 5U)
			CThread::sleep(5U);
	}

	setMode(MODE_QUIT);

	m_modem->close();
	delete m_modem;

	m_display->close();
	delete m_display;

	if (m_ump != NULL) {
		m_ump->close();
		delete m_ump;
	}

	if (m_dmrLookup != NULL)
		m_dmrLookup->stop();

	if (m_nxdnLookup != NULL)
		m_nxdnLookup->stop();

	if (m_dstarNetwork != NULL) {
		m_dstarNetwork->close();
		delete m_dstarNetwork;
	}

	if (m_dmrNetwork != NULL) {
		m_dmrNetwork->close();
		delete m_dmrNetwork;
	}

	if (m_ysfNetwork != NULL) {
		m_ysfNetwork->close();
		delete m_ysfNetwork;
	}

	if (m_p25Network != NULL) {
		m_p25Network->close();
		delete m_p25Network;
	}

	if (m_nxdnNetwork != NULL) {
		m_nxdnNetwork->close();
		delete m_nxdnNetwork;
	}

	if (m_pocsagNetwork != NULL) {
		m_pocsagNetwork->close();
		delete m_pocsagNetwork;
	}

	if (m_fmNetwork != NULL) {
		m_fmNetwork->close();
		delete m_fmNetwork;
	}

	if (m_ax25Network != NULL) {
		m_ax25Network->close();
		delete m_ax25Network;
	}

	if (transparentSocket != NULL) {
		transparentSocket->close();
		delete transparentSocket;
	}

	if (m_remoteControl != NULL) {
		m_remoteControl->close();
		delete m_remoteControl;
	}

	delete m_dstar;
	delete m_dmr;
	delete m_ysf;
	delete m_p25;
	delete m_nxdn;
	delete m_pocsag;
	delete m_fm;
	delete m_ax25;

	return 0;
}

bool CMMDVMHost::createModem()
{
	std::string port             = m_conf.getModemPort();
	std::string protocol	     = m_conf.getModemProtocol();
	unsigned int speed           = m_conf.getModemSpeed();
	unsigned int address	     = m_conf.getModemAddress();
	bool rxInvert                = m_conf.getModemRXInvert();
	bool txInvert                = m_conf.getModemTXInvert();
	bool pttInvert               = m_conf.getModemPTTInvert();
	unsigned int txDelay         = m_conf.getModemTXDelay();
	unsigned int dmrDelay        = m_conf.getModemDMRDelay();
	float rxLevel                = m_conf.getModemRXLevel();
	float cwIdTXLevel            = m_conf.getModemCWIdTXLevel();
	float dstarTXLevel           = m_conf.getModemDStarTXLevel();
	float dmrTXLevel             = m_conf.getModemDMRTXLevel();
	float ysfTXLevel             = m_conf.getModemYSFTXLevel();
	float p25TXLevel             = m_conf.getModemP25TXLevel();
	float nxdnTXLevel            = m_conf.getModemNXDNTXLevel();
	float pocsagTXLevel          = m_conf.getModemPOCSAGTXLevel();
	float fmTXLevel              = m_conf.getModemFMTXLevel();
	float ax25TXLevel            = m_conf.getModemAX25TXLevel();
	bool trace                   = m_conf.getModemTrace();
	bool debug                   = m_conf.getModemDebug();
	unsigned int colorCode       = m_conf.getDMRColorCode();
	bool lowDeviation            = m_conf.getFusionLowDeviation();
	unsigned int ysfTXHang       = m_conf.getFusionTXHang();
	unsigned int p25TXHang       = m_conf.getP25TXHang();
	unsigned int nxdnTXHang      = m_conf.getNXDNTXHang();
	unsigned int rxFrequency     = m_conf.getRXFrequency();
	unsigned int txFrequency     = m_conf.getTXFrequency();
	unsigned int pocsagFrequency = m_conf.getPOCSAGFrequency();
	int rxOffset                 = m_conf.getModemRXOffset();
	int txOffset                 = m_conf.getModemTXOffset();
	int rxDCOffset               = m_conf.getModemRXDCOffset();
	int txDCOffset               = m_conf.getModemTXDCOffset();
	float rfLevel                = m_conf.getModemRFLevel();
	int rxTwist                  = m_conf.getAX25RXTwist();
	unsigned int ax25TXDelay     = m_conf.getAX25TXDelay();
	unsigned int ax25SlotTime    = m_conf.getAX25SlotTime();
	unsigned int ax25PPersist    = m_conf.getAX25PPersist();
	bool useCOSAsLockout         = m_conf.getModemUseCOSAsLockout();

	LogInfo("Modem Parameters");
	LogInfo("    Port: %s", port.c_str());
#if defined(__linux__)
	LogInfo("    Protocol: %s", protocol.c_str());
	if (protocol == "i2c")
		LogInfo("    I2C Address: %02X", address);
	else
#endif
	LogInfo("    Speed: %u", speed);
	LogInfo("    RX Invert: %s", rxInvert ? "yes" : "no");
	LogInfo("    TX Invert: %s", txInvert ? "yes" : "no");
	LogInfo("    PTT Invert: %s", pttInvert ? "yes" : "no");
	LogInfo("    TX Delay: %ums", txDelay);
	LogInfo("    RX Offset: %dHz", rxOffset);
	LogInfo("    TX Offset: %dHz", txOffset);
	LogInfo("    RX DC Offset: %d", rxDCOffset);
	LogInfo("    TX DC Offset: %d", txDCOffset);
	LogInfo("    RF Level: %.1f%%", rfLevel);
	LogInfo("    DMR Delay: %u (%.1fms)", dmrDelay, float(dmrDelay) * 0.0416666F);
	LogInfo("    RX Level: %.1f%%", rxLevel);
	LogInfo("    CW Id TX Level: %.1f%%", cwIdTXLevel);
	LogInfo("    D-Star TX Level: %.1f%%", dstarTXLevel);
	LogInfo("    DMR TX Level: %.1f%%", dmrTXLevel);
	LogInfo("    YSF TX Level: %.1f%%", ysfTXLevel);
	LogInfo("    P25 TX Level: %.1f%%", p25TXLevel);
	LogInfo("    NXDN TX Level: %.1f%%", nxdnTXLevel);
	LogInfo("    POCSAG TX Level: %.1f%%", pocsagTXLevel);
	LogInfo("    FM TX Level: %.1f%%", fmTXLevel);
	LogInfo("    AX.25 TX Level: %.1f%%", ax25TXLevel);
	LogInfo("    TX Frequency: %uHz (%uHz)", txFrequency, txFrequency + txOffset);
	LogInfo("    Use COS as Lockout: %s", useCOSAsLockout ? "yes" : "no");

	if (port == "NullModem")
		m_modem = new CNullModem;
	else
		m_modem = new CSerialModem(port, m_duplex, rxInvert, txInvert, pttInvert, txDelay, dmrDelay, useCOSAsLockout, trace, debug);
	m_modem->setSerialParams(protocol, address, speed);
	m_modem->setModeParams(m_dstarEnabled, m_dmrEnabled, m_ysfEnabled, m_p25Enabled, m_nxdnEnabled, m_pocsagEnabled, m_fmEnabled, m_ax25Enabled);
	m_modem->setLevels(rxLevel, cwIdTXLevel, dstarTXLevel, dmrTXLevel, ysfTXLevel, p25TXLevel, nxdnTXLevel, pocsagTXLevel, fmTXLevel, ax25TXLevel);
	m_modem->setRFParams(rxFrequency, rxOffset, txFrequency, txOffset, txDCOffset, rxDCOffset, rfLevel, pocsagFrequency);
	m_modem->setDMRParams(colorCode);
	m_modem->setYSFParams(lowDeviation, ysfTXHang);
	m_modem->setP25Params(p25TXHang);
	m_modem->setNXDNParams(nxdnTXHang);
	m_modem->setAX25Params(rxTwist, ax25TXDelay, ax25SlotTime, ax25PPersist);

	if (m_fmEnabled) {
		std::string  callsign             = m_conf.getFMCallsign();
		unsigned int callsignSpeed        = m_conf.getFMCallsignSpeed();
		unsigned int callsignFrequency    = m_conf.getFMCallsignFrequency();
		unsigned int callsignTime         = m_conf.getFMCallsignTime();
		unsigned int callsignHoldoff      = m_conf.getFMCallsignHoldoff();
		float        callsignHighLevel    = m_conf.getFMCallsignHighLevel();
		float        callsignLowLevel     = m_conf.getFMCallsignLowLevel();
		bool         callsignAtStart      = m_conf.getFMCallsignAtStart();
		bool         callsignAtEnd        = m_conf.getFMCallsignAtEnd();
		bool         callsignAtLatch      = m_conf.getFMCallsignAtLatch();
		std::string  rfAck                = m_conf.getFMRFAck();
		unsigned int ackSpeed             = m_conf.getFMAckSpeed();
		unsigned int ackFrequency         = m_conf.getFMAckFrequency();
		unsigned int ackMinTime           = m_conf.getFMAckMinTime();
		unsigned int ackDelay             = m_conf.getFMAckDelay();
		float        ackLevel             = m_conf.getFMAckLevel();
		unsigned int timeout              = m_conf.getFMTimeout();
		float        timeoutLevel         = m_conf.getFMTimeoutLevel();
		float        ctcssFrequency       = m_conf.getFMCTCSSFrequency();
		unsigned int ctcssHighThreshold   = m_conf.getFMCTCSSHighThreshold();
		unsigned int ctcssLowThreshold    = m_conf.getFMCTCSSLowThreshold();
		float        ctcssLevel           = m_conf.getFMCTCSSLevel();
		unsigned int kerchunkTime         = m_conf.getFMKerchunkTime();
		unsigned int hangTime             = m_conf.getFMHangTime();
		unsigned int accessMode           = m_conf.getFMAccessMode();
		bool         cosInvert            = m_conf.getFMCOSInvert();
		bool         noiseSquelch         = m_conf.getFMNoiseSquelch();
		unsigned int squelchHighThreshold = m_conf.getFMSquelchHighThreshold();
		unsigned int squelchLowThreshold  = m_conf.getFMSquelchLowThreshold();
		unsigned int rfAudioBoost         = m_conf.getFMRFAudioBoost();
		float        maxDevLevel          = m_conf.getFMMaxDevLevel();
		unsigned int modeHangTime         = m_conf.getFMModeHang();

		LogInfo("FM Parameters");
		LogInfo("    Callsign: %s", callsign.c_str());
		LogInfo("    Callsign Speed: %uWPM", callsignSpeed);
		LogInfo("    Callsign Frequency: %uHz", callsignFrequency);
		LogInfo("    Callsign Time: %umins", callsignTime);
		LogInfo("    Callsign Holdoff: 1/%u", callsignHoldoff);
		LogInfo("    Callsign High Level: %.1f%%", callsignHighLevel);
		LogInfo("    Callsign Low Level: %.1f%%", callsignLowLevel);
		LogInfo("    Callsign At Start: %s", callsignAtStart ? "yes" : "no");
		LogInfo("    Callsign At End: %s", callsignAtEnd ? "yes" : "no");
		LogInfo("    Callsign At Latch: %s", callsignAtLatch ? "yes" : "no");
		LogInfo("    RF Ack: %s", rfAck.c_str());
		LogInfo("    Ack Speed: %uWPM", ackSpeed);
		LogInfo("    Ack Frequency: %uHz", ackFrequency);
		LogInfo("    Ack Min Time: %us", ackMinTime);
		LogInfo("    Ack Delay: %ums", ackDelay);
		LogInfo("    Ack Level: %.1f%%", ackLevel);
		LogInfo("    Timeout: %us", timeout);
		LogInfo("    Timeout Level: %.1f%%", timeoutLevel);
		LogInfo("    CTCSS Frequency: %.1fHz", ctcssFrequency);
		LogInfo("    CTCSS High Threshold: %u", ctcssHighThreshold);
		LogInfo("    CTCSS Low Threshold: %u", ctcssLowThreshold);
		LogInfo("    CTCSS Level: %.1f%%", ctcssLevel);
		LogInfo("    Kerchunk Time: %us", kerchunkTime);
		LogInfo("    Hang Time: %us", hangTime);
		LogInfo("    Access Mode: %u", accessMode);
		LogInfo("    COS Invert: %s", cosInvert ? "yes" : "no");

		LogInfo("    Noise Squelch: %s", noiseSquelch ? "yes" : "no");
		if (noiseSquelch) {
			LogInfo("    Squelch High Threshold: %u", squelchHighThreshold);
			LogInfo("    Squelch Low Threshold: %u", squelchLowThreshold);
		}

		LogInfo("    RF Audio Boost: x%u", rfAudioBoost);
		LogInfo("    Max. Deviation Level: %.1f%%", maxDevLevel);
		LogInfo("    Mode Hang: %us", modeHangTime);

		m_modem->setFMCallsignParams(callsign, callsignSpeed, callsignFrequency, callsignTime, callsignHoldoff, callsignHighLevel, callsignLowLevel, callsignAtStart, callsignAtEnd, callsignAtLatch);
		m_modem->setFMAckParams(rfAck, ackSpeed, ackFrequency, ackMinTime, ackDelay, ackLevel);
		m_modem->setFMMiscParams(timeout, timeoutLevel, ctcssFrequency, ctcssHighThreshold, ctcssLowThreshold, ctcssLevel, kerchunkTime, hangTime, accessMode, cosInvert, noiseSquelch, squelchHighThreshold, squelchLowThreshold, rfAudioBoost, maxDevLevel);

		if (m_conf.getFMNetworkEnabled()) {
			std::string  extAck        = m_conf.getFMExtAck();
			unsigned int extAudioBoost = m_conf.getFMExtAudioBoost();

			LogInfo("    Ext. Ack: %s", extAck.c_str());
			LogInfo("    Ext. Audio Boost: x%u", extAudioBoost);

			m_modem->setFMExtParams(extAck, extAudioBoost);
		}
	}

	bool ret = m_modem->open();
	if (!ret) {
		delete m_modem;
		m_modem = NULL;
		return false;
	}

	return true;
}

bool CMMDVMHost::createDStarNetwork()
{
	std::string gatewayAddress = m_conf.getDStarGatewayAddress();
	unsigned int gatewayPort   = m_conf.getDStarGatewayPort();
	unsigned int localPort     = m_conf.getDStarLocalPort();
	bool debug                 = m_conf.getDStarNetworkDebug();
	m_dstarNetModeHang         = m_conf.getDStarNetworkModeHang();

	LogInfo("D-Star Network Parameters");
	LogInfo("    Gateway Address: %s", gatewayAddress.c_str());
	LogInfo("    Gateway Port: %u", gatewayPort);
	LogInfo("    Local Port: %u", localPort);
	LogInfo("    Mode Hang: %us", m_dstarNetModeHang);

	m_dstarNetwork = new CDStarNetwork(gatewayAddress, gatewayPort, localPort, m_duplex, VERSION, debug);

	bool ret = m_dstarNetwork->open();
	if (!ret) {
		delete m_dstarNetwork;
		m_dstarNetwork = NULL;
		return false;
	}

	m_dstarNetwork->enable(true);

	return true;
}

bool CMMDVMHost::createDMRNetwork()
{
	std::string address  = m_conf.getDMRNetworkAddress();
	unsigned int port    = m_conf.getDMRNetworkPort();
	unsigned int local   = m_conf.getDMRNetworkLocal();
	unsigned int id      = m_conf.getDMRId();
	std::string password = m_conf.getDMRNetworkPassword();
	bool debug           = m_conf.getDMRNetworkDebug();
	unsigned int jitter  = m_conf.getDMRNetworkJitter();
	bool slot1           = m_conf.getDMRNetworkSlot1();
	bool slot2           = m_conf.getDMRNetworkSlot2();
	HW_TYPE hwType       = m_modem->getHWType();
	m_dmrNetModeHang     = m_conf.getDMRNetworkModeHang();

	LogInfo("DMR Network Parameters");
	LogInfo("    Address: %s", address.c_str());
	LogInfo("    Port: %u", port);
	if (local > 0U)
		LogInfo("    Local: %u", local);
	else
		LogInfo("    Local: random");
	LogInfo("    Jitter: %ums", jitter);
	LogInfo("    Slot 1: %s", slot1 ? "enabled" : "disabled");
	LogInfo("    Slot 2: %s", slot2 ? "enabled" : "disabled");
	LogInfo("    Mode Hang: %us", m_dmrNetModeHang);

	m_dmrNetwork = new CDMRNetwork(address, port, local, id, m_duplex, VERSION, debug, slot1, slot2, hwType);

	unsigned int rxFrequency = m_conf.getRXFrequency();
	unsigned int txFrequency = m_conf.getTXFrequency();
	unsigned int power       = m_conf.getPower();
	unsigned int colorCode   = m_conf.getDMRColorCode();

	LogInfo("Info Parameters");
	LogInfo("    Callsign: %s", m_callsign.c_str());
	LogInfo("    RX Frequency: %uHz", rxFrequency);
	LogInfo("    TX Frequency: %uHz", txFrequency);
	LogInfo("    Power: %uW", power);

	m_dmrNetwork->setConfig(m_callsign, rxFrequency, txFrequency, power, colorCode);

	bool ret = m_dmrNetwork->open();
	if (!ret) {
		delete m_dmrNetwork;
		m_dmrNetwork = NULL;
		return false;
	}

	m_dmrNetwork->enable(true);

	return true;
}

bool CMMDVMHost::createYSFNetwork()
{
	std::string myAddress      = m_conf.getFusionNetworkMyAddress();
	unsigned int myPort        = m_conf.getFusionNetworkMyPort();
	std::string gatewayAddress = m_conf.getFusionNetworkGatewayAddress();
	unsigned int gatewayPort   = m_conf.getFusionNetworkGatewayPort();
	m_ysfNetModeHang           = m_conf.getFusionNetworkModeHang();
	bool debug                 = m_conf.getFusionNetworkDebug();

	LogInfo("System Fusion Network Parameters");
	LogInfo("    Local Address: %s", myAddress.c_str());
	LogInfo("    Local Port: %u", myPort);
	LogInfo("    Gateway Address: %s", gatewayAddress.c_str());
	LogInfo("    Gateway Port: %u", gatewayPort);
	LogInfo("    Mode Hang: %us", m_ysfNetModeHang);

	m_ysfNetwork = new CYSFNetwork(myAddress, myPort, gatewayAddress, gatewayPort, m_callsign, debug);

	bool ret = m_ysfNetwork->open();
	if (!ret) {
		delete m_ysfNetwork;
		m_ysfNetwork = NULL;
		return false;
	}

	m_ysfNetwork->enable(true);

	return true;
}

bool CMMDVMHost::createP25Network()
{
	std::string gatewayAddress = m_conf.getP25GatewayAddress();
	unsigned int gatewayPort   = m_conf.getP25GatewayPort();
	unsigned int localPort     = m_conf.getP25LocalPort();
	m_p25NetModeHang           = m_conf.getP25NetworkModeHang();
	bool debug                 = m_conf.getP25NetworkDebug();

	LogInfo("P25 Network Parameters");
	LogInfo("    Gateway Address: %s", gatewayAddress.c_str());
	LogInfo("    Gateway Port: %u", gatewayPort);
	LogInfo("    Local Port: %u", localPort);
	LogInfo("    Mode Hang: %us", m_p25NetModeHang);

	m_p25Network = new CP25Network(gatewayAddress, gatewayPort, localPort, debug);

	bool ret = m_p25Network->open();
	if (!ret) {
		delete m_p25Network;
		m_p25Network = NULL;
		return false;
	}

	m_p25Network->enable(true);

	return true;
}

bool CMMDVMHost::createNXDNNetwork()
{
	std::string protocol       = m_conf.getNXDNNetworkProtocol();
	std::string gatewayAddress = m_conf.getNXDNGatewayAddress();
	unsigned int gatewayPort   = m_conf.getNXDNGatewayPort();
	std::string localAddress   = m_conf.getNXDNLocalAddress();
	unsigned int localPort     = m_conf.getNXDNLocalPort();
	m_nxdnNetModeHang          = m_conf.getNXDNNetworkModeHang();
	bool debug                 = m_conf.getNXDNNetworkDebug();

	LogInfo("NXDN Network Parameters");
	LogInfo("    Protocol: %s", protocol.c_str());
	LogInfo("    Gateway Address: %s", gatewayAddress.c_str());
	LogInfo("    Gateway Port: %u", gatewayPort);
	LogInfo("    Local Address: %s", localAddress.c_str());
	LogInfo("    Local Port: %u", localPort);
	LogInfo("    Mode Hang: %us", m_nxdnNetModeHang);

	if (protocol == "Kenwood")
		m_nxdnNetwork = new CNXDNKenwoodNetwork(localAddress, localPort, gatewayAddress, gatewayPort, debug);
	else
		m_nxdnNetwork = new CNXDNIcomNetwork(localAddress, localPort, gatewayAddress, gatewayPort, debug);

	bool ret = m_nxdnNetwork->open();
	if (!ret) {
		delete m_nxdnNetwork;
		m_nxdnNetwork = NULL;
		return false;
	}

	m_nxdnNetwork->enable(true);

	return true;
}

bool CMMDVMHost::createPOCSAGNetwork()
{
	std::string gatewayAddress = m_conf.getPOCSAGGatewayAddress();
	unsigned int gatewayPort   = m_conf.getPOCSAGGatewayPort();
	std::string localAddress   = m_conf.getPOCSAGLocalAddress();
	unsigned int localPort     = m_conf.getPOCSAGLocalPort();
	m_pocsagNetModeHang        = m_conf.getPOCSAGNetworkModeHang();
	bool debug                 = m_conf.getPOCSAGNetworkDebug();

	LogInfo("POCSAG Network Parameters");
	LogInfo("    Gateway Address: %s", gatewayAddress.c_str());
	LogInfo("    Gateway Port: %u", gatewayPort);
	LogInfo("    Local Address: %s", localAddress.c_str());
	LogInfo("    Local Port: %u", localPort);
	LogInfo("    Mode Hang: %us", m_pocsagNetModeHang);

	m_pocsagNetwork = new CPOCSAGNetwork(localAddress, localPort, gatewayAddress, gatewayPort, debug);

	bool ret = m_pocsagNetwork->open();
	if (!ret) {
		delete m_pocsagNetwork;
		m_pocsagNetwork = NULL;
		return false;
	}

	m_pocsagNetwork->enable(true);

	return true;
}

bool CMMDVMHost::createFMNetwork()
{
	std::string gatewayAddress = m_conf.getFMGatewayAddress();
	unsigned int gatewayPort   = m_conf.getFMGatewayPort();
	std::string localAddress   = m_conf.getFMLocalAddress();
	unsigned int localPort     = m_conf.getFMLocalPort();
	unsigned int sampleRate    = m_conf.getFMSampleRate();
	m_fmNetModeHang            = m_conf.getFMNetworkModeHang();
	bool debug                 = m_conf.getFMNetworkDebug();

	LogInfo("FM Network Parameters");
	LogInfo("    Gateway Address: %s", gatewayAddress.c_str());
	LogInfo("    Gateway Port: %u", gatewayPort);
	LogInfo("    Local Address: %s", localAddress.c_str());
	LogInfo("    Local Port: %u", localPort);
	LogInfo("    Sample Rate: %u", sampleRate);
	LogInfo("    Mode Hang: %us", m_fmNetModeHang);

	m_fmNetwork = new CFMNetwork(localAddress, localPort, gatewayAddress, gatewayPort, sampleRate, debug);

	bool ret = m_fmNetwork->open();
	if (!ret) {
		delete m_fmNetwork;
		m_fmNetwork = NULL;
		return false;
	}

	m_fmNetwork->enable(true);

	return true;
}

bool CMMDVMHost::createAX25Network()
{
	std::string  port = m_conf.getAX25NetworkPort();
	unsigned int speed = m_conf.getAX25NetworkSpeed();
	bool debug = m_conf.getAX25NetworkDebug();

	LogInfo("AX.25 Network Parameters");
	LogInfo("    Port: %s", port.c_str());
	LogInfo("    Speed: %u", speed);

	m_ax25Network = new CAX25Network(port, speed, debug);

	bool ret = m_ax25Network->open();
	if (!ret) {
		delete m_ax25Network;
		m_ax25Network = NULL;
		return false;
	}

	m_ax25Network->enable(true);

	return true;
}

void CMMDVMHost::readParams()
{
	m_dstarEnabled  = m_conf.getDStarEnabled();
	m_dmrEnabled    = m_conf.getDMREnabled();
	m_ysfEnabled    = m_conf.getFusionEnabled();
	m_p25Enabled    = m_conf.getP25Enabled();
	m_nxdnEnabled   = m_conf.getNXDNEnabled();
	m_pocsagEnabled = m_conf.getPOCSAGEnabled();
	m_fmEnabled     = m_conf.getFMEnabled();
	m_ax25Enabled   = m_conf.getAX25Enabled();
	m_duplex        = m_conf.getDuplex();
	m_callsign      = m_conf.getCallsign();
	m_id            = m_conf.getId();
	m_timeout       = m_conf.getTimeout();

	LogInfo("General Parameters");
	LogInfo("    Callsign: %s", m_callsign.c_str());
	LogInfo("    Id: %u", m_id);
	LogInfo("    Duplex: %s", m_duplex ? "yes" : "no");
	LogInfo("    Timeout: %us", m_timeout);
	LogInfo("    D-Star: %s", m_dstarEnabled ? "enabled" : "disabled");
	LogInfo("    DMR: %s", m_dmrEnabled ? "enabled" : "disabled");
	LogInfo("    YSF: %s", m_ysfEnabled ? "enabled" : "disabled");
	LogInfo("    P25: %s", m_p25Enabled ? "enabled" : "disabled");
	LogInfo("    NXDN: %s", m_nxdnEnabled ? "enabled" : "disabled");
	LogInfo("    POCSAG: %s", m_pocsagEnabled ? "enabled" : "disabled");
	LogInfo("    FM: %s", m_fmEnabled ? "enabled" : "disabled");
	LogInfo("    AX.25: %s", m_ax25Enabled ? "enabled" : "disabled");
}

void CMMDVMHost::setMode(unsigned char mode)
{
	assert(m_modem != NULL);
	assert(m_display != NULL);

	switch (mode) {
	case MODE_DSTAR:
		if (m_dstarNetwork != NULL)
			m_dstarNetwork->enable(true);
		if (m_dmrNetwork != NULL)
			m_dmrNetwork->enable(false);
		if (m_ysfNetwork != NULL)
			m_ysfNetwork->enable(false);
		if (m_p25Network != NULL)
			m_p25Network->enable(false);
		if (m_nxdnNetwork != NULL)
			m_nxdnNetwork->enable(false);
		if (m_pocsagNetwork != NULL)
			m_pocsagNetwork->enable(false);
		if (m_fmNetwork != NULL)
			m_fmNetwork->enable(false);
		if (m_ax25Network != NULL)
			m_ax25Network->enable(false);
		if (m_dstar != NULL)
			m_dstar->enable(true);
		if (m_dmr != NULL)
			m_dmr->enable(false);
		if (m_ysf != NULL)
			m_ysf->enable(false);
		if (m_p25 != NULL)
			m_p25->enable(false);
		if (m_nxdn != NULL)
			m_nxdn->enable(false);
		if (m_pocsag != NULL)
			m_pocsag->enable(false);
		if (m_fm != NULL)
			m_fm->enable(false);
		if (m_ax25 != NULL)
			m_ax25->enable(false);
		m_modem->setMode(MODE_DSTAR);
		if (m_ump != NULL)
			m_ump->setMode(MODE_DSTAR);
		m_mode = MODE_DSTAR;
		m_modeTimer.start();
		m_cwIdTimer.stop();
		createLockFile("D-Star");
		break;

	case MODE_DMR:
		if (m_dstarNetwork != NULL)
			m_dstarNetwork->enable(false);
		if (m_dmrNetwork != NULL)
			m_dmrNetwork->enable(true);
		if (m_ysfNetwork != NULL)
			m_ysfNetwork->enable(false);
		if (m_p25Network != NULL)
			m_p25Network->enable(false);
		if (m_nxdnNetwork != NULL)
			m_nxdnNetwork->enable(false);
		if (m_pocsagNetwork != NULL)
			m_pocsagNetwork->enable(false);
		if (m_fmNetwork != NULL)
			m_fmNetwork->enable(false);
		if (m_ax25Network != NULL)
			m_ax25Network->enable(false);
		if (m_dstar != NULL)
			m_dstar->enable(false);
		if (m_dmr != NULL)
			m_dmr->enable(true);
		if (m_ysf != NULL)
			m_ysf->enable(false);
		if (m_p25 != NULL)
			m_p25->enable(false);
		if (m_nxdn != NULL)
			m_nxdn->enable(false);
		if (m_pocsag != NULL)
			m_pocsag->enable(false);
		if (m_fm != NULL)
			m_fm->enable(false);
		if (m_ax25 != NULL)
			m_ax25->enable(false);
		m_modem->setMode(MODE_DMR);
		if (m_ump != NULL)
			m_ump->setMode(MODE_DMR);
		if (m_duplex) {
			m_modem->writeDMRStart(true);
			m_dmrTXTimer.start();
		}
		m_mode = MODE_DMR;
		m_modeTimer.start();
		m_cwIdTimer.stop();
		createLockFile("DMR");
		break;

	case MODE_YSF:
		if (m_dstarNetwork != NULL)
			m_dstarNetwork->enable(false);
		if (m_dmrNetwork != NULL)
			m_dmrNetwork->enable(false);
		if (m_ysfNetwork != NULL)
			m_ysfNetwork->enable(true);
		if (m_p25Network != NULL)
			m_p25Network->enable(false);
		if (m_nxdnNetwork != NULL)
			m_nxdnNetwork->enable(false);
		if (m_pocsagNetwork != NULL)
			m_pocsagNetwork->enable(false);
		if (m_fmNetwork != NULL)
			m_fmNetwork->enable(false);
		if (m_ax25Network != NULL)
			m_ax25Network->enable(false);
		if (m_dstar != NULL)
			m_dstar->enable(false);
		if (m_dmr != NULL)
			m_dmr->enable(false);
		if (m_ysf != NULL)
			m_ysf->enable(true);
		if (m_p25 != NULL)
			m_p25->enable(false);
		if (m_nxdn != NULL)
			m_nxdn->enable(false);
		if (m_pocsag != NULL)
			m_pocsag->enable(false);
		if (m_fm != NULL)
			m_fm->enable(false);
		if (m_ax25 != NULL)
			m_ax25->enable(false);
		m_modem->setMode(MODE_YSF);
		if (m_ump != NULL)
			m_ump->setMode(MODE_YSF);
		m_mode = MODE_YSF;
		m_modeTimer.start();
		m_cwIdTimer.stop();
		createLockFile("System Fusion");
		break;

	case MODE_P25:
		if (m_dstarNetwork != NULL)
			m_dstarNetwork->enable(false);
		if (m_dmrNetwork != NULL)
			m_dmrNetwork->enable(false);
		if (m_ysfNetwork != NULL)
			m_ysfNetwork->enable(false);
		if (m_p25Network != NULL)
			m_p25Network->enable(true);
		if (m_nxdnNetwork != NULL)
			m_nxdnNetwork->enable(false);
		if (m_pocsagNetwork != NULL)
			m_pocsagNetwork->enable(false);
		if (m_fmNetwork != NULL)
			m_fmNetwork->enable(false);
		if (m_ax25Network != NULL)
			m_ax25Network->enable(false);
		if (m_dstar != NULL)
			m_dstar->enable(false);
		if (m_dmr != NULL)
			m_dmr->enable(false);
		if (m_ysf != NULL)
			m_ysf->enable(false);
		if (m_p25 != NULL)
			m_p25->enable(true);
		if (m_nxdn != NULL)
			m_nxdn->enable(false);
		if (m_pocsag != NULL)
			m_pocsag->enable(false);
		if (m_fm != NULL)
			m_fm->enable(false);
		if (m_ax25 != NULL)
			m_ax25->enable(false);
		m_modem->setMode(MODE_P25);
		if (m_ump != NULL)
			m_ump->setMode(MODE_P25);
		m_mode = MODE_P25;
		m_modeTimer.start();
		m_cwIdTimer.stop();
		createLockFile("P25");
		break;

	case MODE_NXDN:
		if (m_dstarNetwork != NULL)
			m_dstarNetwork->enable(false);
		if (m_dmrNetwork != NULL)
			m_dmrNetwork->enable(false);
		if (m_ysfNetwork != NULL)
			m_ysfNetwork->enable(false);
		if (m_p25Network != NULL)
			m_p25Network->enable(false);
		if (m_nxdnNetwork != NULL)
			m_nxdnNetwork->enable(true);
		if (m_pocsagNetwork != NULL)
			m_pocsagNetwork->enable(false);
		if (m_fmNetwork != NULL)
			m_fmNetwork->enable(false);
		if (m_ax25Network != NULL)
			m_ax25Network->enable(false);
		if (m_dstar != NULL)
			m_dstar->enable(false);
		if (m_dmr != NULL)
			m_dmr->enable(false);
		if (m_ysf != NULL)
			m_ysf->enable(false);
		if (m_p25 != NULL)
			m_p25->enable(false);
		if (m_nxdn != NULL)
			m_nxdn->enable(true);
		if (m_pocsag != NULL)
			m_pocsag->enable(false);
		if (m_fm != NULL)
			m_fm->enable(false);
		if (m_ax25 != NULL)
			m_ax25->enable(false);
		m_modem->setMode(MODE_NXDN);
		if (m_ump != NULL)
			m_ump->setMode(MODE_NXDN);
		m_mode = MODE_NXDN;
		m_modeTimer.start();
		m_cwIdTimer.stop();
		createLockFile("NXDN");
		break;

	case MODE_POCSAG:
		if (m_dstarNetwork != NULL)
			m_dstarNetwork->enable(false);
		if (m_dmrNetwork != NULL)
			m_dmrNetwork->enable(false);
		if (m_ysfNetwork != NULL)
			m_ysfNetwork->enable(false);
		if (m_p25Network != NULL)
			m_p25Network->enable(false);
		if (m_nxdnNetwork != NULL)
			m_nxdnNetwork->enable(false);
		if (m_pocsagNetwork != NULL)
			m_pocsagNetwork->enable(true);
		if (m_fmNetwork != NULL)
			m_fmNetwork->enable(false);
		if (m_ax25Network != NULL)
			m_ax25Network->enable(false);
		if (m_dstar != NULL)
			m_dstar->enable(false);
		if (m_dmr != NULL)
			m_dmr->enable(false);
		if (m_ysf != NULL)
			m_ysf->enable(false);
		if (m_p25 != NULL)
			m_p25->enable(false);
		if (m_nxdn != NULL)
			m_nxdn->enable(false);
		if (m_pocsag != NULL)
			m_pocsag->enable(true);
		if (m_fm != NULL)
			m_fm->enable(false);
		if (m_ax25 != NULL)
			m_ax25->enable(false);
		m_modem->setMode(MODE_POCSAG);
		if (m_ump != NULL)
			m_ump->setMode(MODE_POCSAG);
		m_mode = MODE_POCSAG;
		m_modeTimer.start();
		m_cwIdTimer.stop();
		createLockFile("POCSAG");
		break;

	case MODE_FM:
		if (m_dstarNetwork != NULL)
			m_dstarNetwork->enable(false);
		if (m_dmrNetwork != NULL)
			m_dmrNetwork->enable(false);
		if (m_ysfNetwork != NULL)
			m_ysfNetwork->enable(false);
		if (m_p25Network != NULL)
			m_p25Network->enable(false);
		if (m_nxdnNetwork != NULL)
			m_nxdnNetwork->enable(false);
		if (m_pocsagNetwork != NULL)
			m_pocsagNetwork->enable(false);
		if (m_fmNetwork != NULL)
			m_fmNetwork->enable(true);
		if (m_ax25Network != NULL)
			m_ax25Network->enable(true);
		if (m_dstar != NULL)
			m_dstar->enable(false);
		if (m_dmr != NULL)
			m_dmr->enable(false);
		if (m_ysf != NULL)
			m_ysf->enable(false);
		if (m_p25 != NULL)
			m_p25->enable(false);
		if (m_nxdn != NULL)
			m_nxdn->enable(false);
		if (m_pocsag != NULL)
			m_pocsag->enable(false);
		if (m_fm != NULL)
			m_fm->enable(true);
		if (m_ax25 != NULL)
			m_ax25->enable(true);
		if (m_mode == MODE_DMR && m_duplex && m_modem->hasTX()) {
			m_modem->writeDMRStart(false);
			m_dmrTXTimer.stop();
		}
		m_modem->setMode(MODE_FM);
		if (m_ump != NULL)
			m_ump->setMode(MODE_FM);
		m_display->setFM();
		m_mode = MODE_FM;
		m_modeTimer.start();
		m_cwIdTimer.stop();
		createLockFile("FM");
		break;

	case MODE_LOCKOUT:
		if (m_dstarNetwork != NULL)
			m_dstarNetwork->enable(false);
		if (m_dmrNetwork != NULL)
			m_dmrNetwork->enable(false);
		if (m_ysfNetwork != NULL)
			m_ysfNetwork->enable(false);
		if (m_p25Network != NULL)
			m_p25Network->enable(false);
		if (m_nxdnNetwork != NULL)
			m_nxdnNetwork->enable(false);
		if (m_pocsagNetwork != NULL)
			m_pocsagNetwork->enable(false);
		if (m_fmNetwork != NULL)
			m_fmNetwork->enable(false);
		if (m_ax25Network != NULL)
			m_ax25Network->enable(false);
		if (m_dstar != NULL)
			m_dstar->enable(false);
		if (m_dmr != NULL)
			m_dmr->enable(false);
		if (m_ysf != NULL)
			m_ysf->enable(false);
		if (m_p25 != NULL)
			m_p25->enable(false);
		if (m_nxdn != NULL)
			m_nxdn->enable(false);
		if (m_pocsag != NULL)
			m_pocsag->enable(false);
		if (m_fm != NULL)
			m_fm->enable(false);
		if (m_ax25 != NULL)
			m_ax25->enable(false);
		if (m_mode == MODE_DMR && m_duplex && m_modem->hasTX()) {
			m_modem->writeDMRStart(false);
			m_dmrTXTimer.stop();
		}
		m_modem->setMode(MODE_IDLE);
		if (m_ump != NULL)
			m_ump->setMode(MODE_IDLE);
		m_display->setLockout();
		m_mode = MODE_LOCKOUT;
		m_modeTimer.stop();
		m_cwIdTimer.stop();
		removeLockFile();
		break;

	case MODE_ERROR:
		LogMessage("Mode set to Error");
		if (m_dstarNetwork != NULL)
			m_dstarNetwork->enable(false);
		if (m_dmrNetwork != NULL)
			m_dmrNetwork->enable(false);
		if (m_ysfNetwork != NULL)
			m_ysfNetwork->enable(false);
		if (m_p25Network != NULL)
			m_p25Network->enable(false);
		if (m_nxdnNetwork != NULL)
			m_nxdnNetwork->enable(false);
		if (m_pocsagNetwork != NULL)
			m_pocsagNetwork->enable(false);
		if (m_fmNetwork != NULL)
			m_fmNetwork->enable(false);
		if (m_ax25Network != NULL)
			m_ax25Network->enable(false);
		if (m_dstar != NULL)
			m_dstar->enable(false);
		if (m_dmr != NULL)
			m_dmr->enable(false);
		if (m_ysf != NULL)
			m_ysf->enable(false);
		if (m_p25 != NULL)
			m_p25->enable(false);
		if (m_nxdn != NULL)
			m_nxdn->enable(false);
		if (m_pocsag != NULL)
			m_pocsag->enable(false);
		if (m_fm != NULL)
			m_fm->enable(false);
		if (m_ax25 != NULL)
			m_ax25->enable(false);
		if (m_mode == MODE_DMR && m_duplex && m_modem->hasTX()) {
			m_modem->writeDMRStart(false);
			m_dmrTXTimer.stop();
		}
		if (m_ump != NULL)
			m_ump->setMode(MODE_IDLE);
		m_display->setError("MODEM");
		m_mode = MODE_ERROR;
		m_modeTimer.stop();
		m_cwIdTimer.stop();
		removeLockFile();
		break;

	default:
		if (m_dstarNetwork != NULL)
			m_dstarNetwork->enable(true);
		if (m_dmrNetwork != NULL)
			m_dmrNetwork->enable(true);
		if (m_ysfNetwork != NULL)
			m_ysfNetwork->enable(true);
		if (m_p25Network != NULL)
			m_p25Network->enable(true);
		if (m_nxdnNetwork != NULL)
			m_nxdnNetwork->enable(true);
		if (m_pocsagNetwork != NULL)
			m_pocsagNetwork->enable(true);
		if (m_fmNetwork != NULL)
			m_fmNetwork->enable(true);
		if (m_ax25Network != NULL)
			m_ax25Network->enable(true);
		if (m_dstar != NULL)
			m_dstar->enable(true);
		if (m_dmr != NULL)
			m_dmr->enable(true);
		if (m_ysf != NULL)
			m_ysf->enable(true);
		if (m_p25 != NULL)
			m_p25->enable(true);
		if (m_nxdn != NULL)
			m_nxdn->enable(true);
		if (m_pocsag != NULL)
			m_pocsag->enable(true);
		if (m_fm != NULL)
			m_fm->enable(true);
		if (m_ax25 != NULL)
			m_ax25->enable(true);
		if (m_mode == MODE_DMR && m_duplex && m_modem->hasTX()) {
			m_modem->writeDMRStart(false);
			m_dmrTXTimer.stop();
		}
		m_modem->setMode(MODE_IDLE);
		if (m_ump != NULL)
			m_ump->setMode(MODE_IDLE);
		if (m_mode == MODE_ERROR) {
			m_modem->sendCWId(m_callsign);
			m_cwIdTimer.setTimeout(m_cwIdTime);
			m_cwIdTimer.start();
		} else {
			m_cwIdTimer.setTimeout(m_cwIdTime / 4U);
			m_cwIdTimer.start();
		}
		m_display->setIdle();
		if (mode == MODE_QUIT)
			m_display->setQuit();
		m_mode = MODE_IDLE;
		m_modeTimer.stop();
		removeLockFile();
		break;
	}
}

void  CMMDVMHost::createLockFile(const char* mode) const
{
	if (m_lockFileEnabled) {
		FILE* fp = ::fopen(m_lockFileName.c_str(), "wt");
		if (fp != NULL) {
			::fprintf(fp, "%s\n", mode);
			::fclose(fp);
		}
	}
}

void  CMMDVMHost::removeLockFile() const
{
	if (m_lockFileEnabled)
		::remove(m_lockFileName.c_str());
}

void CMMDVMHost::remoteControl()
{
	if (m_remoteControl == NULL)
		return;

	REMOTE_COMMAND command = m_remoteControl->getCommand();
	switch (command) {
		case RCD_MODE_IDLE:
			m_fixedMode = false;
			setMode(MODE_IDLE);
			break;
		case RCD_MODE_LOCKOUT:
			m_fixedMode = false;
			setMode(MODE_LOCKOUT);
			break;
		case RCD_MODE_DSTAR:
			if (m_dstar != NULL)
				processModeCommand(MODE_DSTAR, m_dstarRFModeHang);
			break;
		case RCD_MODE_DMR:
			if (m_dmr != NULL)
				processModeCommand(MODE_DMR, m_dmrRFModeHang);
			break;
		case RCD_MODE_YSF:
			if (m_ysf != NULL)
				processModeCommand(MODE_YSF, m_ysfRFModeHang);
			break;
		case RCD_MODE_P25:
			if (m_p25 != NULL)
				processModeCommand(MODE_P25, m_p25RFModeHang);
			break;
		case RCD_MODE_NXDN:
			if (m_nxdn != NULL)
				processModeCommand(MODE_NXDN, m_nxdnRFModeHang);
			break;
		case RCD_MODE_FM:
			if (m_fmEnabled)
				processModeCommand(MODE_FM, 0);
			break;
		case RCD_ENABLE_DSTAR:
			if (m_dstar != NULL && !m_dstarEnabled)
				processEnableCommand(m_dstarEnabled, true);
            if (m_dstarNetwork != NULL)
                m_dstarNetwork->enable(true);
			break;
		case RCD_ENABLE_DMR:
			if (m_dmr != NULL && !m_dmrEnabled)
				processEnableCommand(m_dmrEnabled, true);
            if (m_dmrNetwork != NULL)
                m_dmrNetwork->enable(true);
			break;
		case RCD_ENABLE_YSF:
			if (m_ysf != NULL && !m_ysfEnabled)
				processEnableCommand(m_ysfEnabled, true);
            if (m_ysfNetwork != NULL)
                m_ysfNetwork->enable(true);
			break;
		case RCD_ENABLE_P25:
			if (m_p25 != NULL && !m_p25Enabled)
				processEnableCommand(m_p25Enabled, true);
            if (m_p25Network != NULL)
                m_p25Network->enable(true);
			break;
		case RCD_ENABLE_NXDN:
			if (m_nxdn != NULL && !m_nxdnEnabled)
				processEnableCommand(m_nxdnEnabled, true);
            if (m_nxdnNetwork != NULL)
                m_nxdnNetwork->enable(true);
			break;
		case RCD_ENABLE_FM:
			if (!m_fmEnabled)
				processEnableCommand(m_fmEnabled, true);
			break;
		case RCD_ENABLE_AX25:
			if (!m_ax25Enabled)
				processEnableCommand(m_ax25Enabled, true);
			break;
		case RCD_DISABLE_DSTAR:
			if (m_dstar != NULL && m_dstarEnabled)
				processEnableCommand(m_dstarEnabled, false);
            if (m_dstarNetwork != NULL)
                m_dstarNetwork->enable(false);
			break;
		case RCD_DISABLE_DMR:
			if (m_dmr != NULL && m_dmrEnabled)
				processEnableCommand(m_dmrEnabled, false);
            if (m_dmrNetwork != NULL)
                m_dmrNetwork->enable(false);
			break;
		case RCD_DISABLE_YSF:
			if (m_ysf != NULL && m_ysfEnabled)
				processEnableCommand(m_ysfEnabled, false);
            if (m_ysfNetwork != NULL)
                m_ysfNetwork->enable(false);
			break;
		case RCD_DISABLE_P25:
			if (m_p25 != NULL && m_p25Enabled)
				processEnableCommand(m_p25Enabled, false);
            if (m_p25Network != NULL)
                m_p25Network->enable(false);
			break;
		case RCD_DISABLE_NXDN:
			if (m_nxdn != NULL && m_nxdnEnabled)
				processEnableCommand(m_nxdnEnabled, false);
            if (m_nxdnNetwork != NULL)
                m_nxdnNetwork->enable(false);
			break;
		case RCD_DISABLE_FM:
			if (m_fmEnabled)
				processEnableCommand(m_fmEnabled, false);
			break;
		case RCD_DISABLE_AX25:
			if (m_ax25Enabled == true)
				processEnableCommand(m_ax25Enabled, false);
			break;
		case RCD_PAGE:
			if (m_pocsag != NULL) {
				unsigned int ric = m_remoteControl->getArgUInt(0U);
				std::string text;
				for (unsigned int i = 1U; i < m_remoteControl->getArgCount(); i++) {
					if (i > 1U)
						text += " ";
					text += m_remoteControl->getArgString(i);
				}
				m_pocsag->sendPage(ric, text);
			}
			break;
		case RCD_CW:
			setMode(MODE_IDLE); // Force the modem to go idle so that we can send the CW text.
			if (!m_modem->hasTX()) {
				std::string cwtext;
				for (unsigned int i = 0U; i < m_remoteControl->getArgCount(); i++) {
					if (i > 0U)
						cwtext += " ";
					cwtext += m_remoteControl->getArgString(i);
				}
				m_display->writeCW();
				m_modem->sendCWId(cwtext);
			}
			break;
		default:
			break;
	}
}

void CMMDVMHost::processModeCommand(unsigned char mode, unsigned int timeout)
{
	m_fixedMode = false;
	m_modeTimer.setTimeout(timeout);

	if (m_remoteControl->getArgCount() > 0U) {
		if (m_remoteControl->getArgString(0U) == "fixed") {
			m_fixedMode = true;
		} else {
			unsigned int t = m_remoteControl->getArgUInt(0U);
			if (t > 0U)
				m_modeTimer.setTimeout(t);
		}
	}

	setMode(mode);
}

void CMMDVMHost::processEnableCommand(bool& mode, bool enabled)
{
	LogDebug("Setting mode current=%s new=%s",mode ? "true" : "false",enabled ? "true" : "false");

	mode = enabled;

	m_modem->setModeParams(m_dstarEnabled, m_dmrEnabled, m_ysfEnabled, m_p25Enabled, m_nxdnEnabled, m_pocsagEnabled, m_fmEnabled, m_ax25Enabled);
	if (!m_modem->writeConfig())
		LogError("Cannot write Config to MMDVM");
}<|MERGE_RESOLUTION|>--- conflicted
+++ resolved
@@ -330,7 +330,6 @@
 			return 1;
 	}
 
-<<<<<<< HEAD
 	if (m_fmEnabled && m_conf.getFMNetworkEnabled()) {
 		ret = createFMNetwork();
 		if (!ret)
@@ -343,12 +342,8 @@
 			return 1;
 	}
 
-	in_addr transparentAddress;
-	unsigned int transparentPort = 0U;
-=======
 	sockaddr_storage transparentAddress;
 	unsigned int transparentAddrLen;
->>>>>>> 3de54f6d
 	CUDPSocket* transparentSocket = NULL;
 
 	unsigned int sendFrameType = 0U;
