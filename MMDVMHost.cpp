--- conflicted
+++ resolved
@@ -2059,11 +2059,7 @@
 		m_modeTimer.start();
 		m_cwIdTimer.stop();
 		createLockFile("D-Star");
-<<<<<<< HEAD
 		writeJSONMode("D-Star");
-=======
-		LogMessage("Mode set to D-Star");
->>>>>>> 5e4100e3
 		break;
 
 	case MODE_DMR:
@@ -2112,11 +2108,7 @@
 		m_modeTimer.start();
 		m_cwIdTimer.stop();
 		createLockFile("DMR");
-<<<<<<< HEAD
 		writeJSONMode("DMR");
-=======
-		LogMessage("Mode set to DMR");
->>>>>>> 5e4100e3
 		break;
 
 	case MODE_YSF:
@@ -2161,11 +2153,7 @@
 		m_modeTimer.start();
 		m_cwIdTimer.stop();
 		createLockFile("System Fusion");
-<<<<<<< HEAD
 		writeJSONMode("YSF");
-=======
-		LogMessage("Mode set to System Fusion");
->>>>>>> 5e4100e3
 		break;
 
 	case MODE_P25:
@@ -2210,11 +2198,7 @@
 		m_modeTimer.start();
 		m_cwIdTimer.stop();
 		createLockFile("P25");
-<<<<<<< HEAD
 		writeJSONMode("P25");
-=======
-		LogMessage("Mode set to P25");
->>>>>>> 5e4100e3
 		break;
 
 	case MODE_NXDN:
@@ -2259,11 +2243,7 @@
 		m_modeTimer.start();
 		m_cwIdTimer.stop();
 		createLockFile("NXDN");
-<<<<<<< HEAD
 		writeJSONMode("NXDN");
-=======
-		LogMessage("Mode set to NXDN");
->>>>>>> 5e4100e3
 		break;
 
 	case MODE_M17:
@@ -2308,11 +2288,7 @@
 		m_modeTimer.start();
 		m_cwIdTimer.stop();
 		createLockFile("M17");
-<<<<<<< HEAD
 		writeJSONMode("M17");
-=======
-		LogMessage("Mode set to M17");
->>>>>>> 5e4100e3
 		break;
 
 	case MODE_POCSAG:
@@ -2357,11 +2333,7 @@
 		m_modeTimer.start();
 		m_cwIdTimer.stop();
 		createLockFile("POCSAG");
-<<<<<<< HEAD
 		writeJSONMode("POCSAG");
-=======
-		LogMessage("Mode set to POCSAG");
->>>>>>> 5e4100e3
 		break;
 
 	case MODE_FM:
@@ -2411,11 +2383,7 @@
 		m_modeTimer.start();
 		m_cwIdTimer.stop();
 		createLockFile("FM");
-<<<<<<< HEAD
 		writeJSONMode("FM");
-=======
-		LogMessage("Mode set to FM");
->>>>>>> 5e4100e3
 		break;
 
 	case MODE_LOCKOUT:
@@ -2465,11 +2433,7 @@
 		m_modeTimer.stop();
 		m_cwIdTimer.stop();
 		removeLockFile();
-<<<<<<< HEAD
 		writeJSONMode("lockout");
-=======
-		LogMessage("Mode set to Lockout");
->>>>>>> 5e4100e3
 		break;
 
 	case MODE_ERROR:
@@ -2519,11 +2483,7 @@
 		m_modeTimer.stop();
 		m_cwIdTimer.stop();
 		removeLockFile();
-<<<<<<< HEAD
 		writeJSONMode("error");
-=======
-		LogMessage("Mode set to Error");
->>>>>>> 5e4100e3
 		break;
 
 	default:
@@ -2582,11 +2542,7 @@
 		m_mode = MODE_IDLE;
 		m_modeTimer.stop();
 		removeLockFile();
-<<<<<<< HEAD
 		writeJSONMode("idle");
-=======
-		LogMessage("Mode set to Idle");
->>>>>>> 5e4100e3
 		break;
 	}
 }
