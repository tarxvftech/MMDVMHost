/*
 *   Copyright (C) 2015-2021 by Jonathan Naylor G4KLX
 *
 *   This program is free software; you can redistribute it and/or modify
 *   it under the terms of the GNU General Public License as published by
 *   the Free Software Foundation; either version 2 of the License, or
 *   (at your option) any later version.
 *
 *   This program is distributed in the hope that it will be useful,
 *   but WITHOUT ANY WARRANTY; without even the implied warranty of
 *   MERCHANTABILITY or FITNESS FOR A PARTICULAR PURPOSE.  See the
 *   GNU General Public License for more details.
 *
 *   You should have received a copy of the GNU General Public License
 *   along with this program; if not, write to the Free Software
 *   Foundation, Inc., 675 Mass Ave, Cambridge, MA 02139, USA.
 */

#include "MMDVMHost.h"
#include "DMRDirectNetwork.h"
#include "DMRGatewayNetwork.h"
#include "NXDNKenwoodNetwork.h"
#include "NXDNIcomNetwork.h"
#include "RSSIInterpolator.h"
#include "NullController.h"
#include "UARTController.h"
#if defined(__linux__)
#include "I2CController.h"
#endif
#include "UDPController.h"
#include "Version.h"
#include "StopWatch.h"
#include "Defines.h"
#include "Thread.h"
#include "Log.h"
#include "GitVersion.h"

#include <cstdio>
#include <vector>

#include <cstdlib>

#if !defined(_WIN32) && !defined(_WIN64)
#include <sys/types.h>
#include <unistd.h>
#include <signal.h>
#include <fcntl.h>
#include <pwd.h>
#endif

#if defined(_WIN32) || defined(_WIN64)
const char* DEFAULT_INI_FILE = "MMDVM.ini";
#else
const char* DEFAULT_INI_FILE = "/etc/MMDVM.ini";
#endif

static bool m_killed = false;
static int  m_signal = 0;
static bool m_reload = false;

#if !defined(_WIN32) && !defined(_WIN64)
static void sigHandler1(int signum)
{
	m_killed = true;
	m_signal = signum;
}

static void sigHandler2(int signum)
{
	m_reload = true;
}
#endif

const char* HEADER1 = "This software is for use on amateur radio networks only,";
const char* HEADER2 = "it is to be used for educational purposes only. Its use on";
const char* HEADER3 = "commercial networks is strictly prohibited.";
const char* HEADER4 = "Copyright(C) 2015-2020 by Jonathan Naylor, G4KLX and others";

int main(int argc, char** argv)
{
	const char* iniFile = DEFAULT_INI_FILE;
	if (argc > 1) {
 		for (int currentArg = 1; currentArg < argc; ++currentArg) {
			std::string arg = argv[currentArg];
			if ((arg == "-v") || (arg == "--version")) {
				::fprintf(stdout, "MMDVMHost version %s git #%.7s\n", VERSION, gitversion);
				return 0;
			} else if (arg.substr(0,1) == "-") {
				::fprintf(stderr, "Usage: MMDVMHost [-v|--version] [filename]\n");
				return 1;
			} else {
				iniFile = argv[currentArg];
			}
		}
	}

#if !defined(_WIN32) && !defined(_WIN64)
	::signal(SIGINT,  sigHandler1);
	::signal(SIGTERM, sigHandler1);
	::signal(SIGHUP,  sigHandler1);
	::signal(SIGUSR1, sigHandler2);
#endif

	int ret = 0;

	do {
		m_signal = 0;

		CMMDVMHost* host = new CMMDVMHost(std::string(iniFile));
		ret = host->run();

		delete host;

		if (m_signal == 2)
			::LogInfo("MMDVMHost-%s exited on receipt of SIGINT", VERSION);

		if (m_signal == 15)
			::LogInfo("MMDVMHost-%s exited on receipt of SIGTERM", VERSION);

		if (m_signal == 1)
			::LogInfo("MMDVMHost-%s is restarting on receipt of SIGHUP", VERSION);
	} while (m_signal == 1);

	::LogFinalise();

	return ret;
}

CMMDVMHost::CMMDVMHost(const std::string& confFile) :
m_conf(confFile),
m_modem(NULL),
m_dstar(NULL),
m_dmr(NULL),
m_ysf(NULL),
m_p25(NULL),
m_nxdn(NULL),
m_m17(NULL),
m_pocsag(NULL),
m_fm(NULL),
m_ax25(NULL),
m_dstarNetwork(NULL),
m_dmrNetwork(NULL),
m_ysfNetwork(NULL),
m_p25Network(NULL),
m_nxdnNetwork(NULL),
m_m17Network(NULL),
m_pocsagNetwork(NULL),
m_fmNetwork(NULL),
m_ax25Network(NULL),
m_display(NULL),
m_mode(MODE_IDLE),
m_dstarRFModeHang(10U),
m_dmrRFModeHang(10U),
m_ysfRFModeHang(10U),
m_p25RFModeHang(10U),
m_nxdnRFModeHang(10U),
m_m17RFModeHang(10U),
m_fmRFModeHang(10U),
m_dstarNetModeHang(3U),
m_dmrNetModeHang(3U),
m_ysfNetModeHang(3U),
m_p25NetModeHang(3U),
m_nxdnNetModeHang(3U),
m_m17NetModeHang(3U),
m_pocsagNetModeHang(3U),
m_fmNetModeHang(3U),
m_modeTimer(1000U),
m_dmrTXTimer(1000U),
m_cwIdTimer(1000U),
m_duplex(false),
m_timeout(180U),
m_dstarEnabled(false),
m_dmrEnabled(false),
m_ysfEnabled(false),
m_p25Enabled(false),
m_nxdnEnabled(false),
m_m17Enabled(false),
m_pocsagEnabled(false),
m_fmEnabled(false),
m_ax25Enabled(false),
m_cwIdTime(0U),
m_dmrLookup(NULL),
m_nxdnLookup(NULL),
m_callsign(),
m_id(0U),
m_cwCallsign(),
m_lockFileEnabled(false),
m_lockFileName(),
m_remoteControl(NULL),
m_fixedMode(false)
{
	CUDPSocket::startup();
}

CMMDVMHost::~CMMDVMHost()
{
	CUDPSocket::shutdown();
}

int CMMDVMHost::run()
{
	bool ret = m_conf.read();
	if (!ret) {
		::fprintf(stderr, "MMDVMHost: cannot read the .ini file\n");
		return 1;
	}

#if !defined(_WIN32) && !defined(_WIN64)
	bool m_daemon = m_conf.getDaemon();
	if (m_daemon) {
		// Create new process
		pid_t pid = ::fork();
		if (pid == -1) {
			::fprintf(stderr, "Couldn't fork() , exiting\n");
			return -1;
		} else if (pid != 0) {
			exit(EXIT_SUCCESS);
		}

		// Create new session and process group
		if (::setsid() == -1){
			::fprintf(stderr, "Couldn't setsid(), exiting\n");
			return -1;
		}

		// Set the working directory to the root directory
		if (::chdir("/") == -1){
			::fprintf(stderr, "Couldn't cd /, exiting\n");
			return -1;
		}

#if !defined(HD44780) && !defined(OLED) && !defined(_OPENWRT)
		// If we are currently root...
		if (getuid() == 0) {
			struct passwd* user = ::getpwnam("mmdvm");
			if (user == NULL) {
				::fprintf(stderr, "Could not get the mmdvm user, exiting\n");
				return -1;
			}

			uid_t mmdvm_uid = user->pw_uid;
			gid_t mmdvm_gid = user->pw_gid;

			// Set user and group ID's to mmdvm:mmdvm
			if (::setgid(mmdvm_gid) != 0) {
				::fprintf(stderr, "Could not set mmdvm GID, exiting\n");
				return -1;
			}

			if (::setuid(mmdvm_uid) != 0) {
				::fprintf(stderr, "Could not set mmdvm UID, exiting\n");
				return -1;
			}

			// Double check it worked (AKA Paranoia)
			if (::setuid(0) != -1){
				::fprintf(stderr, "It's possible to regain root - something is wrong!, exiting\n");
				return -1;
			}
		}
	}
#else
	::fprintf(stderr, "Dropping root permissions in daemon mode is disabled.\n");
	}
#endif
#endif

#if !defined(_WIN32) && !defined(_WIN64)
	ret = ::LogInitialise(m_daemon, m_conf.getLogFilePath(), m_conf.getLogFileRoot(), m_conf.getLogFileLevel(), m_conf.getLogDisplayLevel(), m_conf.getLogFileRotate());
#else
	ret = ::LogInitialise(false, m_conf.getLogFilePath(), m_conf.getLogFileRoot(), m_conf.getLogFileLevel(), m_conf.getLogDisplayLevel(), m_conf.getLogFileRotate());
#endif
	if (!ret) {
		::fprintf(stderr, "MMDVMHost: unable to open the log file\n");
		return 1;
	}

#if !defined(_WIN32) && !defined(_WIN64)
	if (m_daemon) {
		::close(STDIN_FILENO);
		::close(STDOUT_FILENO);
	}
#endif

	LogInfo(HEADER1);
	LogInfo(HEADER2);
	LogInfo(HEADER3);
	LogInfo(HEADER4);

	LogMessage("MMDVMHost-%s is starting", VERSION);
	LogMessage("Built %s %s (GitID #%.7s)", __TIME__, __DATE__, gitversion);

	readParams();

	ret = createModem();
	if (!ret)
		return 1;

	m_display = CDisplay::createDisplay(m_conf, m_modem);

	if (m_dstarEnabled && m_conf.getDStarNetworkEnabled()) {
		ret = createDStarNetwork();
		if (!ret)
			return 1;
	}

	if (m_dmrEnabled && m_conf.getDMRNetworkEnabled()) {
		ret = createDMRNetwork();
		if (!ret)
			return 1;
	}

	if (m_ysfEnabled && m_conf.getFusionNetworkEnabled()) {
		ret = createYSFNetwork();
		if (!ret)
			return 1;
	}

	if (m_p25Enabled && m_conf.getP25NetworkEnabled()) {
		ret = createP25Network();
		if (!ret)
			return 1;
	}

	if (m_nxdnEnabled && m_conf.getNXDNNetworkEnabled()) {
		ret = createNXDNNetwork();
		if (!ret)
			return 1;
	}

	if (m_m17Enabled && m_conf.getM17NetworkEnabled()) {
		ret = createM17Network();
		if (!ret)
			return 1;
	}

	if (m_pocsagEnabled && m_conf.getPOCSAGNetworkEnabled()) {
		ret = createPOCSAGNetwork();
		if (!ret)
			return 1;
	}

	if (m_fmEnabled && m_conf.getFMNetworkEnabled()) {
		ret = createFMNetwork();
		if (!ret)
			return 1;
	}

	if (m_ax25Enabled && m_conf.getAX25NetworkEnabled()) {
		ret = createAX25Network();
		if (!ret)
			return 1;
	}

	sockaddr_storage transparentAddress;
	unsigned int transparentAddrLen;
	CUDPSocket* transparentSocket = NULL;

	unsigned int sendFrameType = 0U;
	if (m_conf.getTransparentEnabled()) {
		std::string remoteAddress = m_conf.getTransparentRemoteAddress();
		unsigned int remotePort   = m_conf.getTransparentRemotePort();
		unsigned int localPort    = m_conf.getTransparentLocalPort();
		sendFrameType             = m_conf.getTransparentSendFrameType();

		LogInfo("Transparent Data");
		LogInfo("    Remote Address: %s", remoteAddress.c_str());
		LogInfo("    Remote Port: %u", remotePort);
		LogInfo("    Local Port: %u", localPort);
		LogInfo("    Send Frame Type: %u", sendFrameType);

		if (CUDPSocket::lookup(remoteAddress, remotePort, transparentAddress, transparentAddrLen) != 0) {
			LogError("Unable to resolve the address of the Transparent Data source");
			return 1;
		}

		transparentSocket = new CUDPSocket(localPort);
		ret = transparentSocket->open(transparentAddress);
		if (!ret) {
			LogWarning("Could not open the Transparent data socket, disabling");
			delete transparentSocket;
			transparentSocket = NULL;
			sendFrameType=0;
		}
		m_modem->setTransparentDataParams(sendFrameType);
	}

	if (m_conf.getLockFileEnabled()) {
		m_lockFileEnabled = true;
		m_lockFileName    = m_conf.getLockFileName();

		LogInfo("Lock File Parameters");
		LogInfo("    Name: %s", m_lockFileName.c_str());

		removeLockFile();
	}

	if (m_conf.getCWIdEnabled()) {
		unsigned int time = m_conf.getCWIdTime();
		m_cwCallsign      = m_conf.getCWIdCallsign();

		LogInfo("CW Id Parameters");
		LogInfo("    Time: %u mins", time);
		LogInfo("    Callsign: %s", m_cwCallsign.c_str());

		m_cwIdTime = time * 60U;

		m_cwIdTimer.setTimeout(m_cwIdTime / 4U);
		m_cwIdTimer.start();
	}

	// For all modes we handle RSSI
	std::string rssiMappingFile = m_conf.getModemRSSIMappingFile();

	CRSSIInterpolator* rssi = new CRSSIInterpolator;
	if (!rssiMappingFile.empty()) {
		LogInfo("RSSI");
		LogInfo("    Mapping File: %s", rssiMappingFile.c_str());
		rssi->load(rssiMappingFile);
	}

	// For DMR and P25 we try to map IDs to callsigns
	if (m_dmrEnabled || m_p25Enabled) {
		std::string lookupFile  = m_conf.getDMRIdLookupFile();
		unsigned int reloadTime = m_conf.getDMRIdLookupTime();

		LogInfo("DMR Id Lookups");
		LogInfo("    File: %s", lookupFile.length() > 0U ? lookupFile.c_str() : "None");
		if (reloadTime > 0U)
			LogInfo("    Reload: %u hours", reloadTime);

		m_dmrLookup = new CDMRLookup(lookupFile, reloadTime);
		m_dmrLookup->read();
	}

	CStopWatch stopWatch;
	stopWatch.start();

	if (m_dstarEnabled) {
		std::string module                 = m_conf.getDStarModule();
		bool selfOnly                      = m_conf.getDStarSelfOnly();
		std::vector<std::string> blackList = m_conf.getDStarBlackList();
		std::vector<std::string> whiteList = m_conf.getDStarWhiteList();
		bool ackReply                      = m_conf.getDStarAckReply();
		unsigned int ackTime               = m_conf.getDStarAckTime();
		bool ackMessage                    = m_conf.getDStarAckMessage();
		bool errorReply                    = m_conf.getDStarErrorReply();
		bool remoteGateway                 = m_conf.getDStarRemoteGateway();
		m_dstarRFModeHang                  = m_conf.getDStarModeHang();

		LogInfo("D-Star RF Parameters");
		LogInfo("    Module: %s", module.c_str());
		LogInfo("    Self Only: %s", selfOnly ? "yes" : "no");
		LogInfo("    Ack Reply: %s", ackReply ? "yes" : "no");
		LogInfo("    Ack message: %s", ackMessage ? "RSSI" : "BER");
		LogInfo("    Ack Time: %ums", ackTime);
		LogInfo("    Error Reply: %s", errorReply ? "yes" : "no");
		LogInfo("    Remote Gateway: %s", remoteGateway ? "yes" : "no");
		LogInfo("    Mode Hang: %us", m_dstarRFModeHang);

		if (blackList.size() > 0U)
			LogInfo("    Black List: %u", blackList.size());
		if (whiteList.size() > 0U)
			LogInfo("    White List: %u", whiteList.size());

		m_dstar = new CDStarControl(m_callsign, module, selfOnly, ackReply, ackTime, ackMessage, errorReply, blackList, whiteList, m_dstarNetwork, m_display, m_timeout, m_duplex, remoteGateway, rssi);
	}

	DMR_BEACONS dmrBeacons = DMR_BEACONS_OFF;
	CTimer dmrBeaconIntervalTimer(1000U);
	CTimer dmrBeaconDurationTimer(1000U);

	if (m_dmrEnabled) {
		unsigned int id             = m_conf.getDMRId();
		unsigned int colorCode      = m_conf.getDMRColorCode();
		bool selfOnly               = m_conf.getDMRSelfOnly();
		bool embeddedLCOnly         = m_conf.getDMREmbeddedLCOnly();
		bool dumpTAData             = m_conf.getDMRDumpTAData();
		std::vector<unsigned int> prefixes  = m_conf.getDMRPrefixes();
		std::vector<unsigned int> blackList = m_conf.getDMRBlackList();
		std::vector<unsigned int> whiteList = m_conf.getDMRWhiteList();
		std::vector<unsigned int> slot1TGWhiteList = m_conf.getDMRSlot1TGWhiteList();
		std::vector<unsigned int> slot2TGWhiteList = m_conf.getDMRSlot2TGWhiteList();
		unsigned int callHang       = m_conf.getDMRCallHang();
		unsigned int txHang         = m_conf.getDMRTXHang();
		unsigned int jitter         = m_conf.getDMRNetworkJitter();
		m_dmrRFModeHang             = m_conf.getDMRModeHang();
		dmrBeacons                  = m_conf.getDMRBeacons();
		DMR_OVCM_TYPES ovcm         = m_conf.getDMROVCM();

		if (txHang > m_dmrRFModeHang)
			txHang = m_dmrRFModeHang;

		if (m_conf.getDMRNetworkEnabled()) {
			if (txHang > m_dmrNetModeHang)
				txHang = m_dmrNetModeHang;
		}

		if (callHang > txHang)
			callHang = txHang;

		LogInfo("DMR RF Parameters");
		LogInfo("    Id: %u", id);
		LogInfo("    Color Code: %u", colorCode);
		LogInfo("    Self Only: %s", selfOnly ? "yes" : "no");
		LogInfo("    Embedded LC Only: %s", embeddedLCOnly ? "yes" : "no");
		LogInfo("    Dump Talker Alias Data: %s", dumpTAData ? "yes" : "no");
		LogInfo("    Prefixes: %u", prefixes.size());

		if (blackList.size() > 0U)
			LogInfo("    Source ID Black List: %u", blackList.size());
		if (whiteList.size() > 0U)
			LogInfo("    Source ID White List: %u", whiteList.size());
		if (slot1TGWhiteList.size() > 0U)
			LogInfo("    Slot 1 TG White List: %u", slot1TGWhiteList.size());
		if (slot2TGWhiteList.size() > 0U)
			LogInfo("    Slot 2 TG White List: %u", slot2TGWhiteList.size());

		LogInfo("    Call Hang: %us", callHang);
		LogInfo("    TX Hang: %us", txHang);
		LogInfo("    Mode Hang: %us", m_dmrRFModeHang);
		if (ovcm == DMR_OVCM_OFF)
			LogInfo("    OVCM: off");
		else if (ovcm == DMR_OVCM_RX_ON)
			LogInfo("    OVCM: on(rx only)");
		else if (ovcm == DMR_OVCM_TX_ON)
			LogInfo("    OVCM: on(tx only)");
		else if (ovcm == DMR_OVCM_ON)
			LogInfo("    OVCM: on");
<<<<<<< HEAD
=======
		else if (ovcm == DMR_OVCM_FORCE_OFF)
			LogInfo("    OVCM: off (forced)");
>>>>>>> 5d8d1a3f

		switch (dmrBeacons) {
			case DMR_BEACONS_NETWORK: {
					unsigned int dmrBeaconDuration = m_conf.getDMRBeaconDuration();

					LogInfo("    DMR Roaming Beacons Type: network");
					LogInfo("    DMR Roaming Beacons Duration: %us", dmrBeaconDuration);

					dmrBeaconDurationTimer.setTimeout(dmrBeaconDuration);
				}
				break;
			case DMR_BEACONS_TIMED: {
					unsigned int dmrBeaconInterval = m_conf.getDMRBeaconInterval();
					unsigned int dmrBeaconDuration = m_conf.getDMRBeaconDuration();

					LogInfo("    DMR Roaming Beacons Type: timed");
					LogInfo("    DMR Roaming Beacons Interval: %us", dmrBeaconInterval);
					LogInfo("    DMR Roaming Beacons Duration: %us", dmrBeaconDuration);

					dmrBeaconDurationTimer.setTimeout(dmrBeaconDuration);

					dmrBeaconIntervalTimer.setTimeout(dmrBeaconInterval);
					dmrBeaconIntervalTimer.start();
				}
				break;
			default:
				LogInfo("    DMR Roaming Beacons Type: off");
				break;
		}

		m_dmr = new CDMRControl(id, colorCode, callHang, selfOnly, embeddedLCOnly, dumpTAData, prefixes, blackList, whiteList, slot1TGWhiteList, slot2TGWhiteList, m_timeout, m_modem, m_dmrNetwork, m_display, m_duplex, m_dmrLookup, rssi, jitter, ovcm);

		m_dmrTXTimer.setTimeout(txHang);
	}

	if (m_ysfEnabled) {
		bool lowDeviation   = m_conf.getFusionLowDeviation();
		bool remoteGateway  = m_conf.getFusionRemoteGateway();
		unsigned int txHang = m_conf.getFusionTXHang();
		bool selfOnly       = m_conf.getFusionSelfOnly();
		m_ysfRFModeHang     = m_conf.getFusionModeHang();

		LogInfo("YSF RF Parameters");
		LogInfo("    Low Deviation: %s", lowDeviation ? "yes" : "no");
		LogInfo("    Remote Gateway: %s", remoteGateway ? "yes" : "no");
		LogInfo("    TX Hang: %us", txHang);
		LogInfo("    Self Only: %s", selfOnly ? "yes" : "no");
		LogInfo("    Mode Hang: %us", m_ysfRFModeHang);

		m_ysf = new CYSFControl(m_callsign, selfOnly, m_ysfNetwork, m_display, m_timeout, m_duplex, lowDeviation, remoteGateway, rssi);
	}

	if (m_p25Enabled) {
		unsigned int id     = m_conf.getP25Id();
		unsigned int nac    = m_conf.getP25NAC();
		unsigned int txHang = m_conf.getP25TXHang();
		bool uidOverride    = m_conf.getP25OverrideUID();
		bool selfOnly       = m_conf.getP25SelfOnly();
		bool remoteGateway  = m_conf.getP25RemoteGateway();
		m_p25RFModeHang     = m_conf.getP25ModeHang();

		LogInfo("P25 RF Parameters");
		LogInfo("    Id: %u", id);
		LogInfo("    NAC: $%03X", nac);
		LogInfo("    UID Override: %s", uidOverride ? "yes" : "no");
		LogInfo("    Self Only: %s", selfOnly ? "yes" : "no");
		LogInfo("    Remote Gateway: %s", remoteGateway ? "yes" : "no");
		LogInfo("    TX Hang: %us", txHang);
		LogInfo("    Mode Hang: %us", m_p25RFModeHang);

		m_p25 = new CP25Control(nac, id, selfOnly, uidOverride, m_p25Network, m_display, m_timeout, m_duplex, m_dmrLookup, remoteGateway, rssi);
	}

	if (m_nxdnEnabled) {
		std::string lookupFile  = m_conf.getNXDNIdLookupFile();
		unsigned int reloadTime = m_conf.getNXDNIdLookupTime();

		LogInfo("NXDN Id Lookups");
		LogInfo("    File: %s", lookupFile.length() > 0U ? lookupFile.c_str() : "None");
		if (reloadTime > 0U)
			LogInfo("    Reload: %u hours", reloadTime);

		m_nxdnLookup = new CNXDNLookup(lookupFile, reloadTime);
		m_nxdnLookup->read();

		unsigned int id     = m_conf.getNXDNId();
		unsigned int ran    = m_conf.getNXDNRAN();
		bool selfOnly       = m_conf.getNXDNSelfOnly();
		bool remoteGateway  = m_conf.getNXDNRemoteGateway();
		unsigned int txHang = m_conf.getNXDNTXHang();
		m_nxdnRFModeHang    = m_conf.getNXDNModeHang();

		LogInfo("NXDN RF Parameters");
		LogInfo("    Id: %u", id);
		LogInfo("    RAN: %u", ran);
		LogInfo("    Self Only: %s", selfOnly ? "yes" : "no");
		LogInfo("    Remote Gateway: %s", remoteGateway ? "yes" : "no");
		LogInfo("    TX Hang: %us", txHang);
		LogInfo("    Mode Hang: %us", m_nxdnRFModeHang);

		m_nxdn = new CNXDNControl(ran, id, selfOnly, m_nxdnNetwork, m_display, m_timeout, m_duplex, remoteGateway, m_nxdnLookup, rssi);
	}

	if (m_m17Enabled) {
		bool selfOnly          = m_conf.getM17SelfOnly();
		unsigned int colorCode = m_conf.getM17ColorCode();
		bool allowEncryption   = m_conf.getM17AllowEncryption();
		unsigned int txHang    = m_conf.getM17TXHang();
		m_m17RFModeHang        = m_conf.getM17ModeHang();

		LogInfo("M17 RF Parameters");
		LogInfo("    Self Only: %s", selfOnly ? "yes" : "no");
		LogInfo("    Color Code: %u", colorCode);
		LogInfo("    Allow Encryption: %s", allowEncryption ? "yes" : "no");
		LogInfo("    TX Hang: %us", txHang);
		LogInfo("    Mode Hang: %us", m_m17RFModeHang);

		m_m17 = new CM17Control(m_callsign, colorCode, selfOnly, allowEncryption, m_m17Network, m_display, m_timeout, m_duplex, rssi);
	}

	CTimer pocsagTimer(1000U, 30U);

	if (m_pocsagEnabled) {
		unsigned int frequency = m_conf.getPOCSAGFrequency();

		LogInfo("POCSAG RF Parameters");
		LogInfo("    Frequency: %uHz", frequency);

		m_pocsag = new CPOCSAGControl(m_pocsagNetwork, m_display);

		if (m_pocsagNetwork != NULL)
			pocsagTimer.start();
	}

	if (m_ax25Enabled) {
		unsigned int txDelay  = m_conf.getAX25TXDelay();
		int  rxTwist          = m_conf.getAX25RXTwist();
		unsigned int slotTime = m_conf.getAX25SlotTime();
		unsigned int pPersist = m_conf.getAX25PPersist();
		bool trace            = m_conf.getAX25Trace();

		LogInfo("AX.25 RF Parameters");
		LogInfo("    TX Delay: %ums", txDelay);
		LogInfo("    RX Twist: %d", rxTwist);
		LogInfo("    Slot Time: %ums", slotTime);
		LogInfo("    P-Persist: %u", pPersist);
		LogInfo("    Trace: %s", trace ? "yes" : "no");

		m_ax25 = new CAX25Control(m_ax25Network, trace);
	}

	if (m_fmEnabled) {
		m_fmRFModeHang = m_conf.getFMModeHang();

		m_fm = new CFMControl(m_fmNetwork);
	}

	bool remoteControlEnabled = m_conf.getRemoteControlEnabled();
	if (remoteControlEnabled) {
		std::string address = m_conf.getRemoteControlAddress();
		unsigned int port = m_conf.getRemoteControlPort();

		LogInfo("Remote Control Parameters");
		LogInfo("    Address: %s", address.c_str());
		LogInfo("    Port: %u", port);

		m_remoteControl = new CRemoteControl(address, port);

		ret = m_remoteControl->open();
		if (!ret) {
			delete m_remoteControl;
			m_remoteControl = NULL;
		}
	}

	setMode(MODE_IDLE);

	LogMessage("MMDVMHost-%s is running", VERSION);

	while (!m_killed) {
		bool lockout = m_modem->hasLockout();

		if (lockout && m_mode != MODE_LOCKOUT)
			setMode(MODE_LOCKOUT);
		else if (!lockout && m_mode == MODE_LOCKOUT)
			setMode(MODE_IDLE);

		bool error = m_modem->hasError();
		if (error && m_mode != MODE_ERROR)
			setMode(MODE_ERROR);
		else if (!error && m_mode == MODE_ERROR)
			setMode(MODE_IDLE);

		unsigned char data[500U];
		unsigned int len;
		bool ret;

		len = m_modem->readDStarData(data);
		if (m_dstar != NULL && len > 0U) {
			if (m_mode == MODE_IDLE) {
				bool ret = m_dstar->writeModem(data, len);
				if (ret) {
					m_modeTimer.setTimeout(m_dstarRFModeHang);
					setMode(MODE_DSTAR);
				}
			} else if (m_mode == MODE_DSTAR) {
				m_dstar->writeModem(data, len);
				m_modeTimer.start();
			} else if (m_mode != MODE_LOCKOUT) {
				LogWarning("D-Star modem data received when in mode %u", m_mode);
			}
		}

		len = m_modem->readDMRData1(data);
		if (m_dmr != NULL && len > 0U) {
			if (m_mode == MODE_IDLE) {
				if (m_duplex) {
					bool ret = m_dmr->processWakeup(data);
					if (ret) {
						m_modeTimer.setTimeout(m_dmrRFModeHang);
						setMode(MODE_DMR);
						dmrBeaconDurationTimer.stop();
					}
				} else {
					m_modeTimer.setTimeout(m_dmrRFModeHang);
					setMode(MODE_DMR);
					m_dmr->writeModemSlot1(data, len);
					dmrBeaconDurationTimer.stop();
				}
			} else if (m_mode == MODE_DMR) {
				if (m_duplex && !m_modem->hasTX()) {
					bool ret = m_dmr->processWakeup(data);
					if (ret) {
						m_modem->writeDMRStart(true);
						m_dmrTXTimer.start();
					}
				} else {
					bool ret = m_dmr->writeModemSlot1(data, len);
					if (ret) {
						dmrBeaconDurationTimer.stop();
						m_modeTimer.start();
						if (m_duplex)
							m_dmrTXTimer.start();
					}
				}
			} else if (m_mode != MODE_LOCKOUT) {
				LogWarning("DMR modem data received when in mode %u", m_mode);
			}
		}

		len = m_modem->readDMRData2(data);
		if (m_dmr != NULL && len > 0U) {
			if (m_mode == MODE_IDLE) {
				if (m_duplex) {
					bool ret = m_dmr->processWakeup(data);
					if (ret) {
						m_modeTimer.setTimeout(m_dmrRFModeHang);
						setMode(MODE_DMR);
						dmrBeaconDurationTimer.stop();
					}
				} else {
					m_modeTimer.setTimeout(m_dmrRFModeHang);
					setMode(MODE_DMR);
					m_dmr->writeModemSlot2(data, len);
					dmrBeaconDurationTimer.stop();
				}
			} else if (m_mode == MODE_DMR) {
				if (m_duplex && !m_modem->hasTX()) {
					bool ret = m_dmr->processWakeup(data);
					if (ret) {
						m_modem->writeDMRStart(true);
						m_dmrTXTimer.start();
					}
				} else {
					bool ret = m_dmr->writeModemSlot2(data, len);
					if (ret) {
						dmrBeaconDurationTimer.stop();
						m_modeTimer.start();
						if (m_duplex)
							m_dmrTXTimer.start();
					}
				}
			} else if (m_mode != MODE_LOCKOUT) {
				LogWarning("DMR modem data received when in mode %u", m_mode);
			}
		}

		len = m_modem->readYSFData(data);
		if (m_ysf != NULL && len > 0U) {
			if (m_mode == MODE_IDLE) {
				bool ret = m_ysf->writeModem(data, len);
				if (ret) {
					m_modeTimer.setTimeout(m_ysfRFModeHang);
					setMode(MODE_YSF);
				}
			} else if (m_mode == MODE_YSF) {
				m_ysf->writeModem(data, len);
				m_modeTimer.start();
			} else if (m_mode != MODE_LOCKOUT) {
				LogWarning("System Fusion modem data received when in mode %u", m_mode);
			}
		}

		len = m_modem->readP25Data(data);
		if (m_p25 != NULL && len > 0U) {
			if (m_mode == MODE_IDLE) {
				bool ret = m_p25->writeModem(data, len);
				if (ret) {
					m_modeTimer.setTimeout(m_p25RFModeHang);
					setMode(MODE_P25);
				}
			} else if (m_mode == MODE_P25) {
				m_p25->writeModem(data, len);
				m_modeTimer.start();
			} else if (m_mode != MODE_LOCKOUT) {
				LogWarning("P25 modem data received when in mode %u", m_mode);
			}
		}

		len = m_modem->readNXDNData(data);
		if (m_nxdn != NULL && len > 0U) {
			if (m_mode == MODE_IDLE) {
				bool ret = m_nxdn->writeModem(data, len);
				if (ret) {
					m_modeTimer.setTimeout(m_nxdnRFModeHang);
					setMode(MODE_NXDN);
				}
			} else if (m_mode == MODE_NXDN) {
				m_nxdn->writeModem(data, len);
				m_modeTimer.start();
			} else if (m_mode != MODE_LOCKOUT) {
				LogWarning("NXDN modem data received when in mode %u", m_mode);
			}
		}

		len = m_modem->readM17Data(data);
		if (m_m17 != NULL && len > 0U) {
			if (m_mode == MODE_IDLE) {
				bool ret = m_m17->writeModem(data, len);
				if (ret) {
					m_modeTimer.setTimeout(m_m17RFModeHang);
					setMode(MODE_M17);
				}
			} else if (m_mode == MODE_M17) {
				m_m17->writeModem(data, len);
				m_modeTimer.start();
			} else if (m_mode != MODE_LOCKOUT) {
				LogWarning("M17 modem data received when in mode %u", m_mode);
			}
		}

		len = m_modem->readFMData(data);
		if (m_fm != NULL && len > 0U) {
			if (m_mode == MODE_IDLE) {
				bool ret = m_fm->writeModem(data, len);
				if (ret) {
					m_modeTimer.setTimeout(m_fmRFModeHang);
					setMode(MODE_FM);
				}
			} else if (m_mode == MODE_FM) {
				m_fm->writeModem(data, len);
				m_modeTimer.start();
			} else if (m_mode != MODE_LOCKOUT) {
				LogWarning("FM modem data received when in mode %u", m_mode);
			}
		}

		len = m_modem->readAX25Data(data);
		if (m_ax25 != NULL && len > 0U) {
			if (m_mode == MODE_IDLE || m_mode == MODE_FM) {
				m_ax25->writeModem(data, len);
			} else if (m_mode != MODE_LOCKOUT) {
				LogWarning("NXDN modem data received when in mode %u", m_mode);
			}
		}

		len = m_modem->readTransparentData(data);
		if (transparentSocket != NULL && len > 0U)
			transparentSocket->write(data, len, transparentAddress, transparentAddrLen);

		if (!m_fixedMode) {
			if (m_modeTimer.isRunning() && m_modeTimer.hasExpired())
				setMode(MODE_IDLE);
		}

		if (m_dstar != NULL) {
			ret = m_modem->hasDStarSpace();
			if (ret) {
				len = m_dstar->readModem(data);
				if (len > 0U) {
					if (m_mode == MODE_IDLE) {
						m_modeTimer.setTimeout(m_dstarNetModeHang);
						setMode(MODE_DSTAR);
					}
					if (m_mode == MODE_DSTAR) {
						m_modem->writeDStarData(data, len);
						m_modeTimer.start();
					} else if (m_mode != MODE_LOCKOUT) {
						LogWarning("D-Star data received when in mode %u", m_mode);
					}
				}
			}
		}

		if (m_dmr != NULL) {
			ret = m_modem->hasDMRSpace1();
			if (ret) {
				len = m_dmr->readModemSlot1(data);
				if (len > 0U) {
					if (m_mode == MODE_IDLE) {
						m_modeTimer.setTimeout(m_dmrNetModeHang);
						setMode(MODE_DMR);
					}
					if (m_mode == MODE_DMR) {
						if (m_duplex) {
							m_modem->writeDMRStart(true);
							m_dmrTXTimer.start();
						}
						m_modem->writeDMRData1(data, len);
						dmrBeaconDurationTimer.stop();
						m_modeTimer.start();
					} else if (m_mode != MODE_LOCKOUT) {
						LogWarning("DMR data received when in mode %u", m_mode);
					}
				}
			}

			ret = m_modem->hasDMRSpace2();
			if (ret) {
				len = m_dmr->readModemSlot2(data);
				if (len > 0U) {
					if (m_mode == MODE_IDLE) {
						m_modeTimer.setTimeout(m_dmrNetModeHang);
						setMode(MODE_DMR);
					}
					if (m_mode == MODE_DMR) {
						if (m_duplex) {
							m_modem->writeDMRStart(true);
							m_dmrTXTimer.start();
						}
						m_modem->writeDMRData2(data, len);
						dmrBeaconDurationTimer.stop();
						m_modeTimer.start();
					} else if (m_mode != MODE_LOCKOUT) {
						LogWarning("DMR data received when in mode %u", m_mode);
					}
				}
			}
		}

		if (m_ysf != NULL) {
			ret = m_modem->hasYSFSpace();
			if (ret) {
				len = m_ysf->readModem(data);
				if (len > 0U) {
					if (m_mode == MODE_IDLE) {
						m_modeTimer.setTimeout(m_ysfNetModeHang);
						setMode(MODE_YSF);
					}
					if (m_mode == MODE_YSF) {
						m_modem->writeYSFData(data, len);
						m_modeTimer.start();
					} else if (m_mode != MODE_LOCKOUT) {
						LogWarning("System Fusion data received when in mode %u", m_mode);
					}
				}
			}
		}

		if (m_p25 != NULL) {
			ret = m_modem->hasP25Space();
			if (ret) {
				len = m_p25->readModem(data);
				if (len > 0U) {
					if (m_mode == MODE_IDLE) {
						m_modeTimer.setTimeout(m_p25NetModeHang);
						setMode(MODE_P25);
					}
					if (m_mode == MODE_P25) {
						m_modem->writeP25Data(data, len);
						m_modeTimer.start();
					} else if (m_mode != MODE_LOCKOUT) {
						LogWarning("P25 data received when in mode %u", m_mode);
					}
				}
			}
		}

		if (m_nxdn != NULL) {
			ret = m_modem->hasNXDNSpace();
			if (ret) {
				len = m_nxdn->readModem(data);
				if (len > 0U) {
					if (m_mode == MODE_IDLE) {
						m_modeTimer.setTimeout(m_nxdnNetModeHang);
						setMode(MODE_NXDN);
					}
					if (m_mode == MODE_NXDN) {
						m_modem->writeNXDNData(data, len);
						m_modeTimer.start();
					} else if (m_mode != MODE_LOCKOUT) {
						LogWarning("NXDN data received when in mode %u", m_mode);
					}
				}
			}
		}

		if (m_m17 != NULL) {
			ret = m_modem->hasM17Space();
			if (ret) {
				len = m_m17->readModem(data);
				if (len > 0U) {
					if (m_mode == MODE_IDLE) {
						m_modeTimer.setTimeout(m_m17NetModeHang);
						setMode(MODE_M17);
					}
					if (m_mode == MODE_M17) {
						m_modem->writeM17Data(data, len);
						m_modeTimer.start();
					} else if (m_mode != MODE_LOCKOUT) {
						LogWarning("M17 data received when in mode %u", m_mode);
					}
				}
			}
		}

		if (m_pocsag != NULL) {
			ret = m_modem->hasPOCSAGSpace();
			if (ret) {
				len = m_pocsag->readModem(data);
				if (len > 0U) {
					if (m_mode == MODE_IDLE) {
						m_modeTimer.setTimeout(m_pocsagNetModeHang);
						setMode(MODE_POCSAG);
					}
					if (m_mode == MODE_POCSAG) {
						m_modem->writePOCSAGData(data, len);
						m_modeTimer.start();
					} else if (m_mode != MODE_LOCKOUT) {
						LogWarning("POCSAG data received when in mode %u", m_mode);
					}
				}
			}
		}

		if (m_fm != NULL) {
			unsigned int space = m_modem->getFMSpace();
			if (space > 0U) {
				len = m_fm->readModem(data, space);
				if (len > 0U) {
					if (m_mode == MODE_IDLE) {
						m_modeTimer.setTimeout(m_fmNetModeHang);
						setMode(MODE_FM);
					}
					if (m_mode == MODE_FM) {
						m_modem->writeFMData(data, len);
						m_modeTimer.start();
					} else if (m_mode != MODE_LOCKOUT) {
						LogWarning("FM data received when in mode %u", m_mode);
					}
				}
			}
		}

		if (m_ax25 != NULL) {
			ret = m_modem->hasAX25Space();
			if (ret) {
				len = m_ax25->readModem(data);
				if (len > 0U) {
					if (m_mode == MODE_IDLE || m_mode == MODE_FM) {
						m_modem->writeAX25Data(data, len);
					}
					else if (m_mode != MODE_LOCKOUT) {
						LogWarning("AX.25 data received when in mode %u", m_mode);
					}
				}
			}
		}

		if (transparentSocket != NULL) {
			sockaddr_storage address;
			unsigned int addrlen;
			len = transparentSocket->read(data, 200U, address, addrlen);
			if (len > 0U)
				m_modem->writeTransparentData(data, len);
		}

		remoteControl();

		unsigned int ms = stopWatch.elapsed();
		stopWatch.start();

		m_display->clock(ms);

		m_modem->clock(ms);

		if (!m_fixedMode)
			m_modeTimer.clock(ms);

		if (m_reload) {
			if (m_dmrLookup != NULL)
				m_dmrLookup->reload();

			if (m_nxdnLookup != NULL)
				m_nxdnLookup->reload();

			m_reload = false;
		}
		
		if (m_dstar != NULL)
			m_dstar->clock();
		if (m_dmr != NULL)
			m_dmr->clock();
		if (m_ysf != NULL)
			m_ysf->clock(ms);
		if (m_p25 != NULL)
			m_p25->clock(ms);
		if (m_nxdn != NULL)
			m_nxdn->clock(ms);
		if (m_m17 != NULL)
			m_m17->clock(ms);
		if (m_pocsag != NULL)
			m_pocsag->clock(ms);
		if (m_fm != NULL)
			m_fm->clock(ms);

		if (m_dstarNetwork != NULL)
			m_dstarNetwork->clock(ms);
		if (m_dmrNetwork != NULL)
			m_dmrNetwork->clock(ms);
		if (m_ysfNetwork != NULL)
			m_ysfNetwork->clock(ms);
		if (m_p25Network != NULL)
			m_p25Network->clock(ms);
		if (m_nxdnNetwork != NULL)
			m_nxdnNetwork->clock(ms);
		if (m_m17Network != NULL)
			m_m17Network->clock(ms);
		if (m_pocsagNetwork != NULL)
			m_pocsagNetwork->clock(ms);
		if (m_fmNetwork != NULL)
			m_fmNetwork->clock(ms);

		m_cwIdTimer.clock(ms);
		if (m_cwIdTimer.isRunning() && m_cwIdTimer.hasExpired()) {
			if (!m_modem->hasTX()){
				LogDebug("sending CW ID");
				m_display->writeCW();
				m_modem->sendCWId(m_cwCallsign);

				m_cwIdTimer.setTimeout(m_cwIdTime);
				m_cwIdTimer.start();
			}
		}

		switch (dmrBeacons) {
			case DMR_BEACONS_TIMED:
				dmrBeaconIntervalTimer.clock(ms);
				if (dmrBeaconIntervalTimer.isRunning() && dmrBeaconIntervalTimer.hasExpired()) {
					if ((m_mode == MODE_IDLE || m_mode == MODE_DMR) && !m_modem->hasTX()) {
						if (!m_fixedMode && m_mode == MODE_IDLE)
							setMode(MODE_DMR);
						dmrBeaconIntervalTimer.start();
						dmrBeaconDurationTimer.start();
					}
				}
				break;
			case DMR_BEACONS_NETWORK:
				if (m_dmrNetwork != NULL) {
					bool beacon = m_dmrNetwork->wantsBeacon();
					if (beacon) {
						if ((m_mode == MODE_IDLE || m_mode == MODE_DMR) && !m_modem->hasTX()) {
							if (!m_fixedMode && m_mode == MODE_IDLE)
								setMode(MODE_DMR);
							dmrBeaconDurationTimer.start();
						}
					}
				}
				break;
			default:
				break;
		}

		dmrBeaconDurationTimer.clock(ms);
		if (dmrBeaconDurationTimer.isRunning() && dmrBeaconDurationTimer.hasExpired()) {
			if (!m_fixedMode)
				setMode(MODE_IDLE);
			dmrBeaconDurationTimer.stop();
		}

		m_dmrTXTimer.clock(ms);
		if (m_dmrTXTimer.isRunning() && m_dmrTXTimer.hasExpired()) {
			m_modem->writeDMRStart(false);
			m_dmrTXTimer.stop();
		}

		pocsagTimer.clock(ms);
		if (pocsagTimer.isRunning() && pocsagTimer.hasExpired()) {
			assert(m_pocsagNetwork != NULL);
			m_pocsagNetwork->enable(m_mode == MODE_IDLE || m_mode == MODE_POCSAG);
			pocsagTimer.start();
		}

		if (ms < 5U)
			CThread::sleep(5U);
	}

	setMode(MODE_QUIT);

	m_modem->close();
	delete m_modem;

	m_display->close();
	delete m_display;

	if (m_dmrLookup != NULL)
		m_dmrLookup->stop();

	if (m_nxdnLookup != NULL)
		m_nxdnLookup->stop();

	if (m_dstarNetwork != NULL) {
		m_dstarNetwork->close();
		delete m_dstarNetwork;
	}

	if (m_dmrNetwork != NULL) {
		m_dmrNetwork->close();
		delete m_dmrNetwork;
	}

	if (m_ysfNetwork != NULL) {
		m_ysfNetwork->close();
		delete m_ysfNetwork;
	}

	if (m_p25Network != NULL) {
		m_p25Network->close();
		delete m_p25Network;
	}

	if (m_nxdnNetwork != NULL) {
		m_nxdnNetwork->close();
		delete m_nxdnNetwork;
	}

	if (m_m17Network != NULL) {
		m_m17Network->close();
		delete m_m17Network;
	}

	if (m_pocsagNetwork != NULL) {
		m_pocsagNetwork->close();
		delete m_pocsagNetwork;
	}

	if (m_fmNetwork != NULL) {
		m_fmNetwork->close();
		delete m_fmNetwork;
	}

	if (m_ax25Network != NULL) {
		m_ax25Network->close();
		delete m_ax25Network;
	}

	if (transparentSocket != NULL) {
		transparentSocket->close();
		delete transparentSocket;
	}

	if (m_remoteControl != NULL) {
		m_remoteControl->close();
		delete m_remoteControl;
	}

	delete m_dstar;
	delete m_dmr;
	delete m_ysf;
	delete m_p25;
	delete m_nxdn;
	delete m_m17;
	delete m_pocsag;
	delete m_fm;
	delete m_ax25;

	return 0;
}

bool CMMDVMHost::createModem()
{
	std::string protocol         = m_conf.getModemProtocol();
	std::string uartPort         = m_conf.getModemUARTPort();
	unsigned int uartSpeed       = m_conf.getModemUARTSpeed();
	std::string i2cPort          = m_conf.getModemI2CPort();
	unsigned int i2cAddress      = m_conf.getModemI2CAddress();
	std::string modemAddress     = m_conf.getModemModemAddress();
	unsigned int modemPort       = m_conf.getModemModemPort();
	unsigned int localPort       = m_conf.getModemLocalPort();
	bool rxInvert                = m_conf.getModemRXInvert();
	bool txInvert                = m_conf.getModemTXInvert();
	bool pttInvert               = m_conf.getModemPTTInvert();
	unsigned int txDelay         = m_conf.getModemTXDelay();
	unsigned int dmrDelay        = m_conf.getModemDMRDelay();
	float rxLevel                = m_conf.getModemRXLevel();
	float cwIdTXLevel            = m_conf.getModemCWIdTXLevel();
	float dstarTXLevel           = m_conf.getModemDStarTXLevel();
	float dmrTXLevel             = m_conf.getModemDMRTXLevel();
	float ysfTXLevel             = m_conf.getModemYSFTXLevel();
	float p25TXLevel             = m_conf.getModemP25TXLevel();
	float nxdnTXLevel            = m_conf.getModemNXDNTXLevel();
	float m17TXLevel             = m_conf.getModemM17TXLevel();
	float pocsagTXLevel          = m_conf.getModemPOCSAGTXLevel();
	float fmTXLevel              = m_conf.getModemFMTXLevel();
	float ax25TXLevel            = m_conf.getModemAX25TXLevel();
	bool trace                   = m_conf.getModemTrace();
	bool debug                   = m_conf.getModemDebug();
	unsigned int colorCode       = m_conf.getDMRColorCode();
	bool lowDeviation            = m_conf.getFusionLowDeviation();
	unsigned int ysfTXHang       = m_conf.getFusionTXHang();
	unsigned int p25TXHang       = m_conf.getP25TXHang();
	unsigned int nxdnTXHang      = m_conf.getNXDNTXHang();
	unsigned int m17TXHang       = m_conf.getM17TXHang();
	unsigned int rxFrequency     = m_conf.getRXFrequency();
	unsigned int txFrequency     = m_conf.getTXFrequency();
	unsigned int pocsagFrequency = m_conf.getPOCSAGFrequency();
	int rxOffset                 = m_conf.getModemRXOffset();
	int txOffset                 = m_conf.getModemTXOffset();
	int rxDCOffset               = m_conf.getModemRXDCOffset();
	int txDCOffset               = m_conf.getModemTXDCOffset();
	float rfLevel                = m_conf.getModemRFLevel();
	int rxTwist                  = m_conf.getAX25RXTwist();
	unsigned int ax25TXDelay     = m_conf.getAX25TXDelay();
	unsigned int ax25SlotTime    = m_conf.getAX25SlotTime();
	unsigned int ax25PPersist    = m_conf.getAX25PPersist();
	bool useCOSAsLockout         = m_conf.getModemUseCOSAsLockout();

	LogInfo("Modem Parameters");
	LogInfo("    Protocol: %s", protocol.c_str());

	if (protocol == "uart") {
		LogInfo("    UART Port: %s", uartPort.c_str());
		LogInfo("    UART Speed: %u", uartSpeed);
	} else if (protocol == "udp") {
		LogInfo("    Modem Address: %s", modemAddress.c_str());
		LogInfo("    Modem Port: %u", modemPort);
		LogInfo("    Local Port: %u", localPort);
	}
#if defined(__linux__)
	else if (protocol == "i2c") {
		LogInfo("    I2C Port: %s", i2cPort.c_str());
		LogInfo("    I2C Address: %02X", i2cAddress);
	}
#endif

	LogInfo("    RX Invert: %s", rxInvert ? "yes" : "no");
	LogInfo("    TX Invert: %s", txInvert ? "yes" : "no");
	LogInfo("    PTT Invert: %s", pttInvert ? "yes" : "no");
	LogInfo("    TX Delay: %ums", txDelay);
	LogInfo("    RX Offset: %dHz", rxOffset);
	LogInfo("    TX Offset: %dHz", txOffset);
	LogInfo("    RX DC Offset: %d", rxDCOffset);
	LogInfo("    TX DC Offset: %d", txDCOffset);
	LogInfo("    RF Level: %.1f%%", rfLevel);
	LogInfo("    DMR Delay: %u (%.1fms)", dmrDelay, float(dmrDelay) * 0.0416666F);
	LogInfo("    RX Level: %.1f%%", rxLevel);
	LogInfo("    CW Id TX Level: %.1f%%", cwIdTXLevel);
	LogInfo("    D-Star TX Level: %.1f%%", dstarTXLevel);
	LogInfo("    DMR TX Level: %.1f%%", dmrTXLevel);
	LogInfo("    YSF TX Level: %.1f%%", ysfTXLevel);
	LogInfo("    P25 TX Level: %.1f%%", p25TXLevel);
	LogInfo("    NXDN TX Level: %.1f%%", nxdnTXLevel);
	LogInfo("    M17 TX Level: %.1f%%", m17TXLevel);
	LogInfo("    POCSAG TX Level: %.1f%%", pocsagTXLevel);
	LogInfo("    FM TX Level: %.1f%%", fmTXLevel);
	LogInfo("    AX.25 TX Level: %.1f%%", ax25TXLevel);
	LogInfo("    TX Frequency: %uHz (%uHz)", txFrequency, txFrequency + txOffset);
	LogInfo("    Use COS as Lockout: %s", useCOSAsLockout ? "yes" : "no");

	m_modem = new CModem(m_duplex, rxInvert, txInvert, pttInvert, txDelay, dmrDelay, useCOSAsLockout, trace, debug);

	IModemPort* port = NULL;
	if (protocol == "uart")
		port = new CUARTController(uartPort, uartSpeed, true);
	else if (protocol == "udp")
		port = new CUDPController(modemAddress, modemPort, localPort);
#if defined(__linux__)
	else if (protocol == "i2c")
		port = new CI2CController(i2cPort, i2cAddress);
#endif
	else if (protocol == "null")
		port = new CNullController;
	else
		return false;

	m_modem->setPort(port);
	m_modem->setModeParams(m_dstarEnabled, m_dmrEnabled, m_ysfEnabled, m_p25Enabled, m_nxdnEnabled, m_m17Enabled, m_pocsagEnabled, m_fmEnabled, m_ax25Enabled);
	m_modem->setLevels(rxLevel, cwIdTXLevel, dstarTXLevel, dmrTXLevel, ysfTXLevel, p25TXLevel, nxdnTXLevel, m17TXLevel, pocsagTXLevel, fmTXLevel, ax25TXLevel);
	m_modem->setRFParams(rxFrequency, rxOffset, txFrequency, txOffset, txDCOffset, rxDCOffset, rfLevel, pocsagFrequency);
	m_modem->setDMRParams(colorCode);
	m_modem->setYSFParams(lowDeviation, ysfTXHang);
	m_modem->setP25Params(p25TXHang);
	m_modem->setNXDNParams(nxdnTXHang);
	m_modem->setM17Params(m17TXHang);
	m_modem->setAX25Params(rxTwist, ax25TXDelay, ax25SlotTime, ax25PPersist);

	if (m_fmEnabled) {
		std::string  callsign             = m_conf.getFMCallsign();
		unsigned int callsignSpeed        = m_conf.getFMCallsignSpeed();
		unsigned int callsignFrequency    = m_conf.getFMCallsignFrequency();
		unsigned int callsignTime         = m_conf.getFMCallsignTime();
		unsigned int callsignHoldoff      = m_conf.getFMCallsignHoldoff();
		float        callsignHighLevel    = m_conf.getFMCallsignHighLevel();
		float        callsignLowLevel     = m_conf.getFMCallsignLowLevel();
		bool         callsignAtStart      = m_conf.getFMCallsignAtStart();
		bool         callsignAtEnd        = m_conf.getFMCallsignAtEnd();
		bool         callsignAtLatch      = m_conf.getFMCallsignAtLatch();
		std::string  rfAck                = m_conf.getFMRFAck();
		unsigned int ackSpeed             = m_conf.getFMAckSpeed();
		unsigned int ackFrequency         = m_conf.getFMAckFrequency();
		unsigned int ackMinTime           = m_conf.getFMAckMinTime();
		unsigned int ackDelay             = m_conf.getFMAckDelay();
		float        ackLevel             = m_conf.getFMAckLevel();
		unsigned int timeout              = m_conf.getFMTimeout();
		float        timeoutLevel         = m_conf.getFMTimeoutLevel();
		float        ctcssFrequency       = m_conf.getFMCTCSSFrequency();
		unsigned int ctcssHighThreshold   = m_conf.getFMCTCSSHighThreshold();
		unsigned int ctcssLowThreshold    = m_conf.getFMCTCSSLowThreshold();
		float        ctcssLevel           = m_conf.getFMCTCSSLevel();
		unsigned int kerchunkTime         = m_conf.getFMKerchunkTime();
		unsigned int hangTime             = m_conf.getFMHangTime();
		unsigned int accessMode           = m_conf.getFMAccessMode();
		bool         cosInvert            = m_conf.getFMCOSInvert();
		bool         noiseSquelch         = m_conf.getFMNoiseSquelch();
		unsigned int squelchHighThreshold = m_conf.getFMSquelchHighThreshold();
		unsigned int squelchLowThreshold  = m_conf.getFMSquelchLowThreshold();
		unsigned int rfAudioBoost         = m_conf.getFMRFAudioBoost();
		float        maxDevLevel          = m_conf.getFMMaxDevLevel();
		unsigned int modeHangTime         = m_conf.getFMModeHang();

		LogInfo("FM Parameters");
		LogInfo("    Callsign: %s", callsign.c_str());
		LogInfo("    Callsign Speed: %uWPM", callsignSpeed);
		LogInfo("    Callsign Frequency: %uHz", callsignFrequency);
		LogInfo("    Callsign Time: %umins", callsignTime);
		LogInfo("    Callsign Holdoff: 1/%u", callsignHoldoff);
		LogInfo("    Callsign High Level: %.1f%%", callsignHighLevel);
		LogInfo("    Callsign Low Level: %.1f%%", callsignLowLevel);
		LogInfo("    Callsign At Start: %s", callsignAtStart ? "yes" : "no");
		LogInfo("    Callsign At End: %s", callsignAtEnd ? "yes" : "no");
		LogInfo("    Callsign At Latch: %s", callsignAtLatch ? "yes" : "no");
		LogInfo("    RF Ack: %s", rfAck.c_str());
		LogInfo("    Ack Speed: %uWPM", ackSpeed);
		LogInfo("    Ack Frequency: %uHz", ackFrequency);
		LogInfo("    Ack Min Time: %us", ackMinTime);
		LogInfo("    Ack Delay: %ums", ackDelay);
		LogInfo("    Ack Level: %.1f%%", ackLevel);
		LogInfo("    Timeout: %us", timeout);
		LogInfo("    Timeout Level: %.1f%%", timeoutLevel);
		LogInfo("    CTCSS Frequency: %.1fHz", ctcssFrequency);
		LogInfo("    CTCSS High Threshold: %u", ctcssHighThreshold);
		LogInfo("    CTCSS Low Threshold: %u", ctcssLowThreshold);
		LogInfo("    CTCSS Level: %.1f%%", ctcssLevel);
		LogInfo("    Kerchunk Time: %us", kerchunkTime);
		LogInfo("    Hang Time: %us", hangTime);
		LogInfo("    Access Mode: %u", accessMode);
		LogInfo("    COS Invert: %s", cosInvert ? "yes" : "no");

		LogInfo("    Noise Squelch: %s", noiseSquelch ? "yes" : "no");
		if (noiseSquelch) {
			LogInfo("    Squelch High Threshold: %u", squelchHighThreshold);
			LogInfo("    Squelch Low Threshold: %u", squelchLowThreshold);
		}

		LogInfo("    RF Audio Boost: x%u", rfAudioBoost);
		LogInfo("    Max. Deviation Level: %.1f%%", maxDevLevel);
		LogInfo("    Mode Hang: %us", modeHangTime);

		m_modem->setFMCallsignParams(callsign, callsignSpeed, callsignFrequency, callsignTime, callsignHoldoff, callsignHighLevel, callsignLowLevel, callsignAtStart, callsignAtEnd, callsignAtLatch);
		m_modem->setFMAckParams(rfAck, ackSpeed, ackFrequency, ackMinTime, ackDelay, ackLevel);
		m_modem->setFMMiscParams(timeout, timeoutLevel, ctcssFrequency, ctcssHighThreshold, ctcssLowThreshold, ctcssLevel, kerchunkTime, hangTime, accessMode, cosInvert, noiseSquelch, squelchHighThreshold, squelchLowThreshold, rfAudioBoost, maxDevLevel);

		if (m_conf.getFMNetworkEnabled()) {
			std::string  extAck        = m_conf.getFMExtAck();
			unsigned int extAudioBoost = m_conf.getFMExtAudioBoost();

			LogInfo("    Ext. Ack: %s", extAck.c_str());
			LogInfo("    Ext. Audio Boost: x%u", extAudioBoost);

			m_modem->setFMExtParams(extAck, extAudioBoost);
		}
	}

	bool ret = m_modem->open();
	if (!ret) {
		delete m_modem;
		m_modem = NULL;
		return false;
	}

	return true;
}

bool CMMDVMHost::createDStarNetwork()
{
	std::string gatewayAddress = m_conf.getDStarGatewayAddress();
	unsigned int gatewayPort   = m_conf.getDStarGatewayPort();
	unsigned int localPort     = m_conf.getDStarLocalPort();
	bool debug                 = m_conf.getDStarNetworkDebug();
	m_dstarNetModeHang         = m_conf.getDStarNetworkModeHang();

	LogInfo("D-Star Network Parameters");
	LogInfo("    Gateway Address: %s", gatewayAddress.c_str());
	LogInfo("    Gateway Port: %u", gatewayPort);
	LogInfo("    Local Port: %u", localPort);
	LogInfo("    Mode Hang: %us", m_dstarNetModeHang);

	m_dstarNetwork = new CDStarNetwork(gatewayAddress, gatewayPort, localPort, m_duplex, VERSION, debug);

	bool ret = m_dstarNetwork->open();
	if (!ret) {
		delete m_dstarNetwork;
		m_dstarNetwork = NULL;
		return false;
	}

	m_dstarNetwork->enable(true);

	return true;
}

bool CMMDVMHost::createDMRNetwork()
{
	std::string address  = m_conf.getDMRNetworkAddress();
	unsigned int port    = m_conf.getDMRNetworkPort();
	unsigned int local   = m_conf.getDMRNetworkLocal();
	unsigned int id      = m_conf.getDMRId();
	std::string password = m_conf.getDMRNetworkPassword();
	bool debug           = m_conf.getDMRNetworkDebug();
	unsigned int jitter  = m_conf.getDMRNetworkJitter();
	bool slot1           = m_conf.getDMRNetworkSlot1();
	bool slot2           = m_conf.getDMRNetworkSlot2();
	HW_TYPE hwType       = m_modem->getHWType();
	m_dmrNetModeHang     = m_conf.getDMRNetworkModeHang();
	std::string options  = m_conf.getDMRNetworkOptions();

	std::string type = m_conf.getDMRNetworkType();

	LogInfo("DMR Network Parameters");
	LogInfo("    Type: %s", type.c_str());
	LogInfo("    Address: %s", address.c_str());
	LogInfo("    Port: %u", port);
	if (local > 0U)
		LogInfo("    Local: %u", local);
	else
		LogInfo("    Local: random");
	LogInfo("    Jitter: %ums", jitter);
	LogInfo("    Slot 1: %s", slot1 ? "enabled" : "disabled");
	LogInfo("    Slot 2: %s", slot2 ? "enabled" : "disabled");
	LogInfo("    Mode Hang: %us", m_dmrNetModeHang);

	if (type == "Direct")
		m_dmrNetwork = new CDMRDirectNetwork(address, port, local, id, password, m_duplex, VERSION, slot1, slot2, hwType, debug);
	else
		m_dmrNetwork = new CDMRGatewayNetwork(address, port, local, id, m_duplex, VERSION, slot1, slot2, hwType, debug);

	unsigned int rxFrequency = m_conf.getRXFrequency();
	unsigned int txFrequency = m_conf.getTXFrequency();
	unsigned int power       = m_conf.getPower();
	unsigned int colorCode   = m_conf.getDMRColorCode();

	LogInfo("Info Parameters");
	LogInfo("    Callsign: %s", m_callsign.c_str());
	LogInfo("    RX Frequency: %uHz", rxFrequency);
	LogInfo("    TX Frequency: %uHz", txFrequency);
	LogInfo("    Power: %uW", power);

	if (type == "Direct") {
		float latitude          = m_conf.getLatitude();
		float longitude         = m_conf.getLongitude();
		int height              = m_conf.getHeight();
		std::string location    = m_conf.getLocation();
		std::string description = m_conf.getDescription();
		std::string url         = m_conf.getURL();

		LogInfo("    Latitude: %fdeg N", latitude);
		LogInfo("    Longitude: %fdeg E", longitude);
		LogInfo("    Height: %um", height);
		LogInfo("    Location: \"%s\"", location.c_str());
		LogInfo("    Description: \"%s\"", description.c_str());
		LogInfo("    URL: \"%s\"", url.c_str());

		m_dmrNetwork->setConfig(m_callsign, rxFrequency, txFrequency, power, colorCode, latitude, longitude, height, location, description, url);
	} else {
		m_dmrNetwork->setConfig(m_callsign, rxFrequency, txFrequency, power, colorCode, 0.0F, 0.0F, 0, "", "", "");
	}
	
	if (!options.empty()) {
		LogInfo("    Options: %s", options.c_str());

		m_dmrNetwork->setOptions(options);
	}

	bool ret = m_dmrNetwork->open();
	if (!ret) {
		delete m_dmrNetwork;
		m_dmrNetwork = NULL;
		return false;
	}

	m_dmrNetwork->enable(true);

	return true;
}

bool CMMDVMHost::createYSFNetwork()
{
	std::string myAddress      = m_conf.getFusionNetworkMyAddress();
	unsigned int myPort        = m_conf.getFusionNetworkMyPort();
	std::string gatewayAddress = m_conf.getFusionNetworkGatewayAddress();
	unsigned int gatewayPort   = m_conf.getFusionNetworkGatewayPort();
	m_ysfNetModeHang           = m_conf.getFusionNetworkModeHang();
	bool debug                 = m_conf.getFusionNetworkDebug();

	LogInfo("System Fusion Network Parameters");
	LogInfo("    Local Address: %s", myAddress.c_str());
	LogInfo("    Local Port: %u", myPort);
	LogInfo("    Gateway Address: %s", gatewayAddress.c_str());
	LogInfo("    Gateway Port: %u", gatewayPort);
	LogInfo("    Mode Hang: %us", m_ysfNetModeHang);

	m_ysfNetwork = new CYSFNetwork(myAddress, myPort, gatewayAddress, gatewayPort, m_callsign, debug);

	bool ret = m_ysfNetwork->open();
	if (!ret) {
		delete m_ysfNetwork;
		m_ysfNetwork = NULL;
		return false;
	}

	m_ysfNetwork->enable(true);

	return true;
}

bool CMMDVMHost::createP25Network()
{
	std::string gatewayAddress = m_conf.getP25GatewayAddress();
	unsigned int gatewayPort   = m_conf.getP25GatewayPort();
	unsigned int localPort     = m_conf.getP25LocalPort();
	m_p25NetModeHang           = m_conf.getP25NetworkModeHang();
	bool debug                 = m_conf.getP25NetworkDebug();

	LogInfo("P25 Network Parameters");
	LogInfo("    Gateway Address: %s", gatewayAddress.c_str());
	LogInfo("    Gateway Port: %u", gatewayPort);
	LogInfo("    Local Port: %u", localPort);
	LogInfo("    Mode Hang: %us", m_p25NetModeHang);

	m_p25Network = new CP25Network(gatewayAddress, gatewayPort, localPort, debug);

	bool ret = m_p25Network->open();
	if (!ret) {
		delete m_p25Network;
		m_p25Network = NULL;
		return false;
	}

	m_p25Network->enable(true);

	return true;
}

bool CMMDVMHost::createNXDNNetwork()
{
	std::string protocol       = m_conf.getNXDNNetworkProtocol();
	std::string gatewayAddress = m_conf.getNXDNGatewayAddress();
	unsigned int gatewayPort   = m_conf.getNXDNGatewayPort();
	std::string localAddress   = m_conf.getNXDNLocalAddress();
	unsigned int localPort     = m_conf.getNXDNLocalPort();
	m_nxdnNetModeHang          = m_conf.getNXDNNetworkModeHang();
	bool debug                 = m_conf.getNXDNNetworkDebug();

	LogInfo("NXDN Network Parameters");
	LogInfo("    Protocol: %s", protocol.c_str());
	LogInfo("    Gateway Address: %s", gatewayAddress.c_str());
	LogInfo("    Gateway Port: %u", gatewayPort);
	LogInfo("    Local Address: %s", localAddress.c_str());
	LogInfo("    Local Port: %u", localPort);
	LogInfo("    Mode Hang: %us", m_nxdnNetModeHang);

	if (protocol == "Kenwood")
		m_nxdnNetwork = new CNXDNKenwoodNetwork(localAddress, localPort, gatewayAddress, gatewayPort, debug);
	else
		m_nxdnNetwork = new CNXDNIcomNetwork(localAddress, localPort, gatewayAddress, gatewayPort, debug);

	bool ret = m_nxdnNetwork->open();
	if (!ret) {
		delete m_nxdnNetwork;
		m_nxdnNetwork = NULL;
		return false;
	}

	m_nxdnNetwork->enable(true);

	return true;
}

bool CMMDVMHost::createM17Network()
{
	std::string gatewayAddress = m_conf.getM17GatewayAddress();
	unsigned int gatewayPort   = m_conf.getM17GatewayPort();
	unsigned int localPort     = m_conf.getM17LocalPort();
	m_m17NetModeHang           = m_conf.getM17NetworkModeHang();
	bool debug                 = m_conf.getM17NetworkDebug();

	LogInfo("M17 Network Parameters");
	LogInfo("    Gateway Address: %s", gatewayAddress.c_str());
	LogInfo("    Gateway Port: %u", gatewayPort);
	LogInfo("    Local Port: %u", localPort);
	LogInfo("    Mode Hang: %us", m_m17NetModeHang);

	m_m17Network = new CM17Network(localPort, gatewayAddress, gatewayPort, debug);
	bool ret = m_m17Network->open();
	if (!ret) {
		delete m_m17Network;
		m_m17Network = NULL;
		return false;
	}

	m_m17Network->enable(true);

	return true;
}

bool CMMDVMHost::createPOCSAGNetwork()
{
	std::string gatewayAddress = m_conf.getPOCSAGGatewayAddress();
	unsigned int gatewayPort   = m_conf.getPOCSAGGatewayPort();
	std::string localAddress   = m_conf.getPOCSAGLocalAddress();
	unsigned int localPort     = m_conf.getPOCSAGLocalPort();
	m_pocsagNetModeHang        = m_conf.getPOCSAGNetworkModeHang();
	bool debug                 = m_conf.getPOCSAGNetworkDebug();

	LogInfo("POCSAG Network Parameters");
	LogInfo("    Gateway Address: %s", gatewayAddress.c_str());
	LogInfo("    Gateway Port: %u", gatewayPort);
	LogInfo("    Local Address: %s", localAddress.c_str());
	LogInfo("    Local Port: %u", localPort);
	LogInfo("    Mode Hang: %us", m_pocsagNetModeHang);

	m_pocsagNetwork = new CPOCSAGNetwork(localAddress, localPort, gatewayAddress, gatewayPort, debug);

	bool ret = m_pocsagNetwork->open();
	if (!ret) {
		delete m_pocsagNetwork;
		m_pocsagNetwork = NULL;
		return false;
	}

	m_pocsagNetwork->enable(true);

	return true;
}

bool CMMDVMHost::createFMNetwork()
{
	std::string gatewayAddress = m_conf.getFMGatewayAddress();
	unsigned int gatewayPort   = m_conf.getFMGatewayPort();
	std::string localAddress   = m_conf.getFMLocalAddress();
	unsigned int localPort     = m_conf.getFMLocalPort();
	unsigned int sampleRate    = m_conf.getFMSampleRate();
	m_fmNetModeHang            = m_conf.getFMNetworkModeHang();
	bool debug                 = m_conf.getFMNetworkDebug();

	LogInfo("FM Network Parameters");
	LogInfo("    Gateway Address: %s", gatewayAddress.c_str());
	LogInfo("    Gateway Port: %u", gatewayPort);
	LogInfo("    Local Address: %s", localAddress.c_str());
	LogInfo("    Local Port: %u", localPort);
	LogInfo("    Sample Rate: %u", sampleRate);
	LogInfo("    Mode Hang: %us", m_fmNetModeHang);

	m_fmNetwork = new CFMNetwork(localAddress, localPort, gatewayAddress, gatewayPort, sampleRate, debug);

	bool ret = m_fmNetwork->open();
	if (!ret) {
		delete m_fmNetwork;
		m_fmNetwork = NULL;
		return false;
	}

	m_fmNetwork->enable(true);

	return true;
}

bool CMMDVMHost::createAX25Network()
{
	std::string  port = m_conf.getAX25NetworkPort();
	unsigned int speed = m_conf.getAX25NetworkSpeed();
	bool debug = m_conf.getAX25NetworkDebug();

	LogInfo("AX.25 Network Parameters");
	LogInfo("    Port: %s", port.c_str());
	LogInfo("    Speed: %u", speed);

	m_ax25Network = new CAX25Network(port, speed, debug);

	bool ret = m_ax25Network->open();
	if (!ret) {
		delete m_ax25Network;
		m_ax25Network = NULL;
		return false;
	}

	m_ax25Network->enable(true);

	return true;
}

void CMMDVMHost::readParams()
{
	m_dstarEnabled  = m_conf.getDStarEnabled();
	m_dmrEnabled    = m_conf.getDMREnabled();
	m_ysfEnabled    = m_conf.getFusionEnabled();
	m_p25Enabled    = m_conf.getP25Enabled();
	m_nxdnEnabled   = m_conf.getNXDNEnabled();
	m_m17Enabled    = m_conf.getM17Enabled();
	m_pocsagEnabled = m_conf.getPOCSAGEnabled();
	m_fmEnabled     = m_conf.getFMEnabled();
	m_ax25Enabled   = m_conf.getAX25Enabled();
	m_duplex        = m_conf.getDuplex();
	m_callsign      = m_conf.getCallsign();
	m_id            = m_conf.getId();
	m_timeout       = m_conf.getTimeout();

	LogInfo("General Parameters");
	LogInfo("    Callsign: %s", m_callsign.c_str());
	LogInfo("    Id: %u", m_id);
	LogInfo("    Duplex: %s", m_duplex ? "yes" : "no");
	LogInfo("    Timeout: %us", m_timeout);
	LogInfo("    D-Star: %s", m_dstarEnabled ? "enabled" : "disabled");
	LogInfo("    DMR: %s", m_dmrEnabled ? "enabled" : "disabled");
	LogInfo("    YSF: %s", m_ysfEnabled ? "enabled" : "disabled");
	LogInfo("    P25: %s", m_p25Enabled ? "enabled" : "disabled");
	LogInfo("    NXDN: %s", m_nxdnEnabled ? "enabled" : "disabled");
	LogInfo("    M17: %s", m_m17Enabled ? "enabled" : "disabled");
	LogInfo("    POCSAG: %s", m_pocsagEnabled ? "enabled" : "disabled");
	LogInfo("    FM: %s", m_fmEnabled ? "enabled" : "disabled");
	LogInfo("    AX.25: %s", m_ax25Enabled ? "enabled" : "disabled");
}

void CMMDVMHost::setMode(unsigned char mode)
{
	assert(m_modem != NULL);
	assert(m_display != NULL);

	switch (mode) {
	case MODE_DSTAR:
		if (m_dstarNetwork != NULL)
			m_dstarNetwork->enable(true);
		if (m_dmrNetwork != NULL)
			m_dmrNetwork->enable(false);
		if (m_ysfNetwork != NULL)
			m_ysfNetwork->enable(false);
		if (m_p25Network != NULL)
			m_p25Network->enable(false);
		if (m_nxdnNetwork != NULL)
			m_nxdnNetwork->enable(false);
		if (m_m17Network != NULL)
			m_m17Network->enable(false);
		if (m_pocsagNetwork != NULL)
			m_pocsagNetwork->enable(false);
		if (m_fmNetwork != NULL)
			m_fmNetwork->enable(false);
		if (m_ax25Network != NULL)
			m_ax25Network->enable(false);
		if (m_dstar != NULL)
			m_dstar->enable(true);
		if (m_dmr != NULL)
			m_dmr->enable(false);
		if (m_ysf != NULL)
			m_ysf->enable(false);
		if (m_p25 != NULL)
			m_p25->enable(false);
		if (m_nxdn != NULL)
			m_nxdn->enable(false);
		if (m_m17 != NULL)
			m_m17->enable(false);
		if (m_pocsag != NULL)
			m_pocsag->enable(false);
		if (m_fm != NULL)
			m_fm->enable(false);
		if (m_ax25 != NULL)
			m_ax25->enable(false);
		m_modem->setMode(MODE_DSTAR);
		m_mode = MODE_DSTAR;
		m_modeTimer.start();
		m_cwIdTimer.stop();
		createLockFile("D-Star");
		break;

	case MODE_DMR:
		if (m_dstarNetwork != NULL)
			m_dstarNetwork->enable(false);
		if (m_dmrNetwork != NULL)
			m_dmrNetwork->enable(true);
		if (m_ysfNetwork != NULL)
			m_ysfNetwork->enable(false);
		if (m_p25Network != NULL)
			m_p25Network->enable(false);
		if (m_nxdnNetwork != NULL)
			m_nxdnNetwork->enable(false);
		if (m_m17Network != NULL)
			m_m17Network->enable(false);
		if (m_pocsagNetwork != NULL)
			m_pocsagNetwork->enable(false);
		if (m_fmNetwork != NULL)
			m_fmNetwork->enable(false);
		if (m_ax25Network != NULL)
			m_ax25Network->enable(false);
		if (m_dstar != NULL)
			m_dstar->enable(false);
		if (m_dmr != NULL)
			m_dmr->enable(true);
		if (m_ysf != NULL)
			m_ysf->enable(false);
		if (m_p25 != NULL)
			m_p25->enable(false);
		if (m_nxdn != NULL)
			m_nxdn->enable(false);
		if (m_m17 != NULL)
			m_m17->enable(false);
		if (m_pocsag != NULL)
			m_pocsag->enable(false);
		if (m_fm != NULL)
			m_fm->enable(false);
		if (m_ax25 != NULL)
			m_ax25->enable(false);
		m_modem->setMode(MODE_DMR);
		if (m_duplex) {
			m_modem->writeDMRStart(true);
			m_dmrTXTimer.start();
		}
		m_mode = MODE_DMR;
		m_modeTimer.start();
		m_cwIdTimer.stop();
		createLockFile("DMR");
		break;

	case MODE_YSF:
		if (m_dstarNetwork != NULL)
			m_dstarNetwork->enable(false);
		if (m_dmrNetwork != NULL)
			m_dmrNetwork->enable(false);
		if (m_ysfNetwork != NULL)
			m_ysfNetwork->enable(true);
		if (m_p25Network != NULL)
			m_p25Network->enable(false);
		if (m_nxdnNetwork != NULL)
			m_nxdnNetwork->enable(false);
		if (m_m17Network != NULL)
			m_m17Network->enable(false);
		if (m_pocsagNetwork != NULL)
			m_pocsagNetwork->enable(false);
		if (m_fmNetwork != NULL)
			m_fmNetwork->enable(false);
		if (m_ax25Network != NULL)
			m_ax25Network->enable(false);
		if (m_dstar != NULL)
			m_dstar->enable(false);
		if (m_dmr != NULL)
			m_dmr->enable(false);
		if (m_ysf != NULL)
			m_ysf->enable(true);
		if (m_p25 != NULL)
			m_p25->enable(false);
		if (m_nxdn != NULL)
			m_nxdn->enable(false);
		if (m_m17 != NULL)
			m_m17->enable(false);
		if (m_pocsag != NULL)
			m_pocsag->enable(false);
		if (m_fm != NULL)
			m_fm->enable(false);
		if (m_ax25 != NULL)
			m_ax25->enable(false);
		m_modem->setMode(MODE_YSF);
		m_mode = MODE_YSF;
		m_modeTimer.start();
		m_cwIdTimer.stop();
		createLockFile("System Fusion");
		break;

	case MODE_P25:
		if (m_dstarNetwork != NULL)
			m_dstarNetwork->enable(false);
		if (m_dmrNetwork != NULL)
			m_dmrNetwork->enable(false);
		if (m_ysfNetwork != NULL)
			m_ysfNetwork->enable(false);
		if (m_p25Network != NULL)
			m_p25Network->enable(true);
		if (m_nxdnNetwork != NULL)
			m_nxdnNetwork->enable(false);
		if (m_m17Network != NULL)
			m_m17Network->enable(false);
		if (m_pocsagNetwork != NULL)
			m_pocsagNetwork->enable(false);
		if (m_fmNetwork != NULL)
			m_fmNetwork->enable(false);
		if (m_ax25Network != NULL)
			m_ax25Network->enable(false);
		if (m_dstar != NULL)
			m_dstar->enable(false);
		if (m_dmr != NULL)
			m_dmr->enable(false);
		if (m_ysf != NULL)
			m_ysf->enable(false);
		if (m_p25 != NULL)
			m_p25->enable(true);
		if (m_nxdn != NULL)
			m_nxdn->enable(false);
		if (m_m17 != NULL)
			m_m17->enable(false);
		if (m_pocsag != NULL)
			m_pocsag->enable(false);
		if (m_fm != NULL)
			m_fm->enable(false);
		if (m_ax25 != NULL)
			m_ax25->enable(false);
		m_modem->setMode(MODE_P25);
		m_mode = MODE_P25;
		m_modeTimer.start();
		m_cwIdTimer.stop();
		createLockFile("P25");
		break;

	case MODE_NXDN:
		if (m_dstarNetwork != NULL)
			m_dstarNetwork->enable(false);
		if (m_dmrNetwork != NULL)
			m_dmrNetwork->enable(false);
		if (m_ysfNetwork != NULL)
			m_ysfNetwork->enable(false);
		if (m_p25Network != NULL)
			m_p25Network->enable(false);
		if (m_nxdnNetwork != NULL)
			m_nxdnNetwork->enable(true);
		if (m_m17Network != NULL)
			m_m17Network->enable(false);
		if (m_pocsagNetwork != NULL)
			m_pocsagNetwork->enable(false);
		if (m_fmNetwork != NULL)
			m_fmNetwork->enable(false);
		if (m_ax25Network != NULL)
			m_ax25Network->enable(false);
		if (m_dstar != NULL)
			m_dstar->enable(false);
		if (m_dmr != NULL)
			m_dmr->enable(false);
		if (m_ysf != NULL)
			m_ysf->enable(false);
		if (m_p25 != NULL)
			m_p25->enable(false);
		if (m_nxdn != NULL)
			m_nxdn->enable(true);
		if (m_m17 != NULL)
			m_m17->enable(false);
		if (m_pocsag != NULL)
			m_pocsag->enable(false);
		if (m_fm != NULL)
			m_fm->enable(false);
		if (m_ax25 != NULL)
			m_ax25->enable(false);
		m_modem->setMode(MODE_NXDN);
		m_mode = MODE_NXDN;
		m_modeTimer.start();
		m_cwIdTimer.stop();
		createLockFile("NXDN");
		break;

	case MODE_M17:
		if (m_dstarNetwork != NULL)
			m_dstarNetwork->enable(false);
		if (m_dmrNetwork != NULL)
			m_dmrNetwork->enable(false);
		if (m_ysfNetwork != NULL)
			m_ysfNetwork->enable(false);
		if (m_p25Network != NULL)
			m_p25Network->enable(false);
		if (m_nxdnNetwork != NULL)
			m_nxdnNetwork->enable(false);
		if (m_m17Network != NULL)
			m_m17Network->enable(true);
		if (m_pocsagNetwork != NULL)
			m_pocsagNetwork->enable(false);
		if (m_dstar != NULL)
			m_dstar->enable(false);
		if (m_dmr != NULL)
			m_dmr->enable(false);
		if (m_ysf != NULL)
			m_ysf->enable(false);
		if (m_p25 != NULL)
			m_p25->enable(false);
		if (m_nxdn != NULL)
			m_nxdn->enable(false);
		if (m_m17 != NULL)
			m_m17->enable(true);
		if (m_pocsag != NULL)
			m_pocsag->enable(false);
		m_modem->setMode(MODE_M17);
		m_mode = MODE_M17;
		m_modeTimer.start();
		m_cwIdTimer.stop();
		createLockFile("M17");
		break;

	case MODE_POCSAG:
		if (m_dstarNetwork != NULL)
			m_dstarNetwork->enable(false);
		if (m_dmrNetwork != NULL)
			m_dmrNetwork->enable(false);
		if (m_ysfNetwork != NULL)
			m_ysfNetwork->enable(false);
		if (m_p25Network != NULL)
			m_p25Network->enable(false);
		if (m_nxdnNetwork != NULL)
			m_nxdnNetwork->enable(false);
		if (m_m17Network != NULL)
			m_m17Network->enable(false);
		if (m_pocsagNetwork != NULL)
			m_pocsagNetwork->enable(true);
		if (m_fmNetwork != NULL)
			m_fmNetwork->enable(false);
		if (m_ax25Network != NULL)
			m_ax25Network->enable(false);
		if (m_dstar != NULL)
			m_dstar->enable(false);
		if (m_dmr != NULL)
			m_dmr->enable(false);
		if (m_ysf != NULL)
			m_ysf->enable(false);
		if (m_p25 != NULL)
			m_p25->enable(false);
		if (m_nxdn != NULL)
			m_nxdn->enable(false);
		if (m_m17 != NULL)
			m_m17->enable(false);
		if (m_pocsag != NULL)
			m_pocsag->enable(true);
		if (m_fm != NULL)
			m_fm->enable(false);
		if (m_ax25 != NULL)
			m_ax25->enable(false);
		m_modem->setMode(MODE_POCSAG);
		m_mode = MODE_POCSAG;
		m_modeTimer.start();
		m_cwIdTimer.stop();
		createLockFile("POCSAG");
		break;

	case MODE_FM:
		if (m_dstarNetwork != NULL)
			m_dstarNetwork->enable(false);
		if (m_dmrNetwork != NULL)
			m_dmrNetwork->enable(false);
		if (m_ysfNetwork != NULL)
			m_ysfNetwork->enable(false);
		if (m_p25Network != NULL)
			m_p25Network->enable(false);
		if (m_nxdnNetwork != NULL)
			m_nxdnNetwork->enable(false);
		if (m_m17Network != NULL)
			m_m17Network->enable(false);
		if (m_pocsagNetwork != NULL)
			m_pocsagNetwork->enable(false);
		if (m_fmNetwork != NULL)
			m_fmNetwork->enable(true);
		if (m_ax25Network != NULL)
			m_ax25Network->enable(true);
		if (m_dstar != NULL)
			m_dstar->enable(false);
		if (m_dmr != NULL)
			m_dmr->enable(false);
		if (m_ysf != NULL)
			m_ysf->enable(false);
		if (m_p25 != NULL)
			m_p25->enable(false);
		if (m_nxdn != NULL)
			m_nxdn->enable(false);
		if (m_m17 != NULL)
			m_m17->enable(false);
		if (m_pocsag != NULL)
			m_pocsag->enable(false);
		if (m_fm != NULL)
			m_fm->enable(true);
		if (m_ax25 != NULL)
			m_ax25->enable(true);
		if (m_mode == MODE_DMR && m_duplex && m_modem->hasTX()) {
			m_modem->writeDMRStart(false);
			m_dmrTXTimer.stop();
		}
		m_modem->setMode(MODE_FM);
		m_display->setFM();
		m_mode = MODE_FM;
		m_modeTimer.start();
		m_cwIdTimer.stop();
		createLockFile("FM");
		break;

	case MODE_LOCKOUT:
		if (m_dstarNetwork != NULL)
			m_dstarNetwork->enable(false);
		if (m_dmrNetwork != NULL)
			m_dmrNetwork->enable(false);
		if (m_ysfNetwork != NULL)
			m_ysfNetwork->enable(false);
		if (m_p25Network != NULL)
			m_p25Network->enable(false);
		if (m_nxdnNetwork != NULL)
			m_nxdnNetwork->enable(false);
		if (m_m17Network != NULL)
			m_m17Network->enable(false);
		if (m_pocsagNetwork != NULL)
			m_pocsagNetwork->enable(false);
		if (m_fmNetwork != NULL)
			m_fmNetwork->enable(false);
		if (m_ax25Network != NULL)
			m_ax25Network->enable(false);
		if (m_dstar != NULL)
			m_dstar->enable(false);
		if (m_dmr != NULL)
			m_dmr->enable(false);
		if (m_ysf != NULL)
			m_ysf->enable(false);
		if (m_p25 != NULL)
			m_p25->enable(false);
		if (m_nxdn != NULL)
			m_nxdn->enable(false);
		if (m_m17 != NULL)
			m_m17->enable(false);
		if (m_pocsag != NULL)
			m_pocsag->enable(false);
		if (m_fm != NULL)
			m_fm->enable(false);
		if (m_ax25 != NULL)
			m_ax25->enable(false);
		if (m_mode == MODE_DMR && m_duplex && m_modem->hasTX()) {
			m_modem->writeDMRStart(false);
			m_dmrTXTimer.stop();
		}
		m_modem->setMode(MODE_IDLE);
		m_display->setLockout();
		m_mode = MODE_LOCKOUT;
		m_modeTimer.stop();
		m_cwIdTimer.stop();
		removeLockFile();
		break;

	case MODE_ERROR:
		LogMessage("Mode set to Error");
		if (m_dstarNetwork != NULL)
			m_dstarNetwork->enable(false);
		if (m_dmrNetwork != NULL)
			m_dmrNetwork->enable(false);
		if (m_ysfNetwork != NULL)
			m_ysfNetwork->enable(false);
		if (m_p25Network != NULL)
			m_p25Network->enable(false);
		if (m_nxdnNetwork != NULL)
			m_nxdnNetwork->enable(false);
		if (m_m17Network != NULL)
			m_m17Network->enable(false);
		if (m_pocsagNetwork != NULL)
			m_pocsagNetwork->enable(false);
		if (m_fmNetwork != NULL)
			m_fmNetwork->enable(false);
		if (m_ax25Network != NULL)
			m_ax25Network->enable(false);
		if (m_dstar != NULL)
			m_dstar->enable(false);
		if (m_dmr != NULL)
			m_dmr->enable(false);
		if (m_ysf != NULL)
			m_ysf->enable(false);
		if (m_p25 != NULL)
			m_p25->enable(false);
		if (m_nxdn != NULL)
			m_nxdn->enable(false);
		if (m_m17 != NULL)
			m_m17->enable(false);
		if (m_pocsag != NULL)
			m_pocsag->enable(false);
		if (m_fm != NULL)
			m_fm->enable(false);
		if (m_ax25 != NULL)
			m_ax25->enable(false);
		if (m_mode == MODE_DMR && m_duplex && m_modem->hasTX()) {
			m_modem->writeDMRStart(false);
			m_dmrTXTimer.stop();
		}
		m_display->setError("MODEM");
		m_mode = MODE_ERROR;
		m_modeTimer.stop();
		m_cwIdTimer.stop();
		removeLockFile();
		break;

	default:
		if (m_dstarNetwork != NULL)
			m_dstarNetwork->enable(true);
		if (m_dmrNetwork != NULL)
			m_dmrNetwork->enable(true);
		if (m_ysfNetwork != NULL)
			m_ysfNetwork->enable(true);
		if (m_p25Network != NULL)
			m_p25Network->enable(true);
		if (m_nxdnNetwork != NULL)
			m_nxdnNetwork->enable(true);
		if (m_m17Network != NULL)
			m_m17Network->enable(true);
		if (m_pocsagNetwork != NULL)
			m_pocsagNetwork->enable(true);
		if (m_fmNetwork != NULL)
			m_fmNetwork->enable(true);
		if (m_ax25Network != NULL)
			m_ax25Network->enable(true);
		if (m_dstar != NULL)
			m_dstar->enable(true);
		if (m_dmr != NULL)
			m_dmr->enable(true);
		if (m_ysf != NULL)
			m_ysf->enable(true);
		if (m_p25 != NULL)
			m_p25->enable(true);
		if (m_nxdn != NULL)
			m_nxdn->enable(true);
		if (m_m17 != NULL)
			m_m17->enable(true);
		if (m_pocsag != NULL)
			m_pocsag->enable(true);
		if (m_fm != NULL)
			m_fm->enable(true);
		if (m_ax25 != NULL)
			m_ax25->enable(true);
		if (m_mode == MODE_DMR && m_duplex && m_modem->hasTX()) {
			m_modem->writeDMRStart(false);
			m_dmrTXTimer.stop();
		}
		m_modem->setMode(MODE_IDLE);
		if (m_mode == MODE_ERROR) {
			m_modem->sendCWId(m_callsign);
			m_cwIdTimer.setTimeout(m_cwIdTime);
			m_cwIdTimer.start();
		} else {
			m_cwIdTimer.setTimeout(m_cwIdTime / 4U);
			m_cwIdTimer.start();
		}
		m_display->setIdle();
		if (mode == MODE_QUIT)
			m_display->setQuit();
		m_mode = MODE_IDLE;
		m_modeTimer.stop();
		removeLockFile();
		break;
	}
}

void  CMMDVMHost::createLockFile(const char* mode) const
{
	if (m_lockFileEnabled) {
		FILE* fp = ::fopen(m_lockFileName.c_str(), "wt");
		if (fp != NULL) {
			::fprintf(fp, "%s\n", mode);
			::fclose(fp);
		}
	}
}

void  CMMDVMHost::removeLockFile() const
{
	if (m_lockFileEnabled)
		::remove(m_lockFileName.c_str());
}

void CMMDVMHost::remoteControl()
{
	if (m_remoteControl == NULL)
		return;

	REMOTE_COMMAND command = m_remoteControl->getCommand();
	switch (command) {
		case RCD_MODE_IDLE:
			m_fixedMode = false;
			setMode(MODE_IDLE);
			break;
		case RCD_MODE_LOCKOUT:
			m_fixedMode = false;
			setMode(MODE_LOCKOUT);
			break;
		case RCD_MODE_DSTAR:
			if (m_dstar != NULL)
				processModeCommand(MODE_DSTAR, m_dstarRFModeHang);
			break;
		case RCD_MODE_DMR:
			if (m_dmr != NULL)
				processModeCommand(MODE_DMR, m_dmrRFModeHang);
			break;
		case RCD_MODE_YSF:
			if (m_ysf != NULL)
				processModeCommand(MODE_YSF, m_ysfRFModeHang);
			break;
		case RCD_MODE_P25:
			if (m_p25 != NULL)
				processModeCommand(MODE_P25, m_p25RFModeHang);
			break;
		case RCD_MODE_NXDN:
			if (m_nxdn != NULL)
				processModeCommand(MODE_NXDN, m_nxdnRFModeHang);
			break;
		case RCD_MODE_M17:
			if (m_m17 != NULL)
				processModeCommand(MODE_M17, m_m17RFModeHang);
			break;
		case RCD_MODE_FM:
			if (m_fmEnabled)
				processModeCommand(MODE_FM, 0);
			break;
		case RCD_ENABLE_DSTAR:
			if (m_dstar != NULL && !m_dstarEnabled)
				processEnableCommand(m_dstarEnabled, true);
			if (m_dstarNetwork != NULL)
				m_dstarNetwork->enable(true);
			break;
		case RCD_ENABLE_DMR:
			if (m_dmr != NULL && !m_dmrEnabled)
				processEnableCommand(m_dmrEnabled, true);
			if (m_dmrNetwork != NULL)
				m_dmrNetwork->enable(true);
			break;
		case RCD_ENABLE_YSF:
			if (m_ysf != NULL && !m_ysfEnabled)
				processEnableCommand(m_ysfEnabled, true);
			if (m_ysfNetwork != NULL)
				m_ysfNetwork->enable(true);
			break;
		case RCD_ENABLE_P25:
			if (m_p25 != NULL && !m_p25Enabled)
				processEnableCommand(m_p25Enabled, true);
			if (m_p25Network != NULL)
				m_p25Network->enable(true);
			break;
		case RCD_ENABLE_NXDN:
			if (m_nxdn != NULL && !m_nxdnEnabled)
				processEnableCommand(m_nxdnEnabled, true);
			if (m_nxdnNetwork != NULL)
				m_nxdnNetwork->enable(true);
			break;
		case RCD_ENABLE_M17:
			if (m_m17 != NULL && m_m17Enabled == false)
				processEnableCommand(m_m17Enabled, true);
			if (m_m17Network != NULL)
				m_m17Network->enable(true);
			break;
		case RCD_ENABLE_FM:
			if (!m_fmEnabled)
				processEnableCommand(m_fmEnabled, true);
			break;
		case RCD_ENABLE_AX25:
			if (!m_ax25Enabled)
				processEnableCommand(m_ax25Enabled, true);
			break;
		case RCD_DISABLE_DSTAR:
			if (m_dstar != NULL && m_dstarEnabled)
				processEnableCommand(m_dstarEnabled, false);
			if (m_dstarNetwork != NULL)
				m_dstarNetwork->enable(false);
			break;
		case RCD_DISABLE_DMR:
			if (m_dmr != NULL && m_dmrEnabled)
				processEnableCommand(m_dmrEnabled, false);
			if (m_dmrNetwork != NULL)
				m_dmrNetwork->enable(false);
			break;
		case RCD_DISABLE_YSF:
			if (m_ysf != NULL && m_ysfEnabled)
				processEnableCommand(m_ysfEnabled, false);
			if (m_ysfNetwork != NULL)
				m_ysfNetwork->enable(false);
			break;
		case RCD_DISABLE_P25:
			if (m_p25 != NULL && m_p25Enabled)
				processEnableCommand(m_p25Enabled, false);
			if (m_p25Network != NULL)
				m_p25Network->enable(false);
			break;
		case RCD_DISABLE_NXDN:
			if (m_nxdn != NULL && m_nxdnEnabled)
				processEnableCommand(m_nxdnEnabled, false);
			if (m_nxdnNetwork != NULL)
				m_nxdnNetwork->enable(false);
			break;
		case RCD_DISABLE_M17:
			if (m_m17 != NULL && m_m17Enabled == true)
				processEnableCommand(m_m17Enabled, false);
			if (m_m17Network != NULL)
				m_m17Network->enable(false);
			break;
		case RCD_DISABLE_FM:
			if (m_fmEnabled)
				processEnableCommand(m_fmEnabled, false);
			break;
		case RCD_DISABLE_AX25:
			if (m_ax25Enabled == true)
				processEnableCommand(m_ax25Enabled, false);
			break;
		case RCD_PAGE:
			if (m_pocsag != NULL) {
				unsigned int ric = m_remoteControl->getArgUInt(0U);
				std::string text;
				for (unsigned int i = 1U; i < m_remoteControl->getArgCount(); i++) {
					if (i > 1U)
						text += " ";
					text += m_remoteControl->getArgString(i);
				}
				m_pocsag->sendPage(ric, text);
			}
			break;
		case RCD_CW:
			setMode(MODE_IDLE); // Force the modem to go idle so that we can send the CW text.
			if (!m_modem->hasTX()) {
				std::string cwtext;
				for (unsigned int i = 0U; i < m_remoteControl->getArgCount(); i++) {
					if (i > 0U)
						cwtext += " ";
					cwtext += m_remoteControl->getArgString(i);
				}
				m_display->writeCW();
				m_modem->sendCWId(cwtext);
			}
			break;
		case RCD_RELOAD:
			m_reload = true;
			break;
		default:
			break;
	}
}

void CMMDVMHost::processModeCommand(unsigned char mode, unsigned int timeout)
{
	m_fixedMode = false;
	m_modeTimer.setTimeout(timeout);

	if (m_remoteControl->getArgCount() > 0U) {
		if (m_remoteControl->getArgString(0U) == "fixed") {
			m_fixedMode = true;
		} else {
			unsigned int t = m_remoteControl->getArgUInt(0U);
			if (t > 0U)
				m_modeTimer.setTimeout(t);
		}
	}

	setMode(mode);
}

void CMMDVMHost::processEnableCommand(bool& mode, bool enabled)
{
	LogDebug("Setting mode current=%s new=%s",mode ? "true" : "false",enabled ? "true" : "false");

	mode = enabled;

	m_modem->setModeParams(m_dstarEnabled, m_dmrEnabled, m_ysfEnabled, m_p25Enabled, m_nxdnEnabled, m_m17Enabled, m_pocsagEnabled, m_fmEnabled, m_ax25Enabled);
	if (!m_modem->writeConfig())
		LogError("Cannot write Config to MMDVM");
}<|MERGE_RESOLUTION|>--- conflicted
+++ resolved
@@ -527,11 +527,8 @@
 			LogInfo("    OVCM: on(tx only)");
 		else if (ovcm == DMR_OVCM_ON)
 			LogInfo("    OVCM: on");
-<<<<<<< HEAD
-=======
 		else if (ovcm == DMR_OVCM_FORCE_OFF)
 			LogInfo("    OVCM: off (forced)");
->>>>>>> 5d8d1a3f
 
 		switch (dmrBeacons) {
 			case DMR_BEACONS_NETWORK: {
