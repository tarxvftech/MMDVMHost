/*
 *   Copyright (C) 2015-2020 by Jonathan Naylor G4KLX
 *
 *   This program is free software; you can redistribute it and/or modify
 *   it under the terms of the GNU General Public License as published by
 *   the Free Software Foundation; either version 2 of the License, or
 *   (at your option) any later version.
 *
 *   This program is distributed in the hope that it will be useful,
 *   but WITHOUT ANY WARRANTY; without even the implied warranty of
 *   MERCHANTABILITY or FITNESS FOR A PARTICULAR PURPOSE.  See the
 *   GNU General Public License for more details.
 *
 *   You should have received a copy of the GNU General Public License
 *   along with this program; if not, write to the Free Software
 *   Foundation, Inc., 675 Mass Ave, Cambridge, MA 02139, USA.
 */

#include "MMDVMHost.h"
#include "NXDNKenwoodNetwork.h"
#include "NXDNIcomNetwork.h"
#include "RSSIInterpolator.h"
#include "SerialController.h"
#include "Version.h"
#include "StopWatch.h"
#include "Defines.h"
#include "Thread.h"
#include "Log.h"
#include "GitVersion.h"

#include <cstdio>
#include <vector>

#include <cstdlib>

#if !defined(_WIN32) && !defined(_WIN64)
#include <sys/types.h>
#include <unistd.h>
#include <signal.h>
#include <fcntl.h>
#include <pwd.h>
#endif

#if defined(_WIN32) || defined(_WIN64)
const char* DEFAULT_INI_FILE = "MMDVM.ini";
#else
const char* DEFAULT_INI_FILE = "/etc/MMDVM.ini";
#endif

static bool m_killed = false;
static int  m_signal = 0;

#if !defined(_WIN32) && !defined(_WIN64)
static void sigHandler(int signum)
{
	m_killed = true;
	m_signal = signum;
}
#endif

const char* HEADER1 = "This software is for use on amateur radio networks only,";
const char* HEADER2 = "it is to be used for educational purposes only. Its use on";
const char* HEADER3 = "commercial networks is strictly prohibited.";
const char* HEADER4 = "Copyright(C) 2015-2020 by Jonathan Naylor, G4KLX and others";

int main(int argc, char** argv)
{
	const char* iniFile = DEFAULT_INI_FILE;
	if (argc > 1) {
 		for (int currentArg = 1; currentArg < argc; ++currentArg) {
			std::string arg = argv[currentArg];
			if ((arg == "-v") || (arg == "--version")) {
				::fprintf(stdout, "MMDVMHost version %s git #%.7s\n", VERSION, gitversion);
				return 0;
			} else if (arg.substr(0,1) == "-") {
				::fprintf(stderr, "Usage: MMDVMHost [-v|--version] [filename]\n");
				return 1;
			} else {
				iniFile = argv[currentArg];
			}
		}
	}

#if !defined(_WIN32) && !defined(_WIN64)
	::signal(SIGINT,  sigHandler);
	::signal(SIGTERM, sigHandler);
	::signal(SIGHUP,  sigHandler);
#endif

	int ret = 0;

	do {
		m_signal = 0;

		CMMDVMHost* host = new CMMDVMHost(std::string(iniFile));
		ret = host->run();

		delete host;

		if (m_signal == 2)
			::LogInfo("MMDVMHost-%s exited on receipt of SIGINT", VERSION);

		if (m_signal == 15)
			::LogInfo("MMDVMHost-%s exited on receipt of SIGTERM", VERSION);

		if (m_signal == 1)
			::LogInfo("MMDVMHost-%s is restarting on receipt of SIGHUP", VERSION);
	} while (m_signal == 1);

	::LogFinalise();

	return ret;
}

CMMDVMHost::CMMDVMHost(const std::string& confFile) :
m_conf(confFile),
m_modem(NULL),
m_dstar(NULL),
m_dmr(NULL),
m_ysf(NULL),
m_p25(NULL),
m_nxdn(NULL),
m_pocsag(NULL),
m_dstarNetwork(NULL),
m_dmrNetwork(NULL),
m_ysfNetwork(NULL),
m_p25Network(NULL),
m_nxdnNetwork(NULL),
m_pocsagNetwork(NULL),
m_display(NULL),
m_ump(NULL),
m_mode(MODE_IDLE),
m_dstarRFModeHang(10U),
m_dmrRFModeHang(10U),
m_ysfRFModeHang(10U),
m_p25RFModeHang(10U),
m_nxdnRFModeHang(10U),
m_dstarNetModeHang(3U),
m_dmrNetModeHang(3U),
m_ysfNetModeHang(3U),
m_p25NetModeHang(3U),
m_nxdnNetModeHang(3U),
m_pocsagNetModeHang(3U),
m_modeTimer(1000U),
m_dmrTXTimer(1000U),
m_cwIdTimer(1000U),
m_duplex(false),
m_timeout(180U),
m_dstarEnabled(false),
m_dmrEnabled(false),
m_ysfEnabled(false),
m_p25Enabled(false),
m_nxdnEnabled(false),
m_pocsagEnabled(false),
m_fmEnabled(false),
m_cwIdTime(0U),
m_dmrLookup(NULL),
m_nxdnLookup(NULL),
m_callsign(),
m_id(0U),
m_cwCallsign(),
m_lockFileEnabled(false),
m_lockFileName(),
#if defined(USE_GPSD)
m_gpsd(NULL),
#endif
m_remoteControl(NULL),
m_fixedMode(false)
{
}

CMMDVMHost::~CMMDVMHost()
{
}

int CMMDVMHost::run()
{
	bool ret = m_conf.read();
	if (!ret) {
		::fprintf(stderr, "MMDVMHost: cannot read the .ini file\n");
		return 1;
	}

#if !defined(_WIN32) && !defined(_WIN64)
	bool m_daemon = m_conf.getDaemon();
	if (m_daemon) {
		// Create new process
		pid_t pid = ::fork();
		if (pid == -1) {
			::fprintf(stderr, "Couldn't fork() , exiting\n");
			return -1;
		} else if (pid != 0) {
			exit(EXIT_SUCCESS);
		}

		// Create new session and process group
		if (::setsid() == -1){
			::fprintf(stderr, "Couldn't setsid(), exiting\n");
			return -1;
		}

		// Set the working directory to the root directory
		if (::chdir("/") == -1){
			::fprintf(stderr, "Couldn't cd /, exiting\n");
			return -1;
		}

#if !defined(HD44780) && !defined(OLED) && !defined(_OPENWRT)
		// If we are currently root...
		if (getuid() == 0) {
			struct passwd* user = ::getpwnam("mmdvm");
			if (user == NULL) {
				::fprintf(stderr, "Could not get the mmdvm user, exiting\n");
				return -1;
			}

			uid_t mmdvm_uid = user->pw_uid;
			gid_t mmdvm_gid = user->pw_gid;

			// Set user and group ID's to mmdvm:mmdvm
			if (::setgid(mmdvm_gid) != 0) {
				::fprintf(stderr, "Could not set mmdvm GID, exiting\n");
				return -1;
			}

			if (::setuid(mmdvm_uid) != 0) {
				::fprintf(stderr, "Could not set mmdvm UID, exiting\n");
				return -1;
			}

			// Double check it worked (AKA Paranoia)
			if (::setuid(0) != -1){
				::fprintf(stderr, "It's possible to regain root - something is wrong!, exiting\n");
				return -1;
			}
		}
	}
#else
	::fprintf(stderr, "Dropping root permissions in daemon mode is disabled.\n");
	}
#endif
#endif

#if !defined(_WIN32) && !defined(_WIN64)
	ret = ::LogInitialise(m_daemon, m_conf.getLogFilePath(), m_conf.getLogFileRoot(), m_conf.getLogFileLevel(), m_conf.getLogDisplayLevel());
#else
	ret = ::LogInitialise(false, m_conf.getLogFilePath(), m_conf.getLogFileRoot(), m_conf.getLogFileLevel(), m_conf.getLogDisplayLevel());
#endif
	if (!ret) {
		::fprintf(stderr, "MMDVMHost: unable to open the log file\n");
		return 1;
	}

#if !defined(_WIN32) && !defined(_WIN64)
	if (m_daemon) {
		::close(STDIN_FILENO);
		::close(STDOUT_FILENO);
	}
#endif

	LogInfo(HEADER1);
	LogInfo(HEADER2);
	LogInfo(HEADER3);
	LogInfo(HEADER4);

	LogMessage("MMDVMHost-%s is starting", VERSION);
	LogMessage("Built %s %s (GitID #%.7s)", __TIME__, __DATE__, gitversion);

	readParams();

	ret = createModem();
	if (!ret)
		return 1;

	if (m_conf.getUMPEnabled()) {
		std::string port = m_conf.getUMPPort();

		LogInfo("Universal MMDVM Peripheral");
		LogInfo("    Port: %s", port.c_str());

		m_ump = new CUMP(port);
		bool ret = m_ump->open();
		if (!ret) {
			delete m_ump;
			m_ump = NULL;
		}
	}

	m_display = CDisplay::createDisplay(m_conf,m_ump,m_modem);

	if (m_dstarEnabled && m_conf.getDStarNetworkEnabled()) {
		ret = createDStarNetwork();
		if (!ret)
			return 1;
	}

	if (m_dmrEnabled && m_conf.getDMRNetworkEnabled()) {
		ret = createDMRNetwork();
		if (!ret)
			return 1;
	}

	if (m_ysfEnabled && m_conf.getFusionNetworkEnabled()) {
		ret = createYSFNetwork();
		if (!ret)
			return 1;
	}

	if (m_p25Enabled && m_conf.getP25NetworkEnabled()) {
		ret = createP25Network();
		if (!ret)
			return 1;
	}

	if (m_nxdnEnabled && m_conf.getNXDNNetworkEnabled()) {
		ret = createNXDNNetwork();
		if (!ret)
			return 1;
	}

	if (m_pocsagEnabled && m_conf.getPOCSAGNetworkEnabled()) {
		ret = createPOCSAGNetwork();
		if (!ret)
			return 1;
	}

	in_addr transparentAddress;
	unsigned int transparentPort = 0U;
	CUDPSocket* transparentSocket = NULL;

	unsigned int sendFrameType = 0U;
	if (m_conf.getTransparentEnabled()) {
		std::string remoteAddress = m_conf.getTransparentRemoteAddress();
		unsigned int remotePort   = m_conf.getTransparentRemotePort();
		unsigned int localPort    = m_conf.getTransparentLocalPort();
		sendFrameType             = m_conf.getTransparentSendFrameType();

		LogInfo("Transparent Data");
		LogInfo("    Remote Address: %s", remoteAddress.c_str());
		LogInfo("    Remote Port: %u", remotePort);
		LogInfo("    Local Port: %u", localPort);
		LogInfo("    Send Frame Type: %u", sendFrameType);

		transparentAddress = CUDPSocket::lookup(remoteAddress);
		transparentPort    = remotePort;

		transparentSocket = new CUDPSocket(localPort);
		ret = transparentSocket->open();
		if (!ret) {
			LogWarning("Could not open the Transparent data socket, disabling");
			delete transparentSocket;
			transparentSocket = NULL;
			sendFrameType=0;
		}
		m_modem->setTransparentDataParams(sendFrameType);
	}

	if (m_conf.getLockFileEnabled()) {
		m_lockFileEnabled = true;
		m_lockFileName    = m_conf.getLockFileName();

		LogInfo("Lock File Parameters");
		LogInfo("    Name: %s", m_lockFileName.c_str());

		removeLockFile();
	}

	if (m_conf.getCWIdEnabled()) {
		unsigned int time = m_conf.getCWIdTime();
		m_cwCallsign      = m_conf.getCWIdCallsign();

		LogInfo("CW Id Parameters");
		LogInfo("    Time: %u mins", time);
		LogInfo("    Callsign: %s", m_cwCallsign.c_str());

		m_cwIdTime = time * 60U;

		m_cwIdTimer.setTimeout(m_cwIdTime / 4U);
		m_cwIdTimer.start();
	}

	// For all modes we handle RSSI
	std::string rssiMappingFile = m_conf.getModemRSSIMappingFile();

	CRSSIInterpolator* rssi = new CRSSIInterpolator;
	if (!rssiMappingFile.empty()) {
		LogInfo("RSSI");
		LogInfo("    Mapping File: %s", rssiMappingFile.c_str());
		rssi->load(rssiMappingFile);
	}

	// For DMR and P25 we try to map IDs to callsigns
	if (m_dmrEnabled || m_p25Enabled) {
		std::string lookupFile  = m_conf.getDMRIdLookupFile();
		unsigned int reloadTime = m_conf.getDMRIdLookupTime();

		LogInfo("DMR Id Lookups");
		LogInfo("    File: %s", lookupFile.length() > 0U ? lookupFile.c_str() : "None");
		if (reloadTime > 0U)
			LogInfo("    Reload: %u hours", reloadTime);

		m_dmrLookup = new CDMRLookup(lookupFile, reloadTime);
		m_dmrLookup->read();
	}

	CStopWatch stopWatch;
	stopWatch.start();

	if (m_dstarEnabled) {
		std::string module                 = m_conf.getDStarModule();
		bool selfOnly                      = m_conf.getDStarSelfOnly();
		std::vector<std::string> blackList = m_conf.getDStarBlackList();
		bool ackReply                      = m_conf.getDStarAckReply();
		unsigned int ackTime               = m_conf.getDStarAckTime();
		bool ackMessage                    = m_conf.getDStarAckMessage();
		bool errorReply                    = m_conf.getDStarErrorReply();
		bool remoteGateway                 = m_conf.getDStarRemoteGateway();
		m_dstarRFModeHang                  = m_conf.getDStarModeHang();

		LogInfo("D-Star RF Parameters");
		LogInfo("    Module: %s", module.c_str());
		LogInfo("    Self Only: %s", selfOnly ? "yes" : "no");
		LogInfo("    Ack Reply: %s", ackReply ? "yes" : "no");
		LogInfo("    Ack message: %s", ackMessage ? "RSSI" : "BER");
		LogInfo("    Ack Time: %ums", ackTime);
		LogInfo("    Error Reply: %s", errorReply ? "yes" : "no");
		LogInfo("    Remote Gateway: %s", remoteGateway ? "yes" : "no");
		LogInfo("    Mode Hang: %us", m_dstarRFModeHang);

		if (blackList.size() > 0U)
			LogInfo("    Black List: %u", blackList.size());

		m_dstar = new CDStarControl(m_callsign, module, selfOnly, ackReply, ackTime, ackMessage, errorReply, blackList, m_dstarNetwork, m_display, m_timeout, m_duplex, remoteGateway, rssi);
	}

	DMR_BEACONS dmrBeacons = DMR_BEACONS_OFF;
	CTimer dmrBeaconIntervalTimer(1000U);
	CTimer dmrBeaconDurationTimer(1000U);

	if (m_dmrEnabled) {
		unsigned int id             = m_conf.getDMRId();
		unsigned int colorCode      = m_conf.getDMRColorCode();
		bool selfOnly               = m_conf.getDMRSelfOnly();
		bool embeddedLCOnly         = m_conf.getDMREmbeddedLCOnly();
		bool dumpTAData             = m_conf.getDMRDumpTAData();
		std::vector<unsigned int> prefixes  = m_conf.getDMRPrefixes();
		std::vector<unsigned int> blackList = m_conf.getDMRBlackList();
		std::vector<unsigned int> whiteList = m_conf.getDMRWhiteList();
		std::vector<unsigned int> slot1TGWhiteList = m_conf.getDMRSlot1TGWhiteList();
		std::vector<unsigned int> slot2TGWhiteList = m_conf.getDMRSlot2TGWhiteList();
		unsigned int callHang       = m_conf.getDMRCallHang();
		unsigned int txHang         = m_conf.getDMRTXHang();
		unsigned int jitter         = m_conf.getDMRNetworkJitter();
		m_dmrRFModeHang             = m_conf.getDMRModeHang();
		dmrBeacons                  = m_conf.getDMRBeacons();
		DMR_OVCM_TYPES ovcm         = m_conf.getDMROVCM();

		if (txHang > m_dmrRFModeHang)
			txHang = m_dmrRFModeHang;

		if (m_conf.getDMRNetworkEnabled()) {
			if (txHang > m_dmrNetModeHang)
				txHang = m_dmrNetModeHang;
		}

		if (callHang > txHang)
			callHang = txHang;

		LogInfo("DMR RF Parameters");
		LogInfo("    Id: %u", id);
		LogInfo("    Color Code: %u", colorCode);
		LogInfo("    Self Only: %s", selfOnly ? "yes" : "no");
		LogInfo("    Embedded LC Only: %s", embeddedLCOnly ? "yes" : "no");
		LogInfo("    Dump Talker Alias Data: %s", dumpTAData ? "yes" : "no");
		LogInfo("    Prefixes: %u", prefixes.size());

		if (blackList.size() > 0U)
			LogInfo("    Source ID Black List: %u", blackList.size());
		if (whiteList.size() > 0U)
			LogInfo("    Source ID White List: %u", whiteList.size());
		if (slot1TGWhiteList.size() > 0U)
			LogInfo("    Slot 1 TG White List: %u", slot1TGWhiteList.size());
		if (slot2TGWhiteList.size() > 0U)
			LogInfo("    Slot 2 TG White List: %u", slot2TGWhiteList.size());

		LogInfo("    Call Hang: %us", callHang);
		LogInfo("    TX Hang: %us", txHang);
		LogInfo("    Mode Hang: %us", m_dmrRFModeHang);
		if (ovcm == DMR_OVCM_OFF)
			LogInfo("    OVCM: off");
		else if (ovcm == DMR_OVCM_RX_ON)
			LogInfo("    OVCM: on(rx only)");
		else if (ovcm == DMR_OVCM_TX_ON)
			LogInfo("    OVCM: on(tx only)");
		else if (ovcm == DMR_OVCM_ON)
			LogInfo("    OVCM: on");


		switch (dmrBeacons) {
			case DMR_BEACONS_NETWORK: {
					unsigned int dmrBeaconDuration = m_conf.getDMRBeaconDuration();

					LogInfo("    DMR Roaming Beacons Type: network");
					LogInfo("    DMR Roaming Beacons Duration: %us", dmrBeaconDuration);

					dmrBeaconDurationTimer.setTimeout(dmrBeaconDuration);
				}
				break;
			case DMR_BEACONS_TIMED: {
					unsigned int dmrBeaconInterval = m_conf.getDMRBeaconInterval();
					unsigned int dmrBeaconDuration = m_conf.getDMRBeaconDuration();

					LogInfo("    DMR Roaming Beacons Type: timed");
					LogInfo("    DMR Roaming Beacons Interval: %us", dmrBeaconInterval);
					LogInfo("    DMR Roaming Beacons Duration: %us", dmrBeaconDuration);

					dmrBeaconDurationTimer.setTimeout(dmrBeaconDuration);

					dmrBeaconIntervalTimer.setTimeout(dmrBeaconInterval);
					dmrBeaconIntervalTimer.start();
				}
				break;
			default:
				LogInfo("    DMR Roaming Beacons Type: off");
				break;
		}

		m_dmr = new CDMRControl(id, colorCode, callHang, selfOnly, embeddedLCOnly, dumpTAData, prefixes, blackList, whiteList, slot1TGWhiteList, slot2TGWhiteList, m_timeout, m_modem, m_dmrNetwork, m_display, m_duplex, m_dmrLookup, rssi, jitter, ovcm);

		m_dmrTXTimer.setTimeout(txHang);
	}

	if (m_ysfEnabled) {
		bool lowDeviation   = m_conf.getFusionLowDeviation();
		bool remoteGateway  = m_conf.getFusionRemoteGateway();
		unsigned int txHang = m_conf.getFusionTXHang();
		bool selfOnly       = m_conf.getFusionSelfOnly();
		bool dgIdEnabled    = m_conf.getFusionDGIdEnabled();
		unsigned char dgId  = m_conf.getFusionDGId();
		m_ysfRFModeHang     = m_conf.getFusionModeHang();

		LogInfo("YSF RF Parameters");
		LogInfo("    Low Deviation: %s", lowDeviation ? "yes" : "no");
		LogInfo("    Remote Gateway: %s", remoteGateway ? "yes" : "no");
		LogInfo("    TX Hang: %us", txHang);
		LogInfo("    Self Only: %s", selfOnly ? "yes" : "no");
		LogInfo("    DG-ID: %s", dgIdEnabled ? "yes" : "no");
		if (dgIdEnabled)
			LogInfo("    DG-ID Value: %u", dgId);
		LogInfo("    Mode Hang: %us", m_ysfRFModeHang);

		m_ysf = new CYSFControl(m_callsign, selfOnly, m_ysfNetwork, m_display, m_timeout, m_duplex, lowDeviation, remoteGateway, rssi);
		m_ysf->setDGId(dgIdEnabled, dgId);
	}

	if (m_p25Enabled) {
		unsigned int id     = m_conf.getP25Id();
		unsigned int nac    = m_conf.getP25NAC();
		unsigned int txHang = m_conf.getP25TXHang();
		bool uidOverride    = m_conf.getP25OverrideUID();
		bool selfOnly       = m_conf.getP25SelfOnly();
		bool remoteGateway  = m_conf.getP25RemoteGateway();
		m_p25RFModeHang     = m_conf.getP25ModeHang();

		LogInfo("P25 RF Parameters");
		LogInfo("    Id: %u", id);
		LogInfo("    NAC: $%03X", nac);
		LogInfo("    UID Override: %s", uidOverride ? "yes" : "no");
		LogInfo("    Self Only: %s", selfOnly ? "yes" : "no");
		LogInfo("    Remote Gateway: %s", remoteGateway ? "yes" : "no");
		LogInfo("    TX Hang: %us", txHang);
		LogInfo("    Mode Hang: %us", m_p25RFModeHang);

		m_p25 = new CP25Control(nac, id, selfOnly, uidOverride, m_p25Network, m_display, m_timeout, m_duplex, m_dmrLookup, remoteGateway, rssi);
	}

	if (m_nxdnEnabled) {
		std::string lookupFile  = m_conf.getNXDNIdLookupFile();
		unsigned int reloadTime = m_conf.getNXDNIdLookupTime();

		LogInfo("NXDN Id Lookups");
		LogInfo("    File: %s", lookupFile.length() > 0U ? lookupFile.c_str() : "None");
		if (reloadTime > 0U)
			LogInfo("    Reload: %u hours", reloadTime);

		m_nxdnLookup = new CNXDNLookup(lookupFile, reloadTime);
		m_nxdnLookup->read();

		unsigned int id     = m_conf.getNXDNId();
		unsigned int ran    = m_conf.getNXDNRAN();
		bool selfOnly       = m_conf.getNXDNSelfOnly();
		bool remoteGateway  = m_conf.getNXDNRemoteGateway();
		unsigned int txHang = m_conf.getNXDNTXHang();
		m_nxdnRFModeHang    = m_conf.getNXDNModeHang();

		LogInfo("NXDN RF Parameters");
		LogInfo("    Id: %u", id);
		LogInfo("    RAN: %u", ran);
		LogInfo("    Self Only: %s", selfOnly ? "yes" : "no");
		LogInfo("    Remote Gateway: %s", remoteGateway ? "yes" : "no");
		LogInfo("    TX Hang: %us", txHang);
		LogInfo("    Mode Hang: %us", m_nxdnRFModeHang);

		m_nxdn = new CNXDNControl(ran, id, selfOnly, m_nxdnNetwork, m_display, m_timeout, m_duplex, remoteGateway, m_nxdnLookup, rssi);
	}

	CTimer pocsagTimer(1000U, 30U);

	if (m_pocsagEnabled) {
		unsigned int frequency = m_conf.getPOCSAGFrequency();

		LogInfo("POCSAG RF Parameters");
		LogInfo("    Frequency: %uHz", frequency);

		m_pocsag = new CPOCSAGControl(m_pocsagNetwork, m_display);

		if (m_pocsagNetwork != NULL)
			pocsagTimer.start();
	}

	bool remoteControlEnabled = m_conf.getRemoteControlEnabled();
	if (remoteControlEnabled) {
		unsigned int port = m_conf.getRemoteControlPort();

		LogInfo("Remote Control Parameters");
		LogInfo("    Port: %u", port);

		m_remoteControl = new CRemoteControl(port);

		ret = m_remoteControl->open();
		if (!ret) {
			delete m_remoteControl;
			m_remoteControl = NULL;
		}
	}

	setMode(MODE_IDLE);

	LogMessage("MMDVMHost-%s is running", VERSION);

	while (!m_killed) {
		bool lockout1 = m_modem->hasLockout();
		bool lockout2 = false;

		if (m_ump != NULL)
			lockout2 = m_ump->getLockout();
		if ((lockout1 || lockout2) && m_mode != MODE_LOCKOUT)
			setMode(MODE_LOCKOUT);
		else if ((!lockout1 && !lockout2) && m_mode == MODE_LOCKOUT)
			setMode(MODE_IDLE);

		bool error = m_modem->hasError();
		if (error && m_mode != MODE_ERROR)
			setMode(MODE_ERROR);
		else if (!error && m_mode == MODE_ERROR)
			setMode(MODE_IDLE);

		unsigned char mode = m_modem->getMode();
		if (mode == MODE_FM && m_mode != MODE_FM)
			setMode(mode);
		else if (mode != MODE_FM && m_mode == MODE_FM)
			setMode(mode);

		if (m_ump != NULL) {
			bool tx = m_modem->hasTX();
			m_ump->setTX(tx);
			bool cd = m_modem->hasCD();
			m_ump->setCD(cd);
		}

		unsigned char data[220U];
		unsigned int len;
		bool ret;

		len = m_modem->readDStarData(data);
		if (m_dstar != NULL && len > 0U) {
			if (m_mode == MODE_IDLE) {
				bool ret = m_dstar->writeModem(data, len);
				if (ret) {
					m_modeTimer.setTimeout(m_dstarRFModeHang);
					setMode(MODE_DSTAR);
				}
			} else if (m_mode == MODE_DSTAR) {
				m_dstar->writeModem(data, len);
				m_modeTimer.start();
			} else if (m_mode != MODE_LOCKOUT) {
				LogWarning("D-Star modem data received when in mode %u", m_mode);
			}
		}

		len = m_modem->readDMRData1(data);
		if (m_dmr != NULL && len > 0U) {
			if (m_mode == MODE_IDLE) {
				if (m_duplex) {
					bool ret = m_dmr->processWakeup(data);
					if (ret) {
						m_modeTimer.setTimeout(m_dmrRFModeHang);
						setMode(MODE_DMR);
						dmrBeaconDurationTimer.stop();
					}
				} else {
					m_modeTimer.setTimeout(m_dmrRFModeHang);
					setMode(MODE_DMR);
					m_dmr->writeModemSlot1(data, len);
					dmrBeaconDurationTimer.stop();
				}
			} else if (m_mode == MODE_DMR) {
				if (m_duplex && !m_modem->hasTX()) {
					bool ret = m_dmr->processWakeup(data);
					if (ret) {
						m_modem->writeDMRStart(true);
						m_dmrTXTimer.start();
					}
				} else {
					bool ret = m_dmr->writeModemSlot1(data, len);
					if (ret) {
						dmrBeaconDurationTimer.stop();
						m_modeTimer.start();
						if (m_duplex)
							m_dmrTXTimer.start();
					}
				}
			} else if (m_mode != MODE_LOCKOUT) {
				LogWarning("DMR modem data received when in mode %u", m_mode);
			}
		}

		len = m_modem->readDMRData2(data);
		if (m_dmr != NULL && len > 0U) {
			if (m_mode == MODE_IDLE) {
				if (m_duplex) {
					bool ret = m_dmr->processWakeup(data);
					if (ret) {
						m_modeTimer.setTimeout(m_dmrRFModeHang);
						setMode(MODE_DMR);
						dmrBeaconDurationTimer.stop();
					}
				} else {
					m_modeTimer.setTimeout(m_dmrRFModeHang);
					setMode(MODE_DMR);
					m_dmr->writeModemSlot2(data, len);
					dmrBeaconDurationTimer.stop();
				}
			} else if (m_mode == MODE_DMR) {
				if (m_duplex && !m_modem->hasTX()) {
					bool ret = m_dmr->processWakeup(data);
					if (ret) {
						m_modem->writeDMRStart(true);
						m_dmrTXTimer.start();
					}
				} else {
					bool ret = m_dmr->writeModemSlot2(data, len);
					if (ret) {
						dmrBeaconDurationTimer.stop();
						m_modeTimer.start();
						if (m_duplex)
							m_dmrTXTimer.start();
					}
				}
			} else if (m_mode != MODE_LOCKOUT) {
				LogWarning("DMR modem data received when in mode %u", m_mode);
			}
		}

		len = m_modem->readYSFData(data);
		if (m_ysf != NULL && len > 0U) {
			if (m_mode == MODE_IDLE) {
				bool ret = m_ysf->writeModem(data, len);
				if (ret) {
					m_modeTimer.setTimeout(m_ysfRFModeHang);
					setMode(MODE_YSF);
				}
			} else if (m_mode == MODE_YSF) {
				m_ysf->writeModem(data, len);
				m_modeTimer.start();
			} else if (m_mode != MODE_LOCKOUT) {
				LogWarning("System Fusion modem data received when in mode %u", m_mode);
			}
		}

		len = m_modem->readP25Data(data);
		if (m_p25 != NULL && len > 0U) {
			if (m_mode == MODE_IDLE) {
				bool ret = m_p25->writeModem(data, len);
				if (ret) {
					m_modeTimer.setTimeout(m_p25RFModeHang);
					setMode(MODE_P25);
				}
			} else if (m_mode == MODE_P25) {
				m_p25->writeModem(data, len);
				m_modeTimer.start();
			} else if (m_mode != MODE_LOCKOUT) {
				LogWarning("P25 modem data received when in mode %u", m_mode);
			}
		}

		len = m_modem->readNXDNData(data);
		if (m_nxdn != NULL && len > 0U) {
			if (m_mode == MODE_IDLE) {
				bool ret = m_nxdn->writeModem(data, len);
				if (ret) {
					m_modeTimer.setTimeout(m_nxdnRFModeHang);
					setMode(MODE_NXDN);
				}
			} else if (m_mode == MODE_NXDN) {
				m_nxdn->writeModem(data, len);
				m_modeTimer.start();
			} else if (m_mode != MODE_LOCKOUT) {
				LogWarning("NXDN modem data received when in mode %u", m_mode);
			}
		}

		len = m_modem->readTransparentData(data);
		if (transparentSocket != NULL && len > 0U)
			transparentSocket->write(data, len, transparentAddress, transparentPort);

		if (!m_fixedMode) {
			if (m_modeTimer.isRunning() && m_modeTimer.hasExpired())
				setMode(MODE_IDLE);
		}

		if (m_dstar != NULL) {
			ret = m_modem->hasDStarSpace();
			if (ret) {
				len = m_dstar->readModem(data);
				if (len > 0U) {
					if (m_mode == MODE_IDLE) {
						m_modeTimer.setTimeout(m_dstarNetModeHang);
						setMode(MODE_DSTAR);
					}
					if (m_mode == MODE_DSTAR) {
						m_modem->writeDStarData(data, len);
						m_modeTimer.start();
					} else if (m_mode != MODE_LOCKOUT) {
						LogWarning("D-Star data received when in mode %u", m_mode);
					}
				}
			}
		}

		if (m_dmr != NULL) {
			ret = m_modem->hasDMRSpace1();
			if (ret) {
				len = m_dmr->readModemSlot1(data);
				if (len > 0U) {
					if (m_mode == MODE_IDLE) {
						m_modeTimer.setTimeout(m_dmrNetModeHang);
						setMode(MODE_DMR);
					}
					if (m_mode == MODE_DMR) {
						if (m_duplex) {
							m_modem->writeDMRStart(true);
							m_dmrTXTimer.start();
						}
						m_modem->writeDMRData1(data, len);
						dmrBeaconDurationTimer.stop();
						m_modeTimer.start();
					} else if (m_mode != MODE_LOCKOUT) {
						LogWarning("DMR data received when in mode %u", m_mode);
					}
				}
			}

			ret = m_modem->hasDMRSpace2();
			if (ret) {
				len = m_dmr->readModemSlot2(data);
				if (len > 0U) {
					if (m_mode == MODE_IDLE) {
						m_modeTimer.setTimeout(m_dmrNetModeHang);
						setMode(MODE_DMR);
					}
					if (m_mode == MODE_DMR) {
						if (m_duplex) {
							m_modem->writeDMRStart(true);
							m_dmrTXTimer.start();
						}
						m_modem->writeDMRData2(data, len);
						dmrBeaconDurationTimer.stop();
						m_modeTimer.start();
					} else if (m_mode != MODE_LOCKOUT) {
						LogWarning("DMR data received when in mode %u", m_mode);
					}
				}
			}
		}

		if (m_ysf != NULL) {
			ret = m_modem->hasYSFSpace();
			if (ret) {
				len = m_ysf->readModem(data);
				if (len > 0U) {
					if (m_mode == MODE_IDLE) {
						m_modeTimer.setTimeout(m_ysfNetModeHang);
						setMode(MODE_YSF);
					}
					if (m_mode == MODE_YSF) {
						m_modem->writeYSFData(data, len);
						m_modeTimer.start();
					} else if (m_mode != MODE_LOCKOUT) {
						LogWarning("System Fusion data received when in mode %u", m_mode);
					}
				}
			}
		}

		if (m_p25 != NULL) {
			ret = m_modem->hasP25Space();
			if (ret) {
				len = m_p25->readModem(data);
				if (len > 0U) {
					if (m_mode == MODE_IDLE) {
						m_modeTimer.setTimeout(m_p25NetModeHang);
						setMode(MODE_P25);
					}
					if (m_mode == MODE_P25) {
						m_modem->writeP25Data(data, len);
						m_modeTimer.start();
					} else if (m_mode != MODE_LOCKOUT) {
						LogWarning("P25 data received when in mode %u", m_mode);
					}
				}
			}
		}

		if (m_nxdn != NULL) {
			ret = m_modem->hasNXDNSpace();
			if (ret) {
				len = m_nxdn->readModem(data);
				if (len > 0U) {
					if (m_mode == MODE_IDLE) {
						m_modeTimer.setTimeout(m_nxdnNetModeHang);
						setMode(MODE_NXDN);
					}
					if (m_mode == MODE_NXDN) {
						m_modem->writeNXDNData(data, len);
						m_modeTimer.start();
					} else if (m_mode != MODE_LOCKOUT) {
						LogWarning("NXDN data received when in mode %u", m_mode);
					}
				}
			}
		}

		if (m_pocsag != NULL) {
			ret = m_modem->hasPOCSAGSpace();
			if (ret) {
				len = m_pocsag->readModem(data);
				if (len > 0U) {
					if (m_mode == MODE_IDLE) {
						m_modeTimer.setTimeout(m_pocsagNetModeHang);
						setMode(MODE_POCSAG);
					}
					if (m_mode == MODE_POCSAG) {
						m_modem->writePOCSAGData(data, len);
						m_modeTimer.start();
					} else if (m_mode != MODE_LOCKOUT) {
						LogWarning("POCSAG data received when in mode %u", m_mode);
					}
				}
			}
		}

		if (transparentSocket != NULL) {
			in_addr address;
			unsigned int port = 0U;
			len = transparentSocket->read(data, 200U, address, port);
			if (len > 0U)
				m_modem->writeTransparentData(data, len);
		}

		remoteControl();

		unsigned int ms = stopWatch.elapsed();
		stopWatch.start();

		m_display->clock(ms);

		m_modem->clock(ms);

		if (!m_fixedMode)
			m_modeTimer.clock(ms);

		if (m_dstar != NULL)
			m_dstar->clock();
		if (m_dmr != NULL)
			m_dmr->clock();
		if (m_ysf != NULL)
			m_ysf->clock(ms);
		if (m_p25 != NULL)
			m_p25->clock(ms);
		if (m_nxdn != NULL)
			m_nxdn->clock(ms);
		if (m_pocsag != NULL)
			m_pocsag->clock(ms);

		if (m_dstarNetwork != NULL)
			m_dstarNetwork->clock(ms);
		if (m_dmrNetwork != NULL)
			m_dmrNetwork->clock(ms);
		if (m_ysfNetwork != NULL)
			m_ysfNetwork->clock(ms);
		if (m_p25Network != NULL)
			m_p25Network->clock(ms);
		if (m_nxdnNetwork != NULL)
			m_nxdnNetwork->clock(ms);
		if (m_pocsagNetwork != NULL)
			m_pocsagNetwork->clock(ms);

#if defined(USE_GPSD)
		if (m_gpsd != NULL)
			m_gpsd->clock(ms);
#endif

		m_cwIdTimer.clock(ms);
		if (m_cwIdTimer.isRunning() && m_cwIdTimer.hasExpired()) {
			if (!m_modem->hasTX()){
				LogDebug("sending CW ID");
				m_display->writeCW();
				m_modem->sendCWId(m_cwCallsign);

				m_cwIdTimer.setTimeout(m_cwIdTime);
				m_cwIdTimer.start();
			}
		}

		switch (dmrBeacons) {
			case DMR_BEACONS_TIMED:
				dmrBeaconIntervalTimer.clock(ms);
				if (dmrBeaconIntervalTimer.isRunning() && dmrBeaconIntervalTimer.hasExpired()) {
					if ((m_mode == MODE_IDLE || m_mode == MODE_DMR) && !m_modem->hasTX()) {
						if (!m_fixedMode && m_mode == MODE_IDLE)
							setMode(MODE_DMR);
						dmrBeaconIntervalTimer.start();
						dmrBeaconDurationTimer.start();
					}
				}
				break;
			case DMR_BEACONS_NETWORK:
				if (m_dmrNetwork != NULL) {
					bool beacon = m_dmrNetwork->wantsBeacon();
					if (beacon) {
						if ((m_mode == MODE_IDLE || m_mode == MODE_DMR) && !m_modem->hasTX()) {
							if (!m_fixedMode && m_mode == MODE_IDLE)
								setMode(MODE_DMR);
							dmrBeaconDurationTimer.start();
						}
					}
				}
				break;
			default:
				break;
		}

		dmrBeaconDurationTimer.clock(ms);
		if (dmrBeaconDurationTimer.isRunning() && dmrBeaconDurationTimer.hasExpired()) {
			if (!m_fixedMode)
				setMode(MODE_IDLE);
			dmrBeaconDurationTimer.stop();
		}

		m_dmrTXTimer.clock(ms);
		if (m_dmrTXTimer.isRunning() && m_dmrTXTimer.hasExpired()) {
			m_modem->writeDMRStart(false);
			m_dmrTXTimer.stop();
		}

		pocsagTimer.clock(ms);
		if (pocsagTimer.isRunning() && pocsagTimer.hasExpired()) {
			assert(m_pocsagNetwork != NULL);
			m_pocsagNetwork->enable(m_mode == MODE_IDLE || m_mode == MODE_POCSAG);
			pocsagTimer.start();
		}

		if (m_ump != NULL)
			m_ump->clock(ms);

		if (ms < 5U)
			CThread::sleep(5U);
	}

	setMode(MODE_QUIT);

	m_modem->close();
	delete m_modem;

	m_display->close();
	delete m_display;

#if defined(USE_GPSD)
	if (m_gpsd != NULL) {
		m_gpsd->close();
		delete m_gpsd;
	}
#endif

	if (m_ump != NULL) {
		m_ump->close();
		delete m_ump;
	}

	if (m_dmrLookup != NULL)
		m_dmrLookup->stop();

	if (m_nxdnLookup != NULL)
		m_nxdnLookup->stop();

	if (m_dstarNetwork != NULL) {
		m_dstarNetwork->close();
		delete m_dstarNetwork;
	}

	if (m_dmrNetwork != NULL) {
		m_dmrNetwork->close();
		delete m_dmrNetwork;
	}

	if (m_ysfNetwork != NULL) {
		m_ysfNetwork->close();
		delete m_ysfNetwork;
	}

	if (m_p25Network != NULL) {
		m_p25Network->close();
		delete m_p25Network;
	}

	if (m_nxdnNetwork != NULL) {
		m_nxdnNetwork->close();
		delete m_nxdnNetwork;
	}

	if (m_pocsagNetwork != NULL) {
		m_pocsagNetwork->close();
		delete m_pocsagNetwork;
	}

	if (transparentSocket != NULL) {
		transparentSocket->close();
		delete transparentSocket;
	}

	if (m_remoteControl != NULL) {
		m_remoteControl->close();
		delete m_remoteControl;
	}

	delete m_dstar;
	delete m_dmr;
	delete m_ysf;
	delete m_p25;
	delete m_nxdn;
	delete m_pocsag;

	return 0;
}

bool CMMDVMHost::createModem()
{
	std::string port             = m_conf.getModemPort();
	std::string protocol	     = m_conf.getModemProtocol();
	unsigned int address	     = m_conf.getModemAddress();
	bool rxInvert                = m_conf.getModemRXInvert();
	bool txInvert                = m_conf.getModemTXInvert();
	bool pttInvert               = m_conf.getModemPTTInvert();
	unsigned int txDelay         = m_conf.getModemTXDelay();
	unsigned int dmrDelay        = m_conf.getModemDMRDelay();
	float rxLevel                = m_conf.getModemRXLevel();
	float cwIdTXLevel            = m_conf.getModemCWIdTXLevel();
	float dstarTXLevel           = m_conf.getModemDStarTXLevel();
	float dmrTXLevel             = m_conf.getModemDMRTXLevel();
	float ysfTXLevel             = m_conf.getModemYSFTXLevel();
	float p25TXLevel             = m_conf.getModemP25TXLevel();
	float nxdnTXLevel            = m_conf.getModemNXDNTXLevel();
	float pocsagTXLevel          = m_conf.getModemPOCSAGTXLevel();
	float fmTXLevel              = m_conf.getModemFMTXLevel();
	bool trace                   = m_conf.getModemTrace();
	bool debug                   = m_conf.getModemDebug();
	unsigned int colorCode       = m_conf.getDMRColorCode();
	bool lowDeviation            = m_conf.getFusionLowDeviation();
	unsigned int ysfTXHang       = m_conf.getFusionTXHang();
	unsigned int p25TXHang       = m_conf.getP25TXHang();
	unsigned int nxdnTXHang      = m_conf.getNXDNTXHang();
	unsigned int rxFrequency     = m_conf.getRXFrequency();
	unsigned int txFrequency     = m_conf.getTXFrequency();
	unsigned int pocsagFrequency = m_conf.getPOCSAGFrequency();
	int rxOffset                 = m_conf.getModemRXOffset();
	int txOffset                 = m_conf.getModemTXOffset();
	int rxDCOffset               = m_conf.getModemRXDCOffset();
	int txDCOffset               = m_conf.getModemTXDCOffset();
	float rfLevel                = m_conf.getModemRFLevel();
	bool useCOSAsLockout         = m_conf.getModemUseCOSAsLockout();

	LogInfo("Modem Parameters");
	LogInfo("    Port: %s", port.c_str());
	LogInfo("    Protocol: %s", protocol.c_str());
	if (protocol == "i2c")
		LogInfo("    i2c Address: %02X", address);
	LogInfo("    RX Invert: %s", rxInvert ? "yes" : "no");
	LogInfo("    TX Invert: %s", txInvert ? "yes" : "no");
	LogInfo("    PTT Invert: %s", pttInvert ? "yes" : "no");
	LogInfo("    TX Delay: %ums", txDelay);
	LogInfo("    RX Offset: %dHz", rxOffset);
	LogInfo("    TX Offset: %dHz", txOffset);
	LogInfo("    RX DC Offset: %d", rxDCOffset);
	LogInfo("    TX DC Offset: %d", txDCOffset);
	LogInfo("    RF Level: %.1f%%", rfLevel);
	LogInfo("    DMR Delay: %u (%.1fms)", dmrDelay, float(dmrDelay) * 0.0416666F);
	LogInfo("    RX Level: %.1f%%", rxLevel);
	LogInfo("    CW Id TX Level: %.1f%%", cwIdTXLevel);
	LogInfo("    D-Star TX Level: %.1f%%", dstarTXLevel);
	LogInfo("    DMR TX Level: %.1f%%", dmrTXLevel);
	LogInfo("    YSF TX Level: %.1f%%", ysfTXLevel);
	LogInfo("    P25 TX Level: %.1f%%", p25TXLevel);
	LogInfo("    NXDN TX Level: %.1f%%", nxdnTXLevel);
	LogInfo("    POCSAG TX Level: %.1f%%", pocsagTXLevel);
	LogInfo("    FM TX Level: %.1f%%", fmTXLevel);
	LogInfo("    TX Frequency: %uHz (%uHz)", txFrequency, txFrequency + txOffset);
	LogInfo("    Use COS as Lockout: %s", useCOSAsLockout ? "yes" : "no");

	m_modem = CModem::createModem(port, m_duplex, rxInvert, txInvert, pttInvert, txDelay, dmrDelay, useCOSAsLockout, trace, debug);
	m_modem->setSerialParams(protocol, address);
	m_modem->setModeParams(m_dstarEnabled, m_dmrEnabled, m_ysfEnabled, m_p25Enabled, m_nxdnEnabled, m_pocsagEnabled, m_fmEnabled);
	m_modem->setLevels(rxLevel, cwIdTXLevel, dstarTXLevel, dmrTXLevel, ysfTXLevel, p25TXLevel, nxdnTXLevel, pocsagTXLevel, fmTXLevel);
	m_modem->setRFParams(rxFrequency, rxOffset, txFrequency, txOffset, txDCOffset, rxDCOffset, rfLevel, pocsagFrequency);
	m_modem->setDMRParams(colorCode);
	m_modem->setYSFParams(lowDeviation, ysfTXHang);
	m_modem->setP25Params(p25TXHang);
	m_modem->setNXDNParams(nxdnTXHang);

	if (m_fmEnabled) {
		std::string  callsign           = m_conf.getFMCallsign();
		unsigned int callsignSpeed      = m_conf.getFMCallsignSpeed();
		unsigned int callsignFrequency  = m_conf.getFMCallsignFrequency();
		unsigned int callsignTime       = m_conf.getFMCallsignTime();
		unsigned int callsignHoldoff    = m_conf.getFMCallsignHoldoff();
		float        callsignHighLevel  = m_conf.getFMCallsignHighLevel();
		float        callsignLowLevel   = m_conf.getFMCallsignLowLevel();
		bool         callsignAtStart    = m_conf.getFMCallsignAtStart();
		bool         callsignAtEnd      = m_conf.getFMCallsignAtEnd();
		bool         callsignAtLatch    = m_conf.getFMCallsignAtLatch();
		std::string  rfAck              = m_conf.getFMRFAck();
		std::string  extAck             = m_conf.getFMExtAck();
		unsigned int ackSpeed           = m_conf.getFMAckSpeed();
		unsigned int ackFrequency       = m_conf.getFMAckFrequency();
		unsigned int ackMinTime         = m_conf.getFMAckMinTime();
		unsigned int ackDelay           = m_conf.getFMAckDelay();
		float        ackLevel           = m_conf.getFMAckLevel();
		unsigned int timeout            = m_conf.getFMTimeout();
		float        timeoutLevel       = m_conf.getFMTimeoutLevel();
		float        ctcssFrequency     = m_conf.getFMCTCSSFrequency();
		unsigned int ctcssHighThreshold = m_conf.getFMCTCSSHighThreshold();
		unsigned int ctcssLowThreshold  = m_conf.getFMCTCSSLowThreshold();
		float        ctcssLevel         = m_conf.getFMCTCSSLevel();
		unsigned int kerchunkTime       = m_conf.getFMKerchunkTime();
		bool         kerchunkTX         = m_conf.getFMKerchunkTX();
		unsigned int hangTime           = m_conf.getFMHangTime();
		unsigned int accessMode         = m_conf.getFMAccessMode();
		bool         cosInvert          = m_conf.getFMCOSInvert();
		unsigned int rfAudioBoost       = m_conf.getFMRFAudioBoost();
		float        maxDevLevel        = m_conf.getFMMaxDevLevel();
		unsigned int extAudioBoost      = m_conf.getFMExtAudioBoost();

		LogInfo("FM Parameters");
		LogInfo("    Callsign: %s", callsign.c_str());
		LogInfo("    Callsign Speed: %uWPM", callsignSpeed);
		LogInfo("    Callsign Frequency: %uHz", callsignFrequency);
		LogInfo("    Callsign Time: %umins", callsignTime);
		LogInfo("    Callsign Holdoff: 1/%u", callsignHoldoff);
		LogInfo("    Callsign High Level: %.1f%%", callsignHighLevel);
		LogInfo("    Callsign Low Level: %.1f%%", callsignLowLevel);
		LogInfo("    Callsign At Start: %s", callsignAtStart ? "yes" : "no");
		LogInfo("    Callsign At End: %s", callsignAtEnd ? "yes" : "no");
		LogInfo("    Callsign At Latch: %s", callsignAtLatch ? "yes" : "no");
		LogInfo("    RF Ack: %s", rfAck.c_str());
		// LogInfo("    Ext. Ack: %s", extAck.c_str());
		LogInfo("    Ack Speed: %uWPM", ackSpeed);
		LogInfo("    Ack Frequency: %uHz", ackFrequency);
		LogInfo("    Ack Min Time: %us", ackMinTime);
		LogInfo("    Ack Delay: %ums", ackDelay);
		LogInfo("    Ack Level: %.1f%%", ackLevel);
		LogInfo("    Timeout: %us", timeout);
		LogInfo("    Timeout Level: %.1f%%", timeoutLevel);
		LogInfo("    CTCSS Frequency: %.1fHz", ctcssFrequency);
		LogInfo("    CTCSS High Threshold: %u", ctcssHighThreshold);
		LogInfo("    CTCSS Low Threshold: %u", ctcssLowThreshold);
		LogInfo("    CTCSS Level: %.1f%%", ctcssLevel);
		LogInfo("    Kerchunk Time: %us", kerchunkTime);
		LogInfo("    Kerchunk TX: %s", kerchunkTX ? "yes" : "no");
		LogInfo("    Hang Time: %us", hangTime);
		LogInfo("    Access Mode: %u", accessMode);
		LogInfo("    COS Invert: %s", cosInvert ? "yes" : "no");
		LogInfo("    RF Audio Boost: x%u", rfAudioBoost);
		LogInfo("    Max. Deviation Level: %.1f%%", maxDevLevel);
		// LogInfo("    Ext. Audio Boost: x%u", extAudioBoost);

		m_modem->setFMCallsignParams(callsign, callsignSpeed, callsignFrequency, callsignTime, callsignHoldoff, callsignHighLevel, callsignLowLevel, callsignAtStart, callsignAtEnd, callsignAtLatch);
		m_modem->setFMAckParams(rfAck, ackSpeed, ackFrequency, ackMinTime, ackDelay, ackLevel);
<<<<<<< HEAD
		m_modem->setFMMiscParams(timeout, timeoutLevel, ctcssFrequency, ctcssHighThreshold, ctcssLowThreshold, ctcssLevel, kerchunkTime, kerchunkTX, hangTime, useCOS, cosInvert, rfAudioBoost, maxDevLevel);
=======
		m_modem->setFMMiscParams(timeout, timeoutLevel, ctcssFrequency, ctcssHighThreshold, ctcssLowThreshold, ctcssLevel, kerchunkTime, hangTime, accessMode, cosInvert, rfAudioBoost, maxDevLevel);
>>>>>>> 3e6d5d5a
	}

	bool ret = m_modem->open();
	if (!ret) {
		delete m_modem;
		m_modem = NULL;
		return false;
	}

	return true;
}

bool CMMDVMHost::createDStarNetwork()
{
	std::string gatewayAddress = m_conf.getDStarGatewayAddress();
	unsigned int gatewayPort   = m_conf.getDStarGatewayPort();
	unsigned int localPort     = m_conf.getDStarLocalPort();
	bool debug                 = m_conf.getDStarNetworkDebug();
	m_dstarNetModeHang         = m_conf.getDStarNetworkModeHang();

	LogInfo("D-Star Network Parameters");
	LogInfo("    Gateway Address: %s", gatewayAddress.c_str());
	LogInfo("    Gateway Port: %u", gatewayPort);
	LogInfo("    Local Port: %u", localPort);
	LogInfo("    Mode Hang: %us", m_dstarNetModeHang);

	m_dstarNetwork = new CDStarNetwork(gatewayAddress, gatewayPort, localPort, m_duplex, VERSION, debug);

	bool ret = m_dstarNetwork->open();
	if (!ret) {
		delete m_dstarNetwork;
		m_dstarNetwork = NULL;
		return false;
	}

	m_dstarNetwork->enable(true);

	return true;
}

bool CMMDVMHost::createDMRNetwork()
{
	std::string address  = m_conf.getDMRNetworkAddress();
	unsigned int port    = m_conf.getDMRNetworkPort();
	unsigned int local   = m_conf.getDMRNetworkLocal();
	unsigned int id      = m_conf.getDMRId();
	std::string password = m_conf.getDMRNetworkPassword();
	bool debug           = m_conf.getDMRNetworkDebug();
	unsigned int jitter  = m_conf.getDMRNetworkJitter();
	bool slot1           = m_conf.getDMRNetworkSlot1();
	bool slot2           = m_conf.getDMRNetworkSlot2();
	HW_TYPE hwType       = m_modem->getHWType();
	m_dmrNetModeHang     = m_conf.getDMRNetworkModeHang();

	LogInfo("DMR Network Parameters");
	LogInfo("    Address: %s", address.c_str());
	LogInfo("    Port: %u", port);
	if (local > 0U)
		LogInfo("    Local: %u", local);
	else
		LogInfo("    Local: random");
	LogInfo("    Jitter: %ums", jitter);
	LogInfo("    Slot 1: %s", slot1 ? "enabled" : "disabled");
	LogInfo("    Slot 2: %s", slot2 ? "enabled" : "disabled");
	LogInfo("    Mode Hang: %us", m_dmrNetModeHang);

	m_dmrNetwork = new CDMRNetwork(address, port, local, id, password, m_duplex, VERSION, debug, slot1, slot2, hwType);

	std::string options = m_conf.getDMRNetworkOptions();
	if (!options.empty()) {
		LogInfo("    Options: %s", options.c_str());
		m_dmrNetwork->setOptions(options);
	}

	unsigned int rxFrequency = m_conf.getRXFrequency();
	unsigned int txFrequency = m_conf.getTXFrequency();
	unsigned int power       = m_conf.getPower();
	unsigned int colorCode   = m_conf.getDMRColorCode();
	float latitude           = m_conf.getLatitude();
	float longitude          = m_conf.getLongitude();
	int height               = m_conf.getHeight();
	std::string location     = m_conf.getLocation();
	std::string description  = m_conf.getDescription();
	std::string url          = m_conf.getURL();

	LogInfo("Info Parameters");
	LogInfo("    Callsign: %s", m_callsign.c_str());
	LogInfo("    RX Frequency: %uHz", rxFrequency);
	LogInfo("    TX Frequency: %uHz", txFrequency);
	LogInfo("    Power: %uW", power);
	LogInfo("    Latitude: %fdeg N", latitude);
	LogInfo("    Longitude: %fdeg E", longitude);
	LogInfo("    Height: %um", height);
	LogInfo("    Location: \"%s\"", location.c_str());
	LogInfo("    Description: \"%s\"", description.c_str());
	LogInfo("    URL: \"%s\"", url.c_str());

	m_dmrNetwork->setConfig(m_callsign, rxFrequency, txFrequency, power, colorCode, latitude, longitude, height, location, description, url);

	bool ret = m_dmrNetwork->open();
	if (!ret) {
		delete m_dmrNetwork;
		m_dmrNetwork = NULL;
		return false;
	}

#if defined(USE_GPSD)
	bool gpsdEnabled = m_conf.getGPSDEnabled();
	if (gpsdEnabled) {
		std::string gpsdAddress = m_conf.getGPSDAddress();
		std::string gpsdPort    = m_conf.getGPSDPort();

		LogInfo("GPSD Parameters");
		LogInfo("    Address: %s", gpsdAddress.c_str());
		LogInfo("    Port: %s", gpsdPort.c_str());

		m_gpsd = new CGPSD(gpsdAddress, gpsdPort, m_dmrNetwork);

		ret = m_gpsd->open();
		if (!ret) {
			delete m_gpsd;
			m_gpsd = NULL;
		}
	}
#endif

	m_dmrNetwork->enable(true);

	return true;
}

bool CMMDVMHost::createYSFNetwork()
{
	std::string myAddress  = m_conf.getFusionNetworkMyAddress();
	unsigned int myPort    = m_conf.getFusionNetworkMyPort();
	std::string gatewayAddress = m_conf.getFusionNetworkGatewayAddress();
	unsigned int gatewayPort   = m_conf.getFusionNetworkGatewayPort();
	m_ysfNetModeHang       = m_conf.getFusionNetworkModeHang();
	bool debug             = m_conf.getFusionNetworkDebug();

	LogInfo("System Fusion Network Parameters");
	LogInfo("    Local Address: %s", myAddress.c_str());
	LogInfo("    Local Port: %u", myPort);
	LogInfo("    Gateway Address: %s", gatewayAddress.c_str());
	LogInfo("    Gateway Port: %u", gatewayPort);
	LogInfo("    Mode Hang: %us", m_ysfNetModeHang);

	m_ysfNetwork = new CYSFNetwork(myAddress, myPort, gatewayAddress, gatewayPort, m_callsign, debug);

	bool ret = m_ysfNetwork->open();
	if (!ret) {
		delete m_ysfNetwork;
		m_ysfNetwork = NULL;
		return false;
	}

	m_ysfNetwork->enable(true);

	return true;
}

bool CMMDVMHost::createP25Network()
{
	std::string gatewayAddress = m_conf.getP25GatewayAddress();
	unsigned int gatewayPort   = m_conf.getP25GatewayPort();
	unsigned int localPort     = m_conf.getP25LocalPort();
	m_p25NetModeHang           = m_conf.getP25NetworkModeHang();
	bool debug                 = m_conf.getP25NetworkDebug();

	LogInfo("P25 Network Parameters");
	LogInfo("    Gateway Address: %s", gatewayAddress.c_str());
	LogInfo("    Gateway Port: %u", gatewayPort);
	LogInfo("    Local Port: %u", localPort);
	LogInfo("    Mode Hang: %us", m_p25NetModeHang);

	m_p25Network = new CP25Network(gatewayAddress, gatewayPort, localPort, debug);

	bool ret = m_p25Network->open();
	if (!ret) {
		delete m_p25Network;
		m_p25Network = NULL;
		return false;
	}

	m_p25Network->enable(true);

	return true;
}

bool CMMDVMHost::createNXDNNetwork()
{
	std::string protocol       = m_conf.getNXDNNetworkProtocol();
	std::string gatewayAddress = m_conf.getNXDNGatewayAddress();
	unsigned int gatewayPort   = m_conf.getNXDNGatewayPort();
	std::string localAddress   = m_conf.getNXDNLocalAddress();
	unsigned int localPort     = m_conf.getNXDNLocalPort();
	m_nxdnNetModeHang          = m_conf.getNXDNNetworkModeHang();
	bool debug                 = m_conf.getNXDNNetworkDebug();

	LogInfo("NXDN Network Parameters");
	LogInfo("    Protocol: %s", protocol.c_str());
	LogInfo("    Gateway Address: %s", gatewayAddress.c_str());
	LogInfo("    Gateway Port: %u", gatewayPort);
	LogInfo("    Local Address: %s", localAddress.c_str());
	LogInfo("    Local Port: %u", localPort);
	LogInfo("    Mode Hang: %us", m_nxdnNetModeHang);

	if (protocol == "Kenwood")
		m_nxdnNetwork = new CNXDNKenwoodNetwork(localAddress, localPort, gatewayAddress, gatewayPort, debug);
	else
		m_nxdnNetwork = new CNXDNIcomNetwork(localAddress, localPort, gatewayAddress, gatewayPort, debug);

	bool ret = m_nxdnNetwork->open();
	if (!ret) {
		delete m_nxdnNetwork;
		m_nxdnNetwork = NULL;
		return false;
	}

	m_nxdnNetwork->enable(true);

	return true;
}

bool CMMDVMHost::createPOCSAGNetwork()
{
	std::string gatewayAddress = m_conf.getPOCSAGGatewayAddress();
	unsigned int gatewayPort   = m_conf.getPOCSAGGatewayPort();
	std::string localAddress   = m_conf.getPOCSAGLocalAddress();
	unsigned int localPort     = m_conf.getPOCSAGLocalPort();
	m_pocsagNetModeHang        = m_conf.getPOCSAGNetworkModeHang();
	bool debug                 = m_conf.getPOCSAGNetworkDebug();

	LogInfo("POCSAG Network Parameters");
	LogInfo("    Gateway Address: %s", gatewayAddress.c_str());
	LogInfo("    Gateway Port: %u", gatewayPort);
	LogInfo("    Local Address: %s", localAddress.c_str());
	LogInfo("    Local Port: %u", localPort);
	LogInfo("    Mode Hang: %us", m_pocsagNetModeHang);

	m_pocsagNetwork = new CPOCSAGNetwork(localAddress, localPort, gatewayAddress, gatewayPort, debug);

	bool ret = m_pocsagNetwork->open();
	if (!ret) {
		delete m_pocsagNetwork;
		m_pocsagNetwork = NULL;
		return false;
	}

	m_pocsagNetwork->enable(true);

	return true;
}

void CMMDVMHost::readParams()
{
	m_dstarEnabled  = m_conf.getDStarEnabled();
	m_dmrEnabled    = m_conf.getDMREnabled();
	m_ysfEnabled    = m_conf.getFusionEnabled();
	m_p25Enabled    = m_conf.getP25Enabled();
	m_nxdnEnabled   = m_conf.getNXDNEnabled();
	m_pocsagEnabled = m_conf.getPOCSAGEnabled();
	m_fmEnabled     = m_conf.getFMEnabled();
	m_duplex        = m_conf.getDuplex();
	m_callsign      = m_conf.getCallsign();
	m_id            = m_conf.getId();
	m_timeout       = m_conf.getTimeout();

	LogInfo("General Parameters");
	LogInfo("    Callsign: %s", m_callsign.c_str());
	LogInfo("    Id: %u", m_id);
	LogInfo("    Duplex: %s", m_duplex ? "yes" : "no");
	LogInfo("    Timeout: %us", m_timeout);
	LogInfo("    D-Star: %s", m_dstarEnabled ? "enabled" : "disabled");
	LogInfo("    DMR: %s", m_dmrEnabled ? "enabled" : "disabled");
	LogInfo("    YSF: %s", m_ysfEnabled ? "enabled" : "disabled");
	LogInfo("    P25: %s", m_p25Enabled ? "enabled" : "disabled");
	LogInfo("    NXDN: %s", m_nxdnEnabled ? "enabled" : "disabled");
	LogInfo("    POCSAG: %s", m_pocsagEnabled ? "enabled" : "disabled");
	LogInfo("    FM: %s", m_fmEnabled ? "enabled" : "disabled");
}

void CMMDVMHost::setMode(unsigned char mode)
{
	assert(m_modem != NULL);
	assert(m_display != NULL);

	switch (mode) {
	case MODE_DSTAR:
		if (m_dstarNetwork != NULL)
			m_dstarNetwork->enable(true);
		if (m_dmrNetwork != NULL)
			m_dmrNetwork->enable(false);
		if (m_ysfNetwork != NULL)
			m_ysfNetwork->enable(false);
		if (m_p25Network != NULL)
			m_p25Network->enable(false);
		if (m_nxdnNetwork != NULL)
			m_nxdnNetwork->enable(false);
		if (m_pocsagNetwork != NULL)
			m_pocsagNetwork->enable(false);
		if (m_dstar != NULL)
			m_dstar->enable(true);
		if (m_dmr != NULL)
			m_dmr->enable(false);
		if (m_ysf != NULL)
			m_ysf->enable(false);
		if (m_p25 != NULL)
			m_p25->enable(false);
		if (m_nxdn != NULL)
			m_nxdn->enable(false);
		if (m_pocsag != NULL)
			m_pocsag->enable(false);
		m_modem->setMode(MODE_DSTAR);
		if (m_ump != NULL)
			m_ump->setMode(MODE_DSTAR);
		m_mode = MODE_DSTAR;
		m_modeTimer.start();
		m_cwIdTimer.stop();
		createLockFile("D-Star");
		break;

	case MODE_DMR:
		if (m_dstarNetwork != NULL)
			m_dstarNetwork->enable(false);
		if (m_dmrNetwork != NULL)
			m_dmrNetwork->enable(true);
		if (m_ysfNetwork != NULL)
			m_ysfNetwork->enable(false);
		if (m_p25Network != NULL)
			m_p25Network->enable(false);
		if (m_nxdnNetwork != NULL)
			m_nxdnNetwork->enable(false);
		if (m_pocsagNetwork != NULL)
			m_pocsagNetwork->enable(false);
		if (m_dstar != NULL)
			m_dstar->enable(false);
		if (m_dmr != NULL)
			m_dmr->enable(true);
		if (m_ysf != NULL)
			m_ysf->enable(false);
		if (m_p25 != NULL)
			m_p25->enable(false);
		if (m_nxdn != NULL)
			m_nxdn->enable(false);
		if (m_pocsag != NULL)
			m_pocsag->enable(false);
		m_modem->setMode(MODE_DMR);
		if (m_ump != NULL)
			m_ump->setMode(MODE_DMR);
		if (m_duplex) {
			m_modem->writeDMRStart(true);
			m_dmrTXTimer.start();
		}
		m_mode = MODE_DMR;
		m_modeTimer.start();
		m_cwIdTimer.stop();
		createLockFile("DMR");
		break;

	case MODE_YSF:
		if (m_dstarNetwork != NULL)
			m_dstarNetwork->enable(false);
		if (m_dmrNetwork != NULL)
			m_dmrNetwork->enable(false);
		if (m_ysfNetwork != NULL)
			m_ysfNetwork->enable(true);
		if (m_p25Network != NULL)
			m_p25Network->enable(false);
		if (m_nxdnNetwork != NULL)
			m_nxdnNetwork->enable(false);
		if (m_pocsagNetwork != NULL)
			m_pocsagNetwork->enable(false);
		if (m_dstar != NULL)
			m_dstar->enable(false);
		if (m_dmr != NULL)
			m_dmr->enable(false);
		if (m_ysf != NULL)
			m_ysf->enable(true);
		if (m_p25 != NULL)
			m_p25->enable(false);
		if (m_nxdn != NULL)
			m_nxdn->enable(false);
		if (m_pocsag != NULL)
			m_pocsag->enable(false);
		m_modem->setMode(MODE_YSF);
		if (m_ump != NULL)
			m_ump->setMode(MODE_YSF);
		m_mode = MODE_YSF;
		m_modeTimer.start();
		m_cwIdTimer.stop();
		createLockFile("System Fusion");
		break;

	case MODE_P25:
		if (m_dstarNetwork != NULL)
			m_dstarNetwork->enable(false);
		if (m_dmrNetwork != NULL)
			m_dmrNetwork->enable(false);
		if (m_ysfNetwork != NULL)
			m_ysfNetwork->enable(false);
		if (m_p25Network != NULL)
			m_p25Network->enable(true);
		if (m_nxdnNetwork != NULL)
			m_nxdnNetwork->enable(false);
		if (m_pocsagNetwork != NULL)
			m_pocsagNetwork->enable(false);
		if (m_dstar != NULL)
			m_dstar->enable(false);
		if (m_dmr != NULL)
			m_dmr->enable(false);
		if (m_ysf != NULL)
			m_ysf->enable(false);
		if (m_p25 != NULL)
			m_p25->enable(true);
		if (m_nxdn != NULL)
			m_nxdn->enable(false);
		if (m_pocsag != NULL)
			m_pocsag->enable(false);
		m_modem->setMode(MODE_P25);
		if (m_ump != NULL)
			m_ump->setMode(MODE_P25);
		m_mode = MODE_P25;
		m_modeTimer.start();
		m_cwIdTimer.stop();
		createLockFile("P25");
		break;

	case MODE_NXDN:
		if (m_dstarNetwork != NULL)
			m_dstarNetwork->enable(false);
		if (m_dmrNetwork != NULL)
			m_dmrNetwork->enable(false);
		if (m_ysfNetwork != NULL)
			m_ysfNetwork->enable(false);
		if (m_p25Network != NULL)
			m_p25Network->enable(false);
		if (m_nxdnNetwork != NULL)
			m_nxdnNetwork->enable(true);
		if (m_pocsagNetwork != NULL)
			m_pocsagNetwork->enable(false);
		if (m_dstar != NULL)
			m_dstar->enable(false);
		if (m_dmr != NULL)
			m_dmr->enable(false);
		if (m_ysf != NULL)
			m_ysf->enable(false);
		if (m_p25 != NULL)
			m_p25->enable(false);
		if (m_nxdn != NULL)
			m_nxdn->enable(true);
		if (m_pocsag != NULL)
			m_pocsag->enable(false);
		m_modem->setMode(MODE_NXDN);
		if (m_ump != NULL)
			m_ump->setMode(MODE_NXDN);
		m_mode = MODE_NXDN;
		m_modeTimer.start();
		m_cwIdTimer.stop();
		createLockFile("NXDN");
		break;

	case MODE_POCSAG:
		if (m_dstarNetwork != NULL)
			m_dstarNetwork->enable(false);
		if (m_dmrNetwork != NULL)
			m_dmrNetwork->enable(false);
		if (m_ysfNetwork != NULL)
			m_ysfNetwork->enable(false);
		if (m_p25Network != NULL)
			m_p25Network->enable(false);
		if (m_nxdnNetwork != NULL)
			m_nxdnNetwork->enable(false);
		if (m_pocsagNetwork != NULL)
			m_pocsagNetwork->enable(true);
		if (m_dstar != NULL)
			m_dstar->enable(false);
		if (m_dmr != NULL)
			m_dmr->enable(false);
		if (m_ysf != NULL)
			m_ysf->enable(false);
		if (m_p25 != NULL)
			m_p25->enable(false);
		if (m_nxdn != NULL)
			m_nxdn->enable(false);
		if (m_pocsag != NULL)
			m_pocsag->enable(true);
		m_modem->setMode(MODE_POCSAG);
		if (m_ump != NULL)
			m_ump->setMode(MODE_POCSAG);
		m_mode = MODE_POCSAG;
		m_modeTimer.start();
		m_cwIdTimer.stop();
		createLockFile("POCSAG");
		break;

	case MODE_FM:
		if (m_dstarNetwork != NULL)
			m_dstarNetwork->enable(false);
		if (m_dmrNetwork != NULL)
			m_dmrNetwork->enable(false);
		if (m_ysfNetwork != NULL)
			m_ysfNetwork->enable(false);
		if (m_p25Network != NULL)
			m_p25Network->enable(false);
		if (m_nxdnNetwork != NULL)
			m_nxdnNetwork->enable(false);
		if (m_pocsagNetwork != NULL)
			m_pocsagNetwork->enable(false);
		if (m_dstar != NULL)
			m_dstar->enable(false);
		if (m_dmr != NULL)
			m_dmr->enable(false);
		if (m_ysf != NULL)
			m_ysf->enable(false);
		if (m_p25 != NULL)
			m_p25->enable(false);
		if (m_nxdn != NULL)
			m_nxdn->enable(false);
		if (m_pocsag != NULL)
			m_pocsag->enable(false);
		if (m_mode == MODE_DMR && m_duplex && m_modem->hasTX()) {
			m_modem->writeDMRStart(false);
			m_dmrTXTimer.stop();
		}
		if (m_ump != NULL)
			m_ump->setMode(MODE_FM);
		m_display->setFM();
		m_mode = MODE_FM;
		m_modeTimer.stop();
		m_cwIdTimer.stop();
		createLockFile("FM");
		break;

	case MODE_LOCKOUT:
		if (m_dstarNetwork != NULL)
			m_dstarNetwork->enable(false);
		if (m_dmrNetwork != NULL)
			m_dmrNetwork->enable(false);
		if (m_ysfNetwork != NULL)
			m_ysfNetwork->enable(false);
		if (m_p25Network != NULL)
			m_p25Network->enable(false);
		if (m_nxdnNetwork != NULL)
			m_nxdnNetwork->enable(false);
		if (m_pocsagNetwork != NULL)
			m_pocsagNetwork->enable(false);
		if (m_dstar != NULL)
			m_dstar->enable(false);
		if (m_dmr != NULL)
			m_dmr->enable(false);
		if (m_ysf != NULL)
			m_ysf->enable(false);
		if (m_p25 != NULL)
			m_p25->enable(false);
		if (m_nxdn != NULL)
			m_nxdn->enable(false);
		if (m_pocsag != NULL)
			m_pocsag->enable(false);
		if (m_mode == MODE_DMR && m_duplex && m_modem->hasTX()) {
			m_modem->writeDMRStart(false);
			m_dmrTXTimer.stop();
		}
		m_modem->setMode(MODE_IDLE);
		if (m_ump != NULL)
			m_ump->setMode(MODE_IDLE);
		m_display->setLockout();
		m_mode = MODE_LOCKOUT;
		m_modeTimer.stop();
		m_cwIdTimer.stop();
		removeLockFile();
		break;

	case MODE_ERROR:
		LogMessage("Mode set to Error");
		if (m_dstarNetwork != NULL)
			m_dstarNetwork->enable(false);
		if (m_dmrNetwork != NULL)
			m_dmrNetwork->enable(false);
		if (m_ysfNetwork != NULL)
			m_ysfNetwork->enable(false);
		if (m_p25Network != NULL)
			m_p25Network->enable(false);
		if (m_nxdnNetwork != NULL)
			m_nxdnNetwork->enable(false);
		if (m_pocsagNetwork != NULL)
			m_pocsagNetwork->enable(false);
		if (m_dstar != NULL)
			m_dstar->enable(false);
		if (m_dmr != NULL)
			m_dmr->enable(false);
		if (m_ysf != NULL)
			m_ysf->enable(false);
		if (m_p25 != NULL)
			m_p25->enable(false);
		if (m_nxdn != NULL)
			m_nxdn->enable(false);
		if (m_pocsag != NULL)
			m_pocsag->enable(false);
		if (m_mode == MODE_DMR && m_duplex && m_modem->hasTX()) {
			m_modem->writeDMRStart(false);
			m_dmrTXTimer.stop();
		}
		if (m_ump != NULL)
			m_ump->setMode(MODE_IDLE);
		m_display->setError("MODEM");
		m_mode = MODE_ERROR;
		m_modeTimer.stop();
		m_cwIdTimer.stop();
		removeLockFile();
		break;

	default:
		if (m_dstarNetwork != NULL)
			m_dstarNetwork->enable(true);
		if (m_dmrNetwork != NULL)
			m_dmrNetwork->enable(true);
		if (m_ysfNetwork != NULL)
			m_ysfNetwork->enable(true);
		if (m_p25Network != NULL)
			m_p25Network->enable(true);
		if (m_nxdnNetwork != NULL)
			m_nxdnNetwork->enable(true);
		if (m_pocsagNetwork != NULL)
			m_pocsagNetwork->enable(true);
		if (m_dstar != NULL)
			m_dstar->enable(true);
		if (m_dmr != NULL)
			m_dmr->enable(true);
		if (m_ysf != NULL)
			m_ysf->enable(true);
		if (m_p25 != NULL)
			m_p25->enable(true);
		if (m_nxdn != NULL)
			m_nxdn->enable(true);
		if (m_pocsag != NULL)
			m_pocsag->enable(true);
		if (m_mode == MODE_DMR && m_duplex && m_modem->hasTX()) {
			m_modem->writeDMRStart(false);
			m_dmrTXTimer.stop();
		}
		m_modem->setMode(MODE_IDLE);
		if (m_ump != NULL)
			m_ump->setMode(MODE_IDLE);
		if (m_mode == MODE_ERROR) {
			m_modem->sendCWId(m_callsign);
			m_cwIdTimer.setTimeout(m_cwIdTime);
			m_cwIdTimer.start();
		} else {
			m_cwIdTimer.setTimeout(m_cwIdTime / 4U);
			m_cwIdTimer.start();
		}
		m_display->setIdle();
		if (mode == MODE_QUIT)
			m_display->setQuit();
		m_mode = MODE_IDLE;
		m_modeTimer.stop();
		removeLockFile();
		break;
	}
}

void  CMMDVMHost::createLockFile(const char* mode) const
{
	if (m_lockFileEnabled) {
		FILE* fp = ::fopen(m_lockFileName.c_str(), "wt");
		if (fp != NULL) {
			::fprintf(fp, "%s\n", mode);
			::fclose(fp);
		}
	}
}

void  CMMDVMHost::removeLockFile() const
{
	if (m_lockFileEnabled)
		::remove(m_lockFileName.c_str());
}

void CMMDVMHost::remoteControl()
{
	if (m_remoteControl == NULL)
		return;

	REMOTE_COMMAND command = m_remoteControl->getCommand();
	switch (command) {
		case RCD_MODE_IDLE:
			m_fixedMode = false;
			setMode(MODE_IDLE);
			break;
		case RCD_MODE_LOCKOUT:
			m_fixedMode = false;
			setMode(MODE_LOCKOUT);
			break;
		case RCD_MODE_DSTAR:
			if (m_dstar != NULL)
				processModeCommand(MODE_DSTAR, m_dstarRFModeHang);
			break;
		case RCD_MODE_DMR:
			if (m_dmr != NULL)
				processModeCommand(MODE_DMR, m_dmrRFModeHang);
			break;
		case RCD_MODE_YSF:
			if (m_ysf != NULL)
				processModeCommand(MODE_YSF, m_ysfRFModeHang);
			break;
		case RCD_MODE_P25:
			if (m_p25 != NULL)
				processModeCommand(MODE_P25, m_p25RFModeHang);
			break;
		case RCD_MODE_NXDN:
			if (m_nxdn != NULL)
				processModeCommand(MODE_NXDN, m_nxdnRFModeHang);
			break;
		case RCD_MODE_FM:
			if (m_fmEnabled != false)
				processModeCommand(MODE_FM, 0);
			break;
		case RCD_ENABLE_DSTAR:
			if (m_dstar != NULL && m_dstarEnabled==false)
				processEnableCommand(m_dstarEnabled, true);
                        if (m_dstarNetwork != NULL)
                                m_dstarNetwork->enable(true);
			break;
		case RCD_ENABLE_DMR:
			if (m_dmr != NULL && m_dmrEnabled==false)
				processEnableCommand(m_dmrEnabled, true);
                        if (m_dmrNetwork != NULL)
                                m_dmrNetwork->enable(true);
			break;
		case RCD_ENABLE_YSF:
			if (m_ysf != NULL && m_ysfEnabled==false)
				processEnableCommand(m_ysfEnabled, true);
                        if (m_ysfNetwork != NULL)
                                m_ysfNetwork->enable(true);
			break;
		case RCD_ENABLE_P25:
			if (m_p25 != NULL && m_p25Enabled==false)
				processEnableCommand(m_p25Enabled, true);
                       if (m_p25Network != NULL)
                                m_p25Network->enable(true);
			break;
		case RCD_ENABLE_NXDN:
			if (m_nxdn != NULL && m_nxdnEnabled==false)
				processEnableCommand(m_nxdnEnabled, true);
                        if (m_nxdnNetwork != NULL)
                                m_nxdnNetwork->enable(true);
			break;
		case RCD_ENABLE_FM:
			if (m_fmEnabled==false)
				processEnableCommand(m_fmEnabled, true);
			break;
		case RCD_DISABLE_DSTAR:
			if (m_dstar != NULL && m_dstarEnabled==true)
				processEnableCommand(m_dstarEnabled, false);
                        if (m_dstarNetwork != NULL)
                                m_dstarNetwork->enable(false);
			break;
		case RCD_DISABLE_DMR:
			if (m_dmr != NULL && m_dmrEnabled==true)
				processEnableCommand(m_dmrEnabled, false);
                        if (m_dmrNetwork != NULL)
                                m_dmrNetwork->enable(false);
			break;
		case RCD_DISABLE_YSF:
			if (m_ysf != NULL && m_ysfEnabled==true)
				processEnableCommand(m_ysfEnabled, false);
                        if (m_ysfNetwork != NULL)
                                m_ysfNetwork->enable(false);
			break;
		case RCD_DISABLE_P25:
			if (m_p25 != NULL && m_p25Enabled==true)
				processEnableCommand(m_p25Enabled, false);
                        if (m_p25Network != NULL)
                                m_p25Network->enable(false);
			break;
		case RCD_DISABLE_NXDN:
			if (m_nxdn != NULL && m_nxdnEnabled==true)
				processEnableCommand(m_nxdnEnabled, false);
                        if (m_nxdnNetwork != NULL)
                                m_nxdnNetwork->enable(false);
			break;
		case RCD_DISABLE_FM:
			if (m_fmEnabled == true)
				processEnableCommand(m_fmEnabled, false);
			break;
		case RCD_PAGE:
			if (m_pocsag != NULL) {
				unsigned int ric = m_remoteControl->getArgUInt(0U);
				std::string text;
				for (unsigned int i = 1U; i < m_remoteControl->getArgCount(); i++) {
					if (i > 1U)
						text += " ";
					text += m_remoteControl->getArgString(i);
				}
				m_pocsag->sendPage(ric, text);
			}
		case RCD_CW:
			setMode(MODE_IDLE); // Force the modem to go idle so that we can send the CW text.
                        if (!m_modem->hasTX()){
                                std::string cwtext;
                                for (unsigned int i = 0U; i < m_remoteControl->getArgCount(); i++) {
                                        if (i > 0U)
                                                cwtext += " ";
                                        cwtext += m_remoteControl->getArgString(i);
                                }
                                m_display->writeCW();
                                m_modem->sendCWId(cwtext);
                        }
		default:
			break;
	}
}

void CMMDVMHost::processModeCommand(unsigned char mode, unsigned int timeout)
{
	m_fixedMode = false;
	m_modeTimer.setTimeout(timeout);

	if (m_remoteControl->getArgCount() > 0U) {
		if (m_remoteControl->getArgString(0U) == "fixed") {
			m_fixedMode = true;
		} else {
			unsigned int t = m_remoteControl->getArgUInt(0U);
			if (t > 0U)
				m_modeTimer.setTimeout(t);
		}
	}

	setMode(mode);
}

void CMMDVMHost::processEnableCommand(bool& mode, bool enabled)
{
	LogDebug("Setting mode current=%s new=%s",mode ? "true" : "false",enabled ? "true" : "false");
	mode=enabled;
	m_modem->setModeParams(m_dstarEnabled, m_dmrEnabled, m_ysfEnabled, m_p25Enabled, m_nxdnEnabled, m_pocsagEnabled, m_fmEnabled);
	if (!m_modem->writeConfig())
		LogError("Cannot write Config to MMDVM");
}<|MERGE_RESOLUTION|>--- conflicted
+++ resolved
@@ -1252,7 +1252,6 @@
 		unsigned int ctcssLowThreshold  = m_conf.getFMCTCSSLowThreshold();
 		float        ctcssLevel         = m_conf.getFMCTCSSLevel();
 		unsigned int kerchunkTime       = m_conf.getFMKerchunkTime();
-		bool         kerchunkTX         = m_conf.getFMKerchunkTX();
 		unsigned int hangTime           = m_conf.getFMHangTime();
 		unsigned int accessMode         = m_conf.getFMAccessMode();
 		bool         cosInvert          = m_conf.getFMCOSInvert();
@@ -1285,7 +1284,6 @@
 		LogInfo("    CTCSS Low Threshold: %u", ctcssLowThreshold);
 		LogInfo("    CTCSS Level: %.1f%%", ctcssLevel);
 		LogInfo("    Kerchunk Time: %us", kerchunkTime);
-		LogInfo("    Kerchunk TX: %s", kerchunkTX ? "yes" : "no");
 		LogInfo("    Hang Time: %us", hangTime);
 		LogInfo("    Access Mode: %u", accessMode);
 		LogInfo("    COS Invert: %s", cosInvert ? "yes" : "no");
@@ -1295,11 +1293,7 @@
 
 		m_modem->setFMCallsignParams(callsign, callsignSpeed, callsignFrequency, callsignTime, callsignHoldoff, callsignHighLevel, callsignLowLevel, callsignAtStart, callsignAtEnd, callsignAtLatch);
 		m_modem->setFMAckParams(rfAck, ackSpeed, ackFrequency, ackMinTime, ackDelay, ackLevel);
-<<<<<<< HEAD
-		m_modem->setFMMiscParams(timeout, timeoutLevel, ctcssFrequency, ctcssHighThreshold, ctcssLowThreshold, ctcssLevel, kerchunkTime, kerchunkTX, hangTime, useCOS, cosInvert, rfAudioBoost, maxDevLevel);
-=======
 		m_modem->setFMMiscParams(timeout, timeoutLevel, ctcssFrequency, ctcssHighThreshold, ctcssLowThreshold, ctcssLevel, kerchunkTime, hangTime, accessMode, cosInvert, rfAudioBoost, maxDevLevel);
->>>>>>> 3e6d5d5a
 	}
 
 	bool ret = m_modem->open();
