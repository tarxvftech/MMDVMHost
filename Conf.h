/*
 *   Copyright (C) 2015-2023 by Jonathan Naylor G4KLX
 *
 *   This program is free software; you can redistribute it and/or modify
 *   it under the terms of the GNU General Public License as published by
 *   the Free Software Foundation; either version 2 of the License, or
 *   (at your option) any later version.
 *
 *   This program is distributed in the hope that it will be useful,
 *   but WITHOUT ANY WARRANTY; without even the implied warranty of
 *   MERCHANTABILITY or FITNESS FOR A PARTICULAR PURPOSE.  See the
 *   GNU General Public License for more details.
 *
 *   You should have received a copy of the GNU General Public License
 *   along with this program; if not, write to the Free Software
 *   Foundation, Inc., 675 Mass Ave, Cambridge, MA 02139, USA.
 */

#if !defined(CONF_H)
#define	CONF_H

#include <string>
#include <vector>

class CConf
{
public:
<<<<<<< HEAD
	CConf(const std::string& file);
	~CConf();

	bool read();

	// The General section
	std::string  getCallsign() const;
	unsigned int getId() const;
	unsigned int getTimeout() const;
	bool         getDuplex() const;
	bool         getDaemon() const;

	// The Info section
	unsigned int getRXFrequency() const;
	unsigned int getTXFrequency() const;
	unsigned int getPower() const;
	float        getLatitude() const;
	float        getLongitude() const;
	int          getHeight() const;
	std::string  getLocation() const;
	std::string  getDescription() const;
	std::string  getURL() const;

	// The Log section
	unsigned int getLogMQTTLevel() const;
	unsigned int getLogDisplayLevel() const;

	// The MQTT section
	std::string    getMQTTHost() const;
	unsigned short getMQTTPort() const;
	unsigned int   getMQTTKeepalive() const;
	std::string    getMQTTName() const;

	// The CW ID section
	bool         getCWIdEnabled() const;
	unsigned int getCWIdTime() const;
	std::string  getCWIdCallsign() const;

#if defined(USE_DMR) || defined(USE_P25)
	// The DMR Id section
	std::string  getDMRIdLookupFile() const;
	unsigned int getDMRIdLookupTime() const;
#endif

#if defined(USE_NXDN)
	// The NXDN Id section
	std::string  getNXDNIdLookupFile() const;
	unsigned int getNXDNIdLookupTime() const;
#endif

	// The Modem section
	std::string  getModemProtocol() const;
	std::string  getModemUARTPort() const;
	unsigned int getModemUARTSpeed() const;
	std::string  getModemI2CPort() const;
	unsigned int getModemI2CAddress() const;
	std::string  getModemModemAddress() const;
	unsigned short getModemModemPort() const;
	std::string  getModemLocalAddress() const;
	unsigned short getModemLocalPort() const;
	bool         getModemRXInvert() const;
	bool         getModemTXInvert() const;
	bool         getModemPTTInvert() const;
	unsigned int getModemTXDelay() const;
#if defined(USE_DMR)
	unsigned int getModemDMRDelay() const;
#endif
	int          getModemTXOffset() const;
	int          getModemRXOffset() const;
	int          getModemRXDCOffset() const;
	int          getModemTXDCOffset() const;
	float        getModemRFLevel() const;
	float        getModemRXLevel() const;
	float        getModemCWIdTXLevel() const;
#if defined(USE_DSTAR)
	float        getModemDStarTXLevel() const;
#endif
#if defined(USE_DMR)
	float        getModemDMRTXLevel() const;
#endif
#if defined(USE_YSF)
	float        getModemYSFTXLevel() const;
#endif
#if defined(USE_P25)
	float        getModemP25TXLevel() const;
#endif
#if defined(USE_NXDN)
	float        getModemNXDNTXLevel() const;
#endif
#if defined(USE_M17)
	float        getModemM17TXLevel() const;
#endif
#if defined(USE_POCSAG)
	float        getModemPOCSAGTXLevel() const;
#endif
#if defined(USE_FM)
	float        getModemFMTXLevel() const;
#endif
#if defined(USE_AX25)
	float        getModemAX25TXLevel() const;
#endif
	std::string  getModemRSSIMappingFile() const;
	bool         getModemUseCOSAsLockout() const;
	bool         getModemTrace() const;
	bool         getModemDebug() const;

	// The Transparent Data section
	bool         getTransparentEnabled() const;
	std::string  getTransparentRemoteAddress() const;
	unsigned short getTransparentRemotePort() const;
	unsigned short getTransparentLocalPort() const;
	unsigned int getTransparentSendFrameType() const;

#if defined(USE_DSTAR)
	// The D-Star section
	bool         getDStarEnabled() const;
	std::string  getDStarModule() const;
	bool         getDStarSelfOnly() const;
	std::vector<std::string> getDStarBlackList() const;
	std::vector<std::string> getDStarWhiteList() const;
	bool         getDStarAckReply() const;
	unsigned int getDStarAckTime() const;
	DSTAR_ACK_MESSAGE getDStarAckMessage() const;
	bool         getDStarErrorReply() const;
	bool         getDStarRemoteGateway() const;
	unsigned int getDStarModeHang() const;
#endif

#if defined(USE_DMR)
	// The DMR section
	bool         getDMREnabled() const;
	DMR_BEACONS  getDMRBeacons() const;
	unsigned int getDMRBeaconInterval() const;
	unsigned int getDMRBeaconDuration() const;
	unsigned int getDMRId() const;
	unsigned int getDMRColorCode() const;
	bool         getDMREmbeddedLCOnly() const;
	bool         getDMRDumpTAData() const;
	bool         getDMRSelfOnly() const;
	std::vector<unsigned int> getDMRPrefixes() const;
	std::vector<unsigned int> getDMRBlackList() const;
	std::vector<unsigned int> getDMRWhiteList() const;
	std::vector<unsigned int> getDMRSlot1TGWhiteList() const;
	std::vector<unsigned int> getDMRSlot2TGWhiteList() const;
	unsigned int getDMRCallHang() const;
	unsigned int getDMRTXHang() const;
	unsigned int getDMRModeHang() const;
	DMR_OVCM_TYPES getDMROVCM() const;
#endif

#if defined(USE_YSF)
	// The System Fusion section
	bool          getFusionEnabled() const;
	bool          getFusionLowDeviation() const;
	bool          getFusionRemoteGateway() const;
	bool          getFusionSelfOnly() const;
	unsigned int  getFusionTXHang() const;
	unsigned int  getFusionModeHang() const;
#endif

#if defined(USE_P25)
	// The P25 section
	bool         getP25Enabled() const;
	unsigned int getP25Id() const;
	unsigned int getP25NAC() const;
	bool         getP25SelfOnly() const;
	bool         getP25OverrideUID() const;
	bool         getP25RemoteGateway() const;
	unsigned int getP25TXHang() const;
	unsigned int getP25ModeHang() const;
#endif

#if defined(USE_NXDN)
	// The NXDN section
	bool         getNXDNEnabled() const;
	unsigned int getNXDNId() const;
	unsigned int getNXDNRAN() const;
	bool         getNXDNSelfOnly() const;
	bool         getNXDNRemoteGateway() const;
	unsigned int getNXDNTXHang() const;
	unsigned int getNXDNModeHang() const;
#endif

#if defined(USE_M17)
	// The M17 section
	bool         getM17Enabled() const;
	unsigned int getM17CAN() const;
	bool         getM17SelfOnly() const;
	bool         getM17AllowEncryption() const;
	unsigned int getM17TXHang() const;
	unsigned int getM17ModeHang() const;
#endif

#if defined(USE_POCSAG)
	// The POCSAG section
	bool         getPOCSAGEnabled() const;
	unsigned int getPOCSAGFrequency() const;
#endif

#if defined(USE_AX25)
	// The AX.25 section
	bool         getAX25Enabled() const;
	unsigned int getAX25TXDelay() const;
	int          getAX25RXTwist() const;
	unsigned int getAX25SlotTime() const;
	unsigned int getAX25PPersist() const;
	bool         getAX25Trace() const;
#endif

#if defined(USE_FM)
	// The FM Section
	bool         getFMEnabled() const;
	std::string  getFMCallsign() const;
	unsigned int getFMCallsignSpeed() const;
	unsigned int getFMCallsignFrequency() const;
	unsigned int getFMCallsignTime() const;
	unsigned int getFMCallsignHoldoff() const;
	float        getFMCallsignHighLevel() const;
	float        getFMCallsignLowLevel() const;
	bool         getFMCallsignAtStart() const;
	bool         getFMCallsignAtEnd() const;
	bool         getFMCallsignAtLatch() const;
	std::string  getFMRFAck() const;
	std::string  getFMExtAck() const;
	unsigned int getFMAckSpeed() const;
	unsigned int getFMAckFrequency() const;
	unsigned int getFMAckMinTime() const;
	unsigned int getFMAckDelay() const;
	float        getFMAckLevel() const;
	unsigned int getFMTimeout() const;
	float        getFMTimeoutLevel() const;
	float        getFMCTCSSFrequency() const;
	unsigned int getFMCTCSSHighThreshold() const;
	unsigned int getFMCTCSSLowThreshold() const;
	float        getFMCTCSSLevel() const;
	unsigned int getFMKerchunkTime() const;
	unsigned int getFMHangTime() const;
	unsigned int getFMAccessMode() const;
	bool         getFMLinkMode() const;
	bool         getFMCOSInvert() const;
	bool         getFMNoiseSquelch() const;
	unsigned int getFMSquelchHighThreshold() const;
	unsigned int getFMSquelchLowThreshold() const;
	unsigned int getFMRFAudioBoost() const;
	float        getFMMaxDevLevel() const;
	unsigned int getFMExtAudioBoost() const;
	unsigned int getFMModeHang() const;
#endif

#if defined(USE_DSTAR)
	// The D-Star Network section
	bool         getDStarNetworkEnabled() const;
	std::string  getDStarGatewayAddress() const;
	unsigned short getDStarGatewayPort() const;
	std::string  getDStarLocalAddress() const;
	unsigned short getDStarLocalPort() const;
	unsigned int getDStarNetworkModeHang() const;
	bool         getDStarNetworkDebug() const;
#endif

#if defined(USE_DMR)
	// The DMR Network section
	bool         getDMRNetworkEnabled() const;
	std::string  getDMRNetworkGatewayAddress() const;
	unsigned short getDMRNetworkGatewayPort() const;
	std::string  getDMRNetworkLocalAddress() const;
	unsigned short getDMRNetworkLocalPort() const;
	bool         getDMRNetworkDebug() const;
	unsigned int getDMRNetworkJitter() const;
	bool         getDMRNetworkSlot1() const;
	bool         getDMRNetworkSlot2() const;
	unsigned int getDMRNetworkModeHang() const;
#endif

#if defined(USE_YSF)
	// The System Fusion Network section
	bool         getFusionNetworkEnabled() const;
	std::string  getFusionNetworkLocalAddress() const;
	unsigned short getFusionNetworkLocalPort() const;
	std::string  getFusionNetworkGatewayAddress() const;
	unsigned short getFusionNetworkGatewayPort() const;
	unsigned int getFusionNetworkModeHang() const;
	bool         getFusionNetworkDebug() const;
#endif

#if defined(USE_P25)
	// The P25 Network section
	bool         getP25NetworkEnabled() const;
	std::string  getP25GatewayAddress() const;
	unsigned short getP25GatewayPort() const;
	std::string  getP25LocalAddress() const;
	unsigned short getP25LocalPort() const;
	unsigned int getP25NetworkModeHang() const;
	bool         getP25NetworkDebug() const;
#endif

#if defined(USE_NXDN)
	// The NXDN Network section
	bool         getNXDNNetworkEnabled() const;
	std::string  getNXDNNetworkProtocol() const;
	std::string  getNXDNGatewayAddress() const;
	unsigned short getNXDNGatewayPort() const;
	std::string  getNXDNLocalAddress() const;
	unsigned short getNXDNLocalPort() const;
	unsigned int getNXDNNetworkModeHang() const;
	bool         getNXDNNetworkDebug() const;
#endif

#if defined(USE_M17)
	// The M17 Network section
	bool         getM17NetworkEnabled() const;
	std::string  getM17GatewayAddress() const;
	unsigned short getM17GatewayPort() const;
	std::string  getM17LocalAddress() const;
	unsigned short getM17LocalPort() const;
	unsigned int getM17NetworkModeHang() const;
	bool         getM17NetworkDebug() const;
#endif

#if defined(USE_POCSAG)
	// The POCSAG Network section
	bool         getPOCSAGNetworkEnabled() const;
	std::string  getPOCSAGGatewayAddress() const;
	unsigned short getPOCSAGGatewayPort() const;
	std::string  getPOCSAGLocalAddress() const;
	unsigned short getPOCSAGLocalPort() const;
	unsigned int getPOCSAGNetworkModeHang() const;
	bool         getPOCSAGNetworkDebug() const;
#endif

#if defined(USE_FM)
	// The FM Network section
	bool         getFMNetworkEnabled() const;
	std::string  getFMNetworkProtocol() const;
	unsigned int getFMNetworkSampleRate() const;
	std::string  getFMNetworkSquelchFile() const;
	std::string  getFMGatewayAddress() const;
	unsigned short getFMGatewayPort() const;
	std::string  getFMLocalAddress() const;
	unsigned short getFMLocalPort() const;
	bool         getFMPreEmphasis() const;
	bool         getFMDeEmphasis() const;
	float        getFMTXAudioGain() const;
	float        getFMRXAudioGain() const;
	unsigned int getFMNetworkModeHang() const;
	bool         getFMNetworkDebug() const;
#endif

#if defined(USE_AX25)
	// The AX.25 Network section
	bool         getAX25NetworkEnabled() const;
	bool         getAX25NetworkDebug() const;
#endif

	// The Lock File section
	bool         getLockFileEnabled() const;
	std::string  getLockFileName() const;

	// The Remote Control section
	bool         getRemoteControlEnabled() const;

private:
	std::string  m_file;
	std::string  m_callsign;
	unsigned int m_id;
	unsigned int m_timeout;
	bool         m_duplex;
	bool         m_daemon;

	unsigned int m_rxFrequency;
	unsigned int m_txFrequency;
	unsigned int m_power;
	float        m_latitude;
	float        m_longitude;
	int          m_height;
	std::string  m_location;
	std::string  m_description;
	std::string  m_url;

	unsigned int m_logMQTTLevel;
	unsigned int m_logDisplayLevel;

	std::string  m_mqttHost;
	unsigned short m_mqttPort;
	unsigned int m_mqttKeepalive;
	std::string  m_mqttName;

	bool         m_cwIdEnabled;
	unsigned int m_cwIdTime;
	std::string  m_cwIdCallsign;

#if defined(USE_DMR) || defined(USE_P25)
	std::string  m_dmrIdLookupFile;
	unsigned int m_dmrIdLookupTime;
#endif

#if defined(USE_NXDN)
	std::string  m_nxdnIdLookupFile;
	unsigned int m_nxdnIdLookupTime;
#endif

	std::string  m_modemProtocol;
	std::string  m_modemUARTPort;
	unsigned int m_modemUARTSpeed;
	std::string  m_modemI2CPort;
	unsigned int m_modemI2CAddress;
	std::string  m_modemModemAddress;
	unsigned short m_modemModemPort;
	std::string  m_modemLocalAddress;
	unsigned short m_modemLocalPort;
	bool         m_modemRXInvert;
	bool         m_modemTXInvert;
	bool         m_modemPTTInvert;
	unsigned int m_modemTXDelay;
#if defined(USE_DMR)
	unsigned int m_modemDMRDelay;
#endif
	int          m_modemTXOffset;
	int          m_modemRXOffset;
	int          m_modemRXDCOffset;
	int          m_modemTXDCOffset;
	float        m_modemRFLevel;
	float        m_modemRXLevel;
	float        m_modemCWIdTXLevel;
	float        m_modemDStarTXLevel;
	float        m_modemDMRTXLevel;
	float        m_modemYSFTXLevel;
	float        m_modemP25TXLevel;
	float        m_modemNXDNTXLevel;
	float        m_modemM17TXLevel;
	float        m_modemPOCSAGTXLevel;
	float        m_modemFMTXLevel;
	float        m_modemAX25TXLevel;
	std::string  m_modemRSSIMappingFile;
	bool         m_modemUseCOSAsLockout;
	bool         m_modemTrace;
	bool         m_modemDebug;

	bool         m_transparentEnabled;
	std::string  m_transparentRemoteAddress;
	unsigned short m_transparentRemotePort;
	unsigned short m_transparentLocalPort;
	unsigned int m_transparentSendFrameType;

#if defined(USE_DSTAR)
	bool         m_dstarEnabled;
	std::string  m_dstarModule;
	bool         m_dstarSelfOnly;
	std::vector<std::string> m_dstarBlackList;
	std::vector<std::string> m_dstarWhiteList;
	bool         m_dstarAckReply;
	unsigned int m_dstarAckTime;
	DSTAR_ACK_MESSAGE      m_dstarAckMessage;
	bool         m_dstarErrorReply;
	bool         m_dstarRemoteGateway;
#endif
	unsigned int m_dstarModeHang;

#if defined(USE_DMR)
	bool         m_dmrEnabled;
	DMR_BEACONS  m_dmrBeacons;
	unsigned int m_dmrBeaconInterval;
	unsigned int m_dmrBeaconDuration;
#endif
	unsigned int m_dmrId;
#if defined(USE_DMR)
	unsigned int m_dmrColorCode;
	bool         m_dmrSelfOnly;
	bool         m_dmrEmbeddedLCOnly;
	bool         m_dmrDumpTAData;
	std::vector<unsigned int> m_dmrPrefixes;
	std::vector<unsigned int> m_dmrBlackList;
	std::vector<unsigned int> m_dmrWhiteList;
	std::vector<unsigned int> m_dmrSlot1TGWhiteList;
	std::vector<unsigned int> m_dmrSlot2TGWhiteList;
	unsigned int m_dmrCallHang;
	unsigned int m_dmrTXHang;
#endif
	unsigned int m_dmrModeHang;
#if defined(USE_DMR)
	DMR_OVCM_TYPES m_dmrOVCM;
#endif

#if defined(USE_YSF)
	bool          m_fusionEnabled;
	bool          m_fusionLowDeviation;
	bool          m_fusionRemoteGateway;
	bool          m_fusionSelfOnly;
	unsigned int  m_fusionTXHang;
#endif
	unsigned int  m_fusionModeHang;

#if defined(USE_P25)
	bool         m_p25Enabled;
#endif
	unsigned int m_p25Id;
#if defined(USE_P25)
	unsigned int m_p25NAC;
	bool         m_p25SelfOnly;
	bool         m_p25OverrideUID;
	bool         m_p25RemoteGateway;
	unsigned int m_p25TXHang;
#endif
	unsigned int m_p25ModeHang;

#if defined(USE_NXDN)
	bool         m_nxdnEnabled;
	unsigned int m_nxdnId;
	unsigned int m_nxdnRAN;
	bool         m_nxdnSelfOnly;
	bool         m_nxdnRemoteGateway;
	unsigned int m_nxdnTXHang;
#endif
	unsigned int m_nxdnModeHang;

#if defined(USE_M17)
	bool         m_m17Enabled;
	unsigned int m_m17CAN;
	bool         m_m17SelfOnly;
	bool         m_m17AllowEncryption;
	unsigned int m_m17TXHang;
#endif
	unsigned int m_m17ModeHang;

#if defined(USE_POCSAG)
	bool         m_pocsagEnabled;
#endif
	unsigned int m_pocsagFrequency;

#if defined(USE_FM)
	bool         m_fmEnabled;
#endif
	std::string  m_fmCallsign;
#if defined(USE_FM)
	unsigned int m_fmCallsignSpeed;
	unsigned int m_fmCallsignFrequency;
	unsigned int m_fmCallsignTime;
	unsigned int m_fmCallsignHoldoff;
	float        m_fmCallsignHighLevel;
	float        m_fmCallsignLowLevel;
	bool         m_fmCallsignAtStart;
	bool         m_fmCallsignAtEnd;
	bool         m_fmCallsignAtLatch;
	std::string  m_fmRFAck;
	std::string  m_fmExtAck;
	unsigned int m_fmAckSpeed;
	unsigned int m_fmAckFrequency;
	unsigned int m_fmAckMinTime;
	unsigned int m_fmAckDelay;
	float        m_fmAckLevel;
#endif
	unsigned int m_fmTimeout;
#if defined(USE_FM)
	float        m_fmTimeoutLevel;
	float        m_fmCTCSSFrequency;
	unsigned int m_fmCTCSSHighThreshold;
	unsigned int m_fmCTCSSLowThreshold;
	float        m_fmCTCSSLevel;
	unsigned int m_fmKerchunkTime;
	unsigned int m_fmHangTime;
	unsigned int m_fmAccessMode;
	bool         m_fmLinkMode;
	bool         m_fmCOSInvert;
	bool         m_fmNoiseSquelch;
	unsigned int m_fmSquelchHighThreshold;
	unsigned int m_fmSquelchLowThreshold;
	unsigned int m_fmRFAudioBoost;
	float        m_fmMaxDevLevel;
	unsigned int m_fmExtAudioBoost;
#endif
	unsigned int m_fmModeHang;

#if defined(USE_AX25)
	bool         m_ax25Enabled;
#endif
	unsigned int m_ax25TXDelay;
#if defined(USE_AX25)
	int          m_ax25RXTwist;
	unsigned int m_ax25SlotTime;
	unsigned int m_ax25PPersist;
	bool         m_ax25Trace;
#endif

#if defined(USE_DSTAR)
	bool         m_dstarNetworkEnabled;
	std::string  m_dstarGatewayAddress;
	unsigned short m_dstarGatewayPort;
	std::string  m_dstarLocalAddress;
	unsigned short m_dstarLocalPort;
#endif
	unsigned int m_dstarNetworkModeHang;
#if defined(USE_DSTAR)
	bool         m_dstarNetworkDebug;
#endif

#if defined(USE_DMR)
	bool         m_dmrNetworkEnabled;
	std::string  m_dmrNetworkGatewayAddress;
	unsigned short m_dmrNetworkGatewayPort;
	std::string  m_dmrNetworkLocalAddress;
	unsigned short m_dmrNetworkLocalPort;
	bool         m_dmrNetworkDebug;
	unsigned int m_dmrNetworkJitter;
	bool         m_dmrNetworkSlot1;
	bool         m_dmrNetworkSlot2;
#endif
	unsigned int m_dmrNetworkModeHang;

#if defined(USE_YSF)
	bool         m_fusionNetworkEnabled;
	std::string  m_fusionNetworkLocalAddress;
	unsigned short m_fusionNetworkLocalPort;
	std::string  m_fusionNetworkGatewayAddress;
	unsigned short m_fusionNetworkGatewayPort;
#endif
	unsigned int m_fusionNetworkModeHang;
#if defined(USE_YSF)
	bool         m_fusionNetworkDebug;
#endif

#if defined(USE_P25)
	bool         m_p25NetworkEnabled;
	std::string  m_p25GatewayAddress;
	unsigned short m_p25GatewayPort;
	std::string  m_p25LocalAddress;
	unsigned short m_p25LocalPort;
#endif
	unsigned int m_p25NetworkModeHang;
#if defined(USE_P25)
	bool         m_p25NetworkDebug;
#endif

#if defined(USE_NXDN)
	bool         m_nxdnNetworkEnabled;
	std::string  m_nxdnNetworkProtocol;
	std::string  m_nxdnGatewayAddress;
	unsigned short m_nxdnGatewayPort;
	std::string  m_nxdnLocalAddress;
	unsigned short m_nxdnLocalPort;
#endif
	unsigned int m_nxdnNetworkModeHang;
#if defined(USE_NXDN)
	bool         m_nxdnNetworkDebug;
#endif

#if defined(USE_M17)
	bool         m_m17NetworkEnabled;
	std::string  m_m17GatewayAddress;
	unsigned short m_m17GatewayPort;
	std::string  m_m17LocalAddress;
	unsigned short m_m17LocalPort;
#endif
	unsigned int m_m17NetworkModeHang;
#if defined(USE_M17)
	bool         m_m17NetworkDebug;
#endif

#if defined(USE_POCSAG)
	bool         m_pocsagNetworkEnabled;
	std::string  m_pocsagGatewayAddress;
	unsigned short m_pocsagGatewayPort;
	std::string  m_pocsagLocalAddress;
	unsigned short m_pocsagLocalPort;
	unsigned int m_pocsagNetworkModeHang;
	bool         m_pocsagNetworkDebug;
#endif

#if defined(USE_FM)
	bool         m_fmNetworkEnabled;
	std::string  m_fmNetworkProtocol;
	unsigned int m_fmNetworkSampleRate;
	std::string  m_fmNetworkSquelchFile;
	std::string  m_fmGatewayAddress;
	unsigned short m_fmGatewayPort;
	std::string  m_fmLocalAddress;
	unsigned short m_fmLocalPort;
	bool         m_fmPreEmphasis;
	bool         m_fmDeEmphasis;
	float        m_fmTXAudioGain;
	float        m_fmRXAudioGain;
#endif
	unsigned int m_fmNetworkModeHang;
#if defined(USE_FM)
	bool         m_fmNetworkDebug;
#endif

#if defined(USE_AX25)
	bool         m_ax25NetworkEnabled;
	bool         m_ax25NetworkDebug;
#endif

	bool         m_lockFileEnabled;
	std::string  m_lockFileName;

	bool         m_remoteControlEnabled;
=======
  CConf(const std::string& file);
  ~CConf();

  bool read();

  // The General section
  std::string  getCallsign() const;
  unsigned int getId() const;
  unsigned int getTimeout() const;
  bool         getDuplex() const;
  std::string  getDisplay() const;
  bool         getDaemon() const;

  // The Info section
  unsigned int getRXFrequency() const;
  unsigned int getTXFrequency() const;
  unsigned int getPower() const;
  float        getLatitude() const;
  float        getLongitude() const;
  int          getHeight() const;
  std::string  getLocation() const;
  std::string  getDescription() const;
  std::string  getURL() const;

  // The Log section
  unsigned int getLogMQTTLevel() const;
  unsigned int getLogDisplayLevel() const;
  unsigned int getLogFileLevel() const;
  std::string  getLogFilePath() const;
  std::string  getLogFileRoot() const;
  bool         getLogFileRotate() const;

  // The MQTT section
  std::string    getMQTTHost() const;
  unsigned short getMQTTPort() const;
  unsigned int   getMQTTKeepalive() const;
  std::string    getMQTTName() const;

  // The CW ID section
  bool         getCWIdEnabled() const;
  unsigned int getCWIdTime() const;
  std::string  getCWIdCallsign() const;

  // The DMR Id section
  std::string  getDMRIdLookupFile() const;
  unsigned int getDMRIdLookupTime() const;

  // The NXDN Id section
  std::string  getNXDNIdLookupFile() const;
  unsigned int getNXDNIdLookupTime() const;

  // The Modem section
  std::string  getModemProtocol() const;
  std::string  getModemUARTPort() const;
  unsigned int getModemUARTSpeed() const;
  std::string  getModemI2CPort() const;
  unsigned int getModemI2CAddress() const;
  std::string  getModemModemAddress() const;
  unsigned short getModemModemPort() const;
  std::string  getModemLocalAddress() const;
  unsigned short getModemLocalPort() const;
  bool         getModemRXInvert() const;
  bool         getModemTXInvert() const;
  bool         getModemPTTInvert() const;
  unsigned int getModemTXDelay() const;
  unsigned int getModemDMRDelay() const;
  int          getModemTXOffset() const;
  int          getModemRXOffset() const;
  int          getModemRXDCOffset() const;
  int          getModemTXDCOffset() const;
  float        getModemRFLevel() const;
  float        getModemRXLevel() const;
  float        getModemCWIdTXLevel() const;
  float        getModemDStarTXLevel() const;
  float        getModemDMRTXLevel() const;
  float        getModemYSFTXLevel() const;
  float        getModemP25TXLevel() const;
  float        getModemNXDNTXLevel() const;
  float        getModemM17TXLevel() const;
  float        getModemPOCSAGTXLevel() const;
  float        getModemFMTXLevel() const;
  float        getModemAX25TXLevel() const;
  std::string  getModemRSSIMappingFile() const;
  bool         getModemUseCOSAsLockout() const;
  bool         getModemTrace() const;
  bool         getModemDebug() const;

  // The Transparent Data section
  bool         getTransparentEnabled() const;
  std::string  getTransparentRemoteAddress() const;
  unsigned short getTransparentRemotePort() const;
  unsigned short getTransparentLocalPort() const;
  unsigned int getTransparentSendFrameType() const;

  // The D-Star section
  bool         getDStarEnabled() const;
  std::string  getDStarModule() const;
  bool         getDStarSelfOnly() const;
  std::vector<std::string> getDStarBlackList() const;
  std::vector<std::string> getDStarWhiteList() const;
  bool         getDStarAckReply() const;
  unsigned int getDStarAckTime() const;
  DSTAR_ACK_MESSAGE getDStarAckMessage() const;
  bool         getDStarErrorReply() const;
  bool         getDStarRemoteGateway() const;
  unsigned int getDStarModeHang() const;

  // The DMR section
  bool         getDMREnabled() const;
  DMR_BEACONS  getDMRBeacons() const;
  unsigned int getDMRBeaconInterval() const;
  unsigned int getDMRBeaconDuration() const;
  unsigned int getDMRId() const;
  unsigned int getDMRColorCode() const;
  bool         getDMREmbeddedLCOnly() const;
  bool         getDMRDumpTAData() const;
  bool         getDMRSelfOnly() const;
  std::vector<unsigned int> getDMRPrefixes() const;
  std::vector<unsigned int> getDMRBlackList() const;
  std::vector<unsigned int> getDMRWhiteList() const;
  std::vector<unsigned int> getDMRSlot1TGWhiteList() const;
  std::vector<unsigned int> getDMRSlot2TGWhiteList() const;
  unsigned int getDMRCallHang() const;
  unsigned int getDMRTXHang() const;
  unsigned int getDMRModeHang() const;
  DMR_OVCM_TYPES getDMROVCM() const;

  // The System Fusion section
  bool          getFusionEnabled() const;
  bool          getFusionLowDeviation() const;
  bool          getFusionRemoteGateway() const;
  bool          getFusionSelfOnly() const;
  unsigned int  getFusionTXHang() const;
  unsigned int  getFusionModeHang() const;

  // The P25 section
  bool         getP25Enabled() const;
  unsigned int getP25Id() const;
  unsigned int getP25NAC() const;
  bool         getP25SelfOnly() const;
  bool         getP25OverrideUID() const;
  bool         getP25RemoteGateway() const;
  unsigned int getP25TXHang() const;
  unsigned int getP25ModeHang() const;

  // The NXDN section
  bool         getNXDNEnabled() const;
  unsigned int getNXDNId() const;
  unsigned int getNXDNRAN() const;
  bool         getNXDNSelfOnly() const;
  bool         getNXDNRemoteGateway() const;
  unsigned int getNXDNTXHang() const;
  unsigned int getNXDNModeHang() const;

  // The M17 section
  bool         getM17Enabled() const;
  unsigned int getM17CAN() const;
  bool         getM17SelfOnly() const;
  bool         getM17AllowEncryption() const;
  unsigned int getM17TXHang() const;
  unsigned int getM17ModeHang() const;

  // The POCSAG section
  bool         getPOCSAGEnabled() const;
  unsigned int getPOCSAGFrequency() const;

  // The AX.25 section
  bool         getAX25Enabled() const;
  unsigned int getAX25TXDelay() const;
  int          getAX25RXTwist() const;
  unsigned int getAX25SlotTime() const;
  unsigned int getAX25PPersist() const;
  bool         getAX25Trace() const;

  // The FM Section
  bool         getFMEnabled() const;
  std::string  getFMCallsign() const;
  unsigned int getFMCallsignSpeed() const;
  unsigned int getFMCallsignFrequency() const;
  unsigned int getFMCallsignTime() const;
  unsigned int getFMCallsignHoldoff() const;
  float        getFMCallsignHighLevel() const;
  float        getFMCallsignLowLevel() const;
  bool         getFMCallsignAtStart() const;
  bool         getFMCallsignAtEnd() const;
  bool         getFMCallsignAtLatch() const;
  std::string  getFMRFAck() const;
  std::string  getFMExtAck() const;
  unsigned int getFMAckSpeed() const;
  unsigned int getFMAckFrequency() const;
  unsigned int getFMAckMinTime() const;
  unsigned int getFMAckDelay() const;
  float        getFMAckLevel() const;
  unsigned int getFMTimeout() const;
  float        getFMTimeoutLevel() const;
  float        getFMCTCSSFrequency() const;
  unsigned int getFMCTCSSHighThreshold() const;
  unsigned int getFMCTCSSLowThreshold() const;
  float        getFMCTCSSLevel() const;
  unsigned int getFMKerchunkTime() const;
  unsigned int getFMHangTime() const;
  unsigned int getFMAccessMode() const;
  bool         getFMLinkMode() const;
  bool         getFMCOSInvert() const;
  bool         getFMNoiseSquelch() const;
  unsigned int getFMSquelchHighThreshold() const;
  unsigned int getFMSquelchLowThreshold() const;
  unsigned int getFMRFAudioBoost() const;
  float        getFMMaxDevLevel() const;
  unsigned int getFMExtAudioBoost() const;
  unsigned int getFMModeHang() const;

  // The D-Star Network section
  bool         getDStarNetworkEnabled() const;
  std::string  getDStarGatewayAddress() const;
  unsigned short getDStarGatewayPort() const;
  std::string  getDStarLocalAddress() const;
  unsigned short getDStarLocalPort() const;
  unsigned int getDStarNetworkModeHang() const;
  bool         getDStarNetworkDebug() const;

  // The DMR Network section
  bool         getDMRNetworkEnabled() const;
  std::string  getDMRNetworkType() const;
  std::string  getDMRNetworkRemoteAddress() const;
  unsigned short getDMRNetworkRemotePort() const;
  std::string  getDMRNetworkLocalAddress() const;
  unsigned short getDMRNetworkLocalPort() const;
  std::string  getDMRNetworkPassword() const;
  std::string  getDMRNetworkOptions() const;
  bool         getDMRNetworkDebug() const;
  unsigned int getDMRNetworkJitter() const;
  bool         getDMRNetworkSlot1() const;
  bool         getDMRNetworkSlot2() const;
  unsigned int getDMRNetworkModeHang() const;

  // The System Fusion Network section
  bool         getFusionNetworkEnabled() const;
  std::string  getFusionNetworkLocalAddress() const;
  unsigned short getFusionNetworkLocalPort() const;
  std::string  getFusionNetworkGatewayAddress() const;
  unsigned short getFusionNetworkGatewayPort() const;
  unsigned int getFusionNetworkModeHang() const;
  bool         getFusionNetworkDebug() const;

  // The P25 Network section
  bool         getP25NetworkEnabled() const;
  std::string  getP25GatewayAddress() const;
  unsigned short getP25GatewayPort() const;
  std::string  getP25LocalAddress() const;
  unsigned short getP25LocalPort() const;
  unsigned int getP25NetworkModeHang() const;
  bool         getP25NetworkDebug() const;

  // The NXDN Network section
  bool         getNXDNNetworkEnabled() const;
  std::string  getNXDNNetworkProtocol() const;
  std::string  getNXDNGatewayAddress() const;
  unsigned short getNXDNGatewayPort() const;
  std::string  getNXDNLocalAddress() const;
  unsigned short getNXDNLocalPort() const;
  unsigned int getNXDNNetworkModeHang() const;
  bool         getNXDNNetworkDebug() const;

  // The M17 Network section
  bool         getM17NetworkEnabled() const;
  std::string  getM17GatewayAddress() const;
  unsigned short getM17GatewayPort() const;
  std::string  getM17LocalAddress() const;
  unsigned short getM17LocalPort() const;
  unsigned int getM17NetworkModeHang() const;
  bool         getM17NetworkDebug() const;

  // The POCSAG Network section
  bool         getPOCSAGNetworkEnabled() const;
  std::string  getPOCSAGGatewayAddress() const;
  unsigned short getPOCSAGGatewayPort() const;
  std::string  getPOCSAGLocalAddress() const;
  unsigned short getPOCSAGLocalPort() const;
  unsigned int getPOCSAGNetworkModeHang() const;
  bool         getPOCSAGNetworkDebug() const;

  // The FM Network section
  bool         getFMNetworkEnabled() const;
  std::string  getFMNetworkProtocol() const;
  unsigned int getFMNetworkSampleRate() const;
  std::string  getFMNetworkSquelchFile() const;
  std::string  getFMGatewayAddress() const;
  unsigned short getFMGatewayPort() const;
  std::string  getFMLocalAddress() const;
  unsigned short getFMLocalPort() const;
  bool         getFMPreEmphasis() const;
  bool         getFMDeEmphasis() const;
  float        getFMTXAudioGain() const;
  float        getFMRXAudioGain() const;
  unsigned int getFMNetworkModeHang() const;
  bool         getFMNetworkDebug() const;

  // The AX.25 Network section
  bool         getAX25NetworkEnabled() const;
  std::string  getAX25NetworkPort() const;
  unsigned int getAX25NetworkSpeed() const;
  bool         getAX25NetworkDebug() const;

  // The TFTSERIAL section
  std::string  getTFTSerialPort() const;
  unsigned int getTFTSerialBrightness() const;
  unsigned int getTFTSerialScreenLayout() const;

  // The HD44780 section
  unsigned int getHD44780Rows() const;
  unsigned int getHD44780Columns() const;
  std::vector<unsigned int> getHD44780Pins() const;
  unsigned int getHD44780i2cAddress() const;
  bool         getHD44780PWM() const;
  unsigned int getHD44780PWMPin() const;
  unsigned int getHD44780PWMBright() const;
  unsigned int getHD44780PWMDim() const;
  bool         getHD44780DisplayClock() const;
  bool         getHD44780UTC() const;

  // The Nextion section
  std::string    getNextionPort() const;
  unsigned int   getNextionBrightness() const;
  bool           getNextionDisplayClock() const;
  bool           getNextionUTC() const;
  unsigned int   getNextionIdleBrightness() const;
  unsigned int   getNextionScreenLayout() const;
  bool           getNextionTempInFahrenheit() const;
  bool           getNextionOutput() const;
  unsigned short getNextionUDPPort() const;

  // The OLED section
  unsigned char  getOLEDType() const;
  unsigned char  getOLEDBrightness() const;
  bool           getOLEDInvert() const;
  bool           getOLEDScroll() const;
  bool           getOLEDRotate() const;
  bool           getOLEDLogoScreensaver() const;

  // The LCDproc section
  std::string  getLCDprocAddress() const;
  unsigned short getLCDprocPort() const;
  unsigned short getLCDprocLocalPort() const;
  bool         getLCDprocDisplayClock() const;
  bool         getLCDprocUTC() const;
  bool         getLCDprocDimOnIdle() const;

  // The Lock File section
  bool         getLockFileEnabled() const;
  std::string  getLockFileName() const;

  // The Remote Control section
  bool         getRemoteControlEnabled() const;
  std::string  getRemoteControlAddress() const;
  unsigned short getRemoteControlPort() const;

private:
  std::string  m_file;
  std::string  m_callsign;
  unsigned int m_id;
  unsigned int m_timeout;
  bool         m_duplex;
  std::string  m_display;
  bool         m_daemon;

  unsigned int m_rxFrequency;
  unsigned int m_txFrequency;
  unsigned int m_power;
  float        m_latitude;
  float        m_longitude;
  int          m_height;
  std::string  m_location;
  std::string  m_description;
  std::string  m_url;

  unsigned int m_logMQTTLevel;
  unsigned int m_logDisplayLevel;
  unsigned int m_logFileLevel;
  std::string  m_logFilePath;
  std::string  m_logFileRoot;
  bool         m_logFileRotate;

  std::string  m_mqttHost;
  unsigned short m_mqttPort;
  unsigned int m_mqttKeepalive;
  std::string  m_mqttName;

  bool         m_cwIdEnabled;
  unsigned int m_cwIdTime;
  std::string  m_cwIdCallsign;

  std::string  m_dmrIdLookupFile;
  unsigned int m_dmrIdLookupTime;

  std::string  m_nxdnIdLookupFile;
  unsigned int m_nxdnIdLookupTime;

  std::string  m_modemProtocol;
  std::string  m_modemUARTPort;
  unsigned int m_modemUARTSpeed;
  std::string  m_modemI2CPort;
  unsigned int m_modemI2CAddress;
  std::string  m_modemModemAddress;
  unsigned short m_modemModemPort;
  std::string  m_modemLocalAddress;
  unsigned short m_modemLocalPort;
  bool         m_modemRXInvert;
  bool         m_modemTXInvert;
  bool         m_modemPTTInvert;
  unsigned int m_modemTXDelay;
  unsigned int m_modemDMRDelay;
  int          m_modemTXOffset;
  int          m_modemRXOffset;
  int          m_modemRXDCOffset;
  int          m_modemTXDCOffset;
  float        m_modemRFLevel;
  float        m_modemRXLevel;
  float        m_modemCWIdTXLevel;
  float        m_modemDStarTXLevel;
  float        m_modemDMRTXLevel;
  float        m_modemYSFTXLevel;
  float        m_modemP25TXLevel;
  float        m_modemNXDNTXLevel;
  float        m_modemM17TXLevel;
  float        m_modemPOCSAGTXLevel;
  float        m_modemFMTXLevel;
  float        m_modemAX25TXLevel;
  std::string  m_modemRSSIMappingFile;
  bool         m_modemUseCOSAsLockout;
  bool         m_modemTrace;
  bool         m_modemDebug;

  bool         m_transparentEnabled;
  std::string  m_transparentRemoteAddress;
  unsigned short m_transparentRemotePort;
  unsigned short m_transparentLocalPort;
  unsigned int m_transparentSendFrameType;

  bool         m_dstarEnabled;
  std::string  m_dstarModule;
  bool         m_dstarSelfOnly;
  std::vector<std::string> m_dstarBlackList;
  std::vector<std::string> m_dstarWhiteList;
  bool         m_dstarAckReply;
  unsigned int m_dstarAckTime;
  DSTAR_ACK_MESSAGE      m_dstarAckMessage;
  bool         m_dstarErrorReply;
  bool         m_dstarRemoteGateway;
  unsigned int m_dstarModeHang;

  bool         m_dmrEnabled;
  DMR_BEACONS  m_dmrBeacons;
  unsigned int m_dmrBeaconInterval;
  unsigned int m_dmrBeaconDuration;
  unsigned int m_dmrId;
  unsigned int m_dmrColorCode;
  bool         m_dmrSelfOnly;
  bool         m_dmrEmbeddedLCOnly;
  bool         m_dmrDumpTAData;
  std::vector<unsigned int> m_dmrPrefixes;
  std::vector<unsigned int> m_dmrBlackList;
  std::vector<unsigned int> m_dmrWhiteList;
  std::vector<unsigned int> m_dmrSlot1TGWhiteList;
  std::vector<unsigned int> m_dmrSlot2TGWhiteList;
  unsigned int m_dmrCallHang;
  unsigned int m_dmrTXHang;
  unsigned int m_dmrModeHang;
  DMR_OVCM_TYPES m_dmrOVCM;

  bool          m_fusionEnabled;
  bool          m_fusionLowDeviation;
  bool          m_fusionRemoteGateway;
  bool          m_fusionSelfOnly;
  unsigned int  m_fusionTXHang;
  unsigned int  m_fusionModeHang;

  bool         m_p25Enabled;
  unsigned int m_p25Id;
  unsigned int m_p25NAC;
  bool         m_p25SelfOnly;
  bool         m_p25OverrideUID;
  bool         m_p25RemoteGateway;
  unsigned int m_p25TXHang;
  unsigned int m_p25ModeHang;

  bool         m_nxdnEnabled;
  unsigned int m_nxdnId;
  unsigned int m_nxdnRAN;
  bool         m_nxdnSelfOnly;
  bool         m_nxdnRemoteGateway;
  unsigned int m_nxdnTXHang;
  unsigned int m_nxdnModeHang;

  bool         m_m17Enabled;
  unsigned int m_m17CAN;
  bool         m_m17SelfOnly;
  bool         m_m17AllowEncryption;
  unsigned int m_m17TXHang;
  unsigned int m_m17ModeHang;

  bool         m_pocsagEnabled;
  unsigned int m_pocsagFrequency;

  bool         m_fmEnabled;
  std::string  m_fmCallsign;
  unsigned int m_fmCallsignSpeed;
  unsigned int m_fmCallsignFrequency;
  unsigned int m_fmCallsignTime;
  unsigned int m_fmCallsignHoldoff;
  float        m_fmCallsignHighLevel;
  float        m_fmCallsignLowLevel;
  bool         m_fmCallsignAtStart;
  bool         m_fmCallsignAtEnd;
  bool         m_fmCallsignAtLatch;
  std::string  m_fmRFAck;
  std::string  m_fmExtAck;
  unsigned int m_fmAckSpeed;
  unsigned int m_fmAckFrequency;
  unsigned int m_fmAckMinTime;
  unsigned int m_fmAckDelay;
  float        m_fmAckLevel;
  unsigned int m_fmTimeout;
  float        m_fmTimeoutLevel;
  float        m_fmCTCSSFrequency;
  unsigned int m_fmCTCSSHighThreshold;
  unsigned int m_fmCTCSSLowThreshold;
  float        m_fmCTCSSLevel;
  unsigned int m_fmKerchunkTime;
  unsigned int m_fmHangTime;
  unsigned int m_fmAccessMode;
  bool         m_fmLinkMode;
  bool         m_fmCOSInvert;
  bool         m_fmNoiseSquelch;
  unsigned int m_fmSquelchHighThreshold;
  unsigned int m_fmSquelchLowThreshold;
  unsigned int m_fmRFAudioBoost;
  float        m_fmMaxDevLevel;
  unsigned int m_fmExtAudioBoost;
  unsigned int m_fmModeHang;

  bool         m_ax25Enabled;
  unsigned int m_ax25TXDelay;
  int          m_ax25RXTwist;
  unsigned int m_ax25SlotTime;
  unsigned int m_ax25PPersist;
  bool         m_ax25Trace;

  bool         m_dstarNetworkEnabled;
  std::string  m_dstarGatewayAddress;
  unsigned short m_dstarGatewayPort;
  std::string  m_dstarLocalAddress;
  unsigned short m_dstarLocalPort;
  unsigned int m_dstarNetworkModeHang;
  bool         m_dstarNetworkDebug;

  bool         m_dmrNetworkEnabled;
  std::string  m_dmrNetworkType;
  std::string  m_dmrNetworkRemoteAddress;
  unsigned short m_dmrNetworkRemotePort;
  std::string  m_dmrNetworkLocalAddress;
  unsigned short m_dmrNetworkLocalPort;
  std::string  m_dmrNetworkPassword;
  std::string  m_dmrNetworkOptions;
  bool         m_dmrNetworkDebug;
  unsigned int m_dmrNetworkJitter;
  bool         m_dmrNetworkSlot1;
  bool         m_dmrNetworkSlot2;
  unsigned int m_dmrNetworkModeHang;

  bool         m_fusionNetworkEnabled;
  std::string  m_fusionNetworkLocalAddress;
  unsigned short m_fusionNetworkLocalPort;
  std::string  m_fusionNetworkGatewayAddress;
  unsigned short m_fusionNetworkGatewayPort;
  unsigned int m_fusionNetworkModeHang;
  bool         m_fusionNetworkDebug;

  bool         m_p25NetworkEnabled;
  std::string  m_p25GatewayAddress;
  unsigned short m_p25GatewayPort;
  std::string  m_p25LocalAddress;
  unsigned short m_p25LocalPort;
  unsigned int m_p25NetworkModeHang;
  bool         m_p25NetworkDebug;

  bool         m_nxdnNetworkEnabled;
  std::string  m_nxdnNetworkProtocol;
  std::string  m_nxdnGatewayAddress;
  unsigned short m_nxdnGatewayPort;
  std::string  m_nxdnLocalAddress;
  unsigned short m_nxdnLocalPort;
  unsigned int m_nxdnNetworkModeHang;
  bool         m_nxdnNetworkDebug;

  bool         m_m17NetworkEnabled;
  std::string  m_m17GatewayAddress;
  unsigned short m_m17GatewayPort;
  std::string  m_m17LocalAddress;
  unsigned short m_m17LocalPort;
  unsigned int m_m17NetworkModeHang;
  bool         m_m17NetworkDebug;

  bool         m_pocsagNetworkEnabled;
  std::string  m_pocsagGatewayAddress;
  unsigned short m_pocsagGatewayPort;
  std::string  m_pocsagLocalAddress;
  unsigned short m_pocsagLocalPort;
  unsigned int m_pocsagNetworkModeHang;
  bool         m_pocsagNetworkDebug;

  bool         m_fmNetworkEnabled;
  std::string  m_fmNetworkProtocol;
  unsigned int m_fmNetworkSampleRate;
  std::string  m_fmNetworkSquelchFile;
  std::string  m_fmGatewayAddress;
  unsigned short m_fmGatewayPort;
  std::string  m_fmLocalAddress;
  unsigned short m_fmLocalPort;
  bool         m_fmPreEmphasis;
  bool         m_fmDeEmphasis;
  float        m_fmTXAudioGain;
  float        m_fmRXAudioGain;
  unsigned int m_fmNetworkModeHang;
  bool         m_fmNetworkDebug;

  bool         m_ax25NetworkEnabled;
  std::string  m_ax25NetworkPort;
  unsigned int m_ax25NetworkSpeed;
  bool         m_ax25NetworkDebug;

  std::string  m_tftSerialPort;
  unsigned int m_tftSerialBrightness;
  unsigned int m_tftSerialScreenLayout;

  unsigned int m_hd44780Rows;
  unsigned int m_hd44780Columns;
  std::vector<unsigned int> m_hd44780Pins;
  unsigned int m_hd44780i2cAddress;
  bool         m_hd44780PWM;
  unsigned int m_hd44780PWMPin;
  unsigned int m_hd44780PWMBright;
  unsigned int m_hd44780PWMDim;
  bool         m_hd44780DisplayClock;
  bool         m_hd44780UTC;

  std::string    m_nextionPort;
  unsigned int   m_nextionBrightness;
  bool           m_nextionDisplayClock;
  bool           m_nextionUTC;
  unsigned int   m_nextionIdleBrightness;
  unsigned int   m_nextionScreenLayout;
  bool           m_nextionTempInFahrenheit;
  bool           m_nextionOutput;
  unsigned short m_nextionUDPPort;
  
  unsigned char m_oledType;
  unsigned char m_oledBrightness;
  bool          m_oledInvert;
  bool          m_oledScroll;
  bool          m_oledRotate;
  bool          m_oledLogoScreensaver;

  std::string  m_lcdprocAddress;
  unsigned short m_lcdprocPort;
  unsigned short m_lcdprocLocalPort;
  bool         m_lcdprocDisplayClock;
  bool         m_lcdprocUTC;
  bool         m_lcdprocDimOnIdle;

  bool         m_lockFileEnabled;
  std::string  m_lockFileName;

  bool         m_remoteControlEnabled;
  std::string  m_remoteControlAddress;
  unsigned short m_remoteControlPort;
>>>>>>> 0e5798e2
};

#endif<|MERGE_RESOLUTION|>--- conflicted
+++ resolved
@@ -25,7 +25,6 @@
 class CConf
 {
 public:
-<<<<<<< HEAD
 	CConf(const std::string& file);
 	~CConf();
 
@@ -721,684 +720,6 @@
 	std::string  m_lockFileName;
 
 	bool         m_remoteControlEnabled;
-=======
-  CConf(const std::string& file);
-  ~CConf();
-
-  bool read();
-
-  // The General section
-  std::string  getCallsign() const;
-  unsigned int getId() const;
-  unsigned int getTimeout() const;
-  bool         getDuplex() const;
-  std::string  getDisplay() const;
-  bool         getDaemon() const;
-
-  // The Info section
-  unsigned int getRXFrequency() const;
-  unsigned int getTXFrequency() const;
-  unsigned int getPower() const;
-  float        getLatitude() const;
-  float        getLongitude() const;
-  int          getHeight() const;
-  std::string  getLocation() const;
-  std::string  getDescription() const;
-  std::string  getURL() const;
-
-  // The Log section
-  unsigned int getLogMQTTLevel() const;
-  unsigned int getLogDisplayLevel() const;
-  unsigned int getLogFileLevel() const;
-  std::string  getLogFilePath() const;
-  std::string  getLogFileRoot() const;
-  bool         getLogFileRotate() const;
-
-  // The MQTT section
-  std::string    getMQTTHost() const;
-  unsigned short getMQTTPort() const;
-  unsigned int   getMQTTKeepalive() const;
-  std::string    getMQTTName() const;
-
-  // The CW ID section
-  bool         getCWIdEnabled() const;
-  unsigned int getCWIdTime() const;
-  std::string  getCWIdCallsign() const;
-
-  // The DMR Id section
-  std::string  getDMRIdLookupFile() const;
-  unsigned int getDMRIdLookupTime() const;
-
-  // The NXDN Id section
-  std::string  getNXDNIdLookupFile() const;
-  unsigned int getNXDNIdLookupTime() const;
-
-  // The Modem section
-  std::string  getModemProtocol() const;
-  std::string  getModemUARTPort() const;
-  unsigned int getModemUARTSpeed() const;
-  std::string  getModemI2CPort() const;
-  unsigned int getModemI2CAddress() const;
-  std::string  getModemModemAddress() const;
-  unsigned short getModemModemPort() const;
-  std::string  getModemLocalAddress() const;
-  unsigned short getModemLocalPort() const;
-  bool         getModemRXInvert() const;
-  bool         getModemTXInvert() const;
-  bool         getModemPTTInvert() const;
-  unsigned int getModemTXDelay() const;
-  unsigned int getModemDMRDelay() const;
-  int          getModemTXOffset() const;
-  int          getModemRXOffset() const;
-  int          getModemRXDCOffset() const;
-  int          getModemTXDCOffset() const;
-  float        getModemRFLevel() const;
-  float        getModemRXLevel() const;
-  float        getModemCWIdTXLevel() const;
-  float        getModemDStarTXLevel() const;
-  float        getModemDMRTXLevel() const;
-  float        getModemYSFTXLevel() const;
-  float        getModemP25TXLevel() const;
-  float        getModemNXDNTXLevel() const;
-  float        getModemM17TXLevel() const;
-  float        getModemPOCSAGTXLevel() const;
-  float        getModemFMTXLevel() const;
-  float        getModemAX25TXLevel() const;
-  std::string  getModemRSSIMappingFile() const;
-  bool         getModemUseCOSAsLockout() const;
-  bool         getModemTrace() const;
-  bool         getModemDebug() const;
-
-  // The Transparent Data section
-  bool         getTransparentEnabled() const;
-  std::string  getTransparentRemoteAddress() const;
-  unsigned short getTransparentRemotePort() const;
-  unsigned short getTransparentLocalPort() const;
-  unsigned int getTransparentSendFrameType() const;
-
-  // The D-Star section
-  bool         getDStarEnabled() const;
-  std::string  getDStarModule() const;
-  bool         getDStarSelfOnly() const;
-  std::vector<std::string> getDStarBlackList() const;
-  std::vector<std::string> getDStarWhiteList() const;
-  bool         getDStarAckReply() const;
-  unsigned int getDStarAckTime() const;
-  DSTAR_ACK_MESSAGE getDStarAckMessage() const;
-  bool         getDStarErrorReply() const;
-  bool         getDStarRemoteGateway() const;
-  unsigned int getDStarModeHang() const;
-
-  // The DMR section
-  bool         getDMREnabled() const;
-  DMR_BEACONS  getDMRBeacons() const;
-  unsigned int getDMRBeaconInterval() const;
-  unsigned int getDMRBeaconDuration() const;
-  unsigned int getDMRId() const;
-  unsigned int getDMRColorCode() const;
-  bool         getDMREmbeddedLCOnly() const;
-  bool         getDMRDumpTAData() const;
-  bool         getDMRSelfOnly() const;
-  std::vector<unsigned int> getDMRPrefixes() const;
-  std::vector<unsigned int> getDMRBlackList() const;
-  std::vector<unsigned int> getDMRWhiteList() const;
-  std::vector<unsigned int> getDMRSlot1TGWhiteList() const;
-  std::vector<unsigned int> getDMRSlot2TGWhiteList() const;
-  unsigned int getDMRCallHang() const;
-  unsigned int getDMRTXHang() const;
-  unsigned int getDMRModeHang() const;
-  DMR_OVCM_TYPES getDMROVCM() const;
-
-  // The System Fusion section
-  bool          getFusionEnabled() const;
-  bool          getFusionLowDeviation() const;
-  bool          getFusionRemoteGateway() const;
-  bool          getFusionSelfOnly() const;
-  unsigned int  getFusionTXHang() const;
-  unsigned int  getFusionModeHang() const;
-
-  // The P25 section
-  bool         getP25Enabled() const;
-  unsigned int getP25Id() const;
-  unsigned int getP25NAC() const;
-  bool         getP25SelfOnly() const;
-  bool         getP25OverrideUID() const;
-  bool         getP25RemoteGateway() const;
-  unsigned int getP25TXHang() const;
-  unsigned int getP25ModeHang() const;
-
-  // The NXDN section
-  bool         getNXDNEnabled() const;
-  unsigned int getNXDNId() const;
-  unsigned int getNXDNRAN() const;
-  bool         getNXDNSelfOnly() const;
-  bool         getNXDNRemoteGateway() const;
-  unsigned int getNXDNTXHang() const;
-  unsigned int getNXDNModeHang() const;
-
-  // The M17 section
-  bool         getM17Enabled() const;
-  unsigned int getM17CAN() const;
-  bool         getM17SelfOnly() const;
-  bool         getM17AllowEncryption() const;
-  unsigned int getM17TXHang() const;
-  unsigned int getM17ModeHang() const;
-
-  // The POCSAG section
-  bool         getPOCSAGEnabled() const;
-  unsigned int getPOCSAGFrequency() const;
-
-  // The AX.25 section
-  bool         getAX25Enabled() const;
-  unsigned int getAX25TXDelay() const;
-  int          getAX25RXTwist() const;
-  unsigned int getAX25SlotTime() const;
-  unsigned int getAX25PPersist() const;
-  bool         getAX25Trace() const;
-
-  // The FM Section
-  bool         getFMEnabled() const;
-  std::string  getFMCallsign() const;
-  unsigned int getFMCallsignSpeed() const;
-  unsigned int getFMCallsignFrequency() const;
-  unsigned int getFMCallsignTime() const;
-  unsigned int getFMCallsignHoldoff() const;
-  float        getFMCallsignHighLevel() const;
-  float        getFMCallsignLowLevel() const;
-  bool         getFMCallsignAtStart() const;
-  bool         getFMCallsignAtEnd() const;
-  bool         getFMCallsignAtLatch() const;
-  std::string  getFMRFAck() const;
-  std::string  getFMExtAck() const;
-  unsigned int getFMAckSpeed() const;
-  unsigned int getFMAckFrequency() const;
-  unsigned int getFMAckMinTime() const;
-  unsigned int getFMAckDelay() const;
-  float        getFMAckLevel() const;
-  unsigned int getFMTimeout() const;
-  float        getFMTimeoutLevel() const;
-  float        getFMCTCSSFrequency() const;
-  unsigned int getFMCTCSSHighThreshold() const;
-  unsigned int getFMCTCSSLowThreshold() const;
-  float        getFMCTCSSLevel() const;
-  unsigned int getFMKerchunkTime() const;
-  unsigned int getFMHangTime() const;
-  unsigned int getFMAccessMode() const;
-  bool         getFMLinkMode() const;
-  bool         getFMCOSInvert() const;
-  bool         getFMNoiseSquelch() const;
-  unsigned int getFMSquelchHighThreshold() const;
-  unsigned int getFMSquelchLowThreshold() const;
-  unsigned int getFMRFAudioBoost() const;
-  float        getFMMaxDevLevel() const;
-  unsigned int getFMExtAudioBoost() const;
-  unsigned int getFMModeHang() const;
-
-  // The D-Star Network section
-  bool         getDStarNetworkEnabled() const;
-  std::string  getDStarGatewayAddress() const;
-  unsigned short getDStarGatewayPort() const;
-  std::string  getDStarLocalAddress() const;
-  unsigned short getDStarLocalPort() const;
-  unsigned int getDStarNetworkModeHang() const;
-  bool         getDStarNetworkDebug() const;
-
-  // The DMR Network section
-  bool         getDMRNetworkEnabled() const;
-  std::string  getDMRNetworkType() const;
-  std::string  getDMRNetworkRemoteAddress() const;
-  unsigned short getDMRNetworkRemotePort() const;
-  std::string  getDMRNetworkLocalAddress() const;
-  unsigned short getDMRNetworkLocalPort() const;
-  std::string  getDMRNetworkPassword() const;
-  std::string  getDMRNetworkOptions() const;
-  bool         getDMRNetworkDebug() const;
-  unsigned int getDMRNetworkJitter() const;
-  bool         getDMRNetworkSlot1() const;
-  bool         getDMRNetworkSlot2() const;
-  unsigned int getDMRNetworkModeHang() const;
-
-  // The System Fusion Network section
-  bool         getFusionNetworkEnabled() const;
-  std::string  getFusionNetworkLocalAddress() const;
-  unsigned short getFusionNetworkLocalPort() const;
-  std::string  getFusionNetworkGatewayAddress() const;
-  unsigned short getFusionNetworkGatewayPort() const;
-  unsigned int getFusionNetworkModeHang() const;
-  bool         getFusionNetworkDebug() const;
-
-  // The P25 Network section
-  bool         getP25NetworkEnabled() const;
-  std::string  getP25GatewayAddress() const;
-  unsigned short getP25GatewayPort() const;
-  std::string  getP25LocalAddress() const;
-  unsigned short getP25LocalPort() const;
-  unsigned int getP25NetworkModeHang() const;
-  bool         getP25NetworkDebug() const;
-
-  // The NXDN Network section
-  bool         getNXDNNetworkEnabled() const;
-  std::string  getNXDNNetworkProtocol() const;
-  std::string  getNXDNGatewayAddress() const;
-  unsigned short getNXDNGatewayPort() const;
-  std::string  getNXDNLocalAddress() const;
-  unsigned short getNXDNLocalPort() const;
-  unsigned int getNXDNNetworkModeHang() const;
-  bool         getNXDNNetworkDebug() const;
-
-  // The M17 Network section
-  bool         getM17NetworkEnabled() const;
-  std::string  getM17GatewayAddress() const;
-  unsigned short getM17GatewayPort() const;
-  std::string  getM17LocalAddress() const;
-  unsigned short getM17LocalPort() const;
-  unsigned int getM17NetworkModeHang() const;
-  bool         getM17NetworkDebug() const;
-
-  // The POCSAG Network section
-  bool         getPOCSAGNetworkEnabled() const;
-  std::string  getPOCSAGGatewayAddress() const;
-  unsigned short getPOCSAGGatewayPort() const;
-  std::string  getPOCSAGLocalAddress() const;
-  unsigned short getPOCSAGLocalPort() const;
-  unsigned int getPOCSAGNetworkModeHang() const;
-  bool         getPOCSAGNetworkDebug() const;
-
-  // The FM Network section
-  bool         getFMNetworkEnabled() const;
-  std::string  getFMNetworkProtocol() const;
-  unsigned int getFMNetworkSampleRate() const;
-  std::string  getFMNetworkSquelchFile() const;
-  std::string  getFMGatewayAddress() const;
-  unsigned short getFMGatewayPort() const;
-  std::string  getFMLocalAddress() const;
-  unsigned short getFMLocalPort() const;
-  bool         getFMPreEmphasis() const;
-  bool         getFMDeEmphasis() const;
-  float        getFMTXAudioGain() const;
-  float        getFMRXAudioGain() const;
-  unsigned int getFMNetworkModeHang() const;
-  bool         getFMNetworkDebug() const;
-
-  // The AX.25 Network section
-  bool         getAX25NetworkEnabled() const;
-  std::string  getAX25NetworkPort() const;
-  unsigned int getAX25NetworkSpeed() const;
-  bool         getAX25NetworkDebug() const;
-
-  // The TFTSERIAL section
-  std::string  getTFTSerialPort() const;
-  unsigned int getTFTSerialBrightness() const;
-  unsigned int getTFTSerialScreenLayout() const;
-
-  // The HD44780 section
-  unsigned int getHD44780Rows() const;
-  unsigned int getHD44780Columns() const;
-  std::vector<unsigned int> getHD44780Pins() const;
-  unsigned int getHD44780i2cAddress() const;
-  bool         getHD44780PWM() const;
-  unsigned int getHD44780PWMPin() const;
-  unsigned int getHD44780PWMBright() const;
-  unsigned int getHD44780PWMDim() const;
-  bool         getHD44780DisplayClock() const;
-  bool         getHD44780UTC() const;
-
-  // The Nextion section
-  std::string    getNextionPort() const;
-  unsigned int   getNextionBrightness() const;
-  bool           getNextionDisplayClock() const;
-  bool           getNextionUTC() const;
-  unsigned int   getNextionIdleBrightness() const;
-  unsigned int   getNextionScreenLayout() const;
-  bool           getNextionTempInFahrenheit() const;
-  bool           getNextionOutput() const;
-  unsigned short getNextionUDPPort() const;
-
-  // The OLED section
-  unsigned char  getOLEDType() const;
-  unsigned char  getOLEDBrightness() const;
-  bool           getOLEDInvert() const;
-  bool           getOLEDScroll() const;
-  bool           getOLEDRotate() const;
-  bool           getOLEDLogoScreensaver() const;
-
-  // The LCDproc section
-  std::string  getLCDprocAddress() const;
-  unsigned short getLCDprocPort() const;
-  unsigned short getLCDprocLocalPort() const;
-  bool         getLCDprocDisplayClock() const;
-  bool         getLCDprocUTC() const;
-  bool         getLCDprocDimOnIdle() const;
-
-  // The Lock File section
-  bool         getLockFileEnabled() const;
-  std::string  getLockFileName() const;
-
-  // The Remote Control section
-  bool         getRemoteControlEnabled() const;
-  std::string  getRemoteControlAddress() const;
-  unsigned short getRemoteControlPort() const;
-
-private:
-  std::string  m_file;
-  std::string  m_callsign;
-  unsigned int m_id;
-  unsigned int m_timeout;
-  bool         m_duplex;
-  std::string  m_display;
-  bool         m_daemon;
-
-  unsigned int m_rxFrequency;
-  unsigned int m_txFrequency;
-  unsigned int m_power;
-  float        m_latitude;
-  float        m_longitude;
-  int          m_height;
-  std::string  m_location;
-  std::string  m_description;
-  std::string  m_url;
-
-  unsigned int m_logMQTTLevel;
-  unsigned int m_logDisplayLevel;
-  unsigned int m_logFileLevel;
-  std::string  m_logFilePath;
-  std::string  m_logFileRoot;
-  bool         m_logFileRotate;
-
-  std::string  m_mqttHost;
-  unsigned short m_mqttPort;
-  unsigned int m_mqttKeepalive;
-  std::string  m_mqttName;
-
-  bool         m_cwIdEnabled;
-  unsigned int m_cwIdTime;
-  std::string  m_cwIdCallsign;
-
-  std::string  m_dmrIdLookupFile;
-  unsigned int m_dmrIdLookupTime;
-
-  std::string  m_nxdnIdLookupFile;
-  unsigned int m_nxdnIdLookupTime;
-
-  std::string  m_modemProtocol;
-  std::string  m_modemUARTPort;
-  unsigned int m_modemUARTSpeed;
-  std::string  m_modemI2CPort;
-  unsigned int m_modemI2CAddress;
-  std::string  m_modemModemAddress;
-  unsigned short m_modemModemPort;
-  std::string  m_modemLocalAddress;
-  unsigned short m_modemLocalPort;
-  bool         m_modemRXInvert;
-  bool         m_modemTXInvert;
-  bool         m_modemPTTInvert;
-  unsigned int m_modemTXDelay;
-  unsigned int m_modemDMRDelay;
-  int          m_modemTXOffset;
-  int          m_modemRXOffset;
-  int          m_modemRXDCOffset;
-  int          m_modemTXDCOffset;
-  float        m_modemRFLevel;
-  float        m_modemRXLevel;
-  float        m_modemCWIdTXLevel;
-  float        m_modemDStarTXLevel;
-  float        m_modemDMRTXLevel;
-  float        m_modemYSFTXLevel;
-  float        m_modemP25TXLevel;
-  float        m_modemNXDNTXLevel;
-  float        m_modemM17TXLevel;
-  float        m_modemPOCSAGTXLevel;
-  float        m_modemFMTXLevel;
-  float        m_modemAX25TXLevel;
-  std::string  m_modemRSSIMappingFile;
-  bool         m_modemUseCOSAsLockout;
-  bool         m_modemTrace;
-  bool         m_modemDebug;
-
-  bool         m_transparentEnabled;
-  std::string  m_transparentRemoteAddress;
-  unsigned short m_transparentRemotePort;
-  unsigned short m_transparentLocalPort;
-  unsigned int m_transparentSendFrameType;
-
-  bool         m_dstarEnabled;
-  std::string  m_dstarModule;
-  bool         m_dstarSelfOnly;
-  std::vector<std::string> m_dstarBlackList;
-  std::vector<std::string> m_dstarWhiteList;
-  bool         m_dstarAckReply;
-  unsigned int m_dstarAckTime;
-  DSTAR_ACK_MESSAGE      m_dstarAckMessage;
-  bool         m_dstarErrorReply;
-  bool         m_dstarRemoteGateway;
-  unsigned int m_dstarModeHang;
-
-  bool         m_dmrEnabled;
-  DMR_BEACONS  m_dmrBeacons;
-  unsigned int m_dmrBeaconInterval;
-  unsigned int m_dmrBeaconDuration;
-  unsigned int m_dmrId;
-  unsigned int m_dmrColorCode;
-  bool         m_dmrSelfOnly;
-  bool         m_dmrEmbeddedLCOnly;
-  bool         m_dmrDumpTAData;
-  std::vector<unsigned int> m_dmrPrefixes;
-  std::vector<unsigned int> m_dmrBlackList;
-  std::vector<unsigned int> m_dmrWhiteList;
-  std::vector<unsigned int> m_dmrSlot1TGWhiteList;
-  std::vector<unsigned int> m_dmrSlot2TGWhiteList;
-  unsigned int m_dmrCallHang;
-  unsigned int m_dmrTXHang;
-  unsigned int m_dmrModeHang;
-  DMR_OVCM_TYPES m_dmrOVCM;
-
-  bool          m_fusionEnabled;
-  bool          m_fusionLowDeviation;
-  bool          m_fusionRemoteGateway;
-  bool          m_fusionSelfOnly;
-  unsigned int  m_fusionTXHang;
-  unsigned int  m_fusionModeHang;
-
-  bool         m_p25Enabled;
-  unsigned int m_p25Id;
-  unsigned int m_p25NAC;
-  bool         m_p25SelfOnly;
-  bool         m_p25OverrideUID;
-  bool         m_p25RemoteGateway;
-  unsigned int m_p25TXHang;
-  unsigned int m_p25ModeHang;
-
-  bool         m_nxdnEnabled;
-  unsigned int m_nxdnId;
-  unsigned int m_nxdnRAN;
-  bool         m_nxdnSelfOnly;
-  bool         m_nxdnRemoteGateway;
-  unsigned int m_nxdnTXHang;
-  unsigned int m_nxdnModeHang;
-
-  bool         m_m17Enabled;
-  unsigned int m_m17CAN;
-  bool         m_m17SelfOnly;
-  bool         m_m17AllowEncryption;
-  unsigned int m_m17TXHang;
-  unsigned int m_m17ModeHang;
-
-  bool         m_pocsagEnabled;
-  unsigned int m_pocsagFrequency;
-
-  bool         m_fmEnabled;
-  std::string  m_fmCallsign;
-  unsigned int m_fmCallsignSpeed;
-  unsigned int m_fmCallsignFrequency;
-  unsigned int m_fmCallsignTime;
-  unsigned int m_fmCallsignHoldoff;
-  float        m_fmCallsignHighLevel;
-  float        m_fmCallsignLowLevel;
-  bool         m_fmCallsignAtStart;
-  bool         m_fmCallsignAtEnd;
-  bool         m_fmCallsignAtLatch;
-  std::string  m_fmRFAck;
-  std::string  m_fmExtAck;
-  unsigned int m_fmAckSpeed;
-  unsigned int m_fmAckFrequency;
-  unsigned int m_fmAckMinTime;
-  unsigned int m_fmAckDelay;
-  float        m_fmAckLevel;
-  unsigned int m_fmTimeout;
-  float        m_fmTimeoutLevel;
-  float        m_fmCTCSSFrequency;
-  unsigned int m_fmCTCSSHighThreshold;
-  unsigned int m_fmCTCSSLowThreshold;
-  float        m_fmCTCSSLevel;
-  unsigned int m_fmKerchunkTime;
-  unsigned int m_fmHangTime;
-  unsigned int m_fmAccessMode;
-  bool         m_fmLinkMode;
-  bool         m_fmCOSInvert;
-  bool         m_fmNoiseSquelch;
-  unsigned int m_fmSquelchHighThreshold;
-  unsigned int m_fmSquelchLowThreshold;
-  unsigned int m_fmRFAudioBoost;
-  float        m_fmMaxDevLevel;
-  unsigned int m_fmExtAudioBoost;
-  unsigned int m_fmModeHang;
-
-  bool         m_ax25Enabled;
-  unsigned int m_ax25TXDelay;
-  int          m_ax25RXTwist;
-  unsigned int m_ax25SlotTime;
-  unsigned int m_ax25PPersist;
-  bool         m_ax25Trace;
-
-  bool         m_dstarNetworkEnabled;
-  std::string  m_dstarGatewayAddress;
-  unsigned short m_dstarGatewayPort;
-  std::string  m_dstarLocalAddress;
-  unsigned short m_dstarLocalPort;
-  unsigned int m_dstarNetworkModeHang;
-  bool         m_dstarNetworkDebug;
-
-  bool         m_dmrNetworkEnabled;
-  std::string  m_dmrNetworkType;
-  std::string  m_dmrNetworkRemoteAddress;
-  unsigned short m_dmrNetworkRemotePort;
-  std::string  m_dmrNetworkLocalAddress;
-  unsigned short m_dmrNetworkLocalPort;
-  std::string  m_dmrNetworkPassword;
-  std::string  m_dmrNetworkOptions;
-  bool         m_dmrNetworkDebug;
-  unsigned int m_dmrNetworkJitter;
-  bool         m_dmrNetworkSlot1;
-  bool         m_dmrNetworkSlot2;
-  unsigned int m_dmrNetworkModeHang;
-
-  bool         m_fusionNetworkEnabled;
-  std::string  m_fusionNetworkLocalAddress;
-  unsigned short m_fusionNetworkLocalPort;
-  std::string  m_fusionNetworkGatewayAddress;
-  unsigned short m_fusionNetworkGatewayPort;
-  unsigned int m_fusionNetworkModeHang;
-  bool         m_fusionNetworkDebug;
-
-  bool         m_p25NetworkEnabled;
-  std::string  m_p25GatewayAddress;
-  unsigned short m_p25GatewayPort;
-  std::string  m_p25LocalAddress;
-  unsigned short m_p25LocalPort;
-  unsigned int m_p25NetworkModeHang;
-  bool         m_p25NetworkDebug;
-
-  bool         m_nxdnNetworkEnabled;
-  std::string  m_nxdnNetworkProtocol;
-  std::string  m_nxdnGatewayAddress;
-  unsigned short m_nxdnGatewayPort;
-  std::string  m_nxdnLocalAddress;
-  unsigned short m_nxdnLocalPort;
-  unsigned int m_nxdnNetworkModeHang;
-  bool         m_nxdnNetworkDebug;
-
-  bool         m_m17NetworkEnabled;
-  std::string  m_m17GatewayAddress;
-  unsigned short m_m17GatewayPort;
-  std::string  m_m17LocalAddress;
-  unsigned short m_m17LocalPort;
-  unsigned int m_m17NetworkModeHang;
-  bool         m_m17NetworkDebug;
-
-  bool         m_pocsagNetworkEnabled;
-  std::string  m_pocsagGatewayAddress;
-  unsigned short m_pocsagGatewayPort;
-  std::string  m_pocsagLocalAddress;
-  unsigned short m_pocsagLocalPort;
-  unsigned int m_pocsagNetworkModeHang;
-  bool         m_pocsagNetworkDebug;
-
-  bool         m_fmNetworkEnabled;
-  std::string  m_fmNetworkProtocol;
-  unsigned int m_fmNetworkSampleRate;
-  std::string  m_fmNetworkSquelchFile;
-  std::string  m_fmGatewayAddress;
-  unsigned short m_fmGatewayPort;
-  std::string  m_fmLocalAddress;
-  unsigned short m_fmLocalPort;
-  bool         m_fmPreEmphasis;
-  bool         m_fmDeEmphasis;
-  float        m_fmTXAudioGain;
-  float        m_fmRXAudioGain;
-  unsigned int m_fmNetworkModeHang;
-  bool         m_fmNetworkDebug;
-
-  bool         m_ax25NetworkEnabled;
-  std::string  m_ax25NetworkPort;
-  unsigned int m_ax25NetworkSpeed;
-  bool         m_ax25NetworkDebug;
-
-  std::string  m_tftSerialPort;
-  unsigned int m_tftSerialBrightness;
-  unsigned int m_tftSerialScreenLayout;
-
-  unsigned int m_hd44780Rows;
-  unsigned int m_hd44780Columns;
-  std::vector<unsigned int> m_hd44780Pins;
-  unsigned int m_hd44780i2cAddress;
-  bool         m_hd44780PWM;
-  unsigned int m_hd44780PWMPin;
-  unsigned int m_hd44780PWMBright;
-  unsigned int m_hd44780PWMDim;
-  bool         m_hd44780DisplayClock;
-  bool         m_hd44780UTC;
-
-  std::string    m_nextionPort;
-  unsigned int   m_nextionBrightness;
-  bool           m_nextionDisplayClock;
-  bool           m_nextionUTC;
-  unsigned int   m_nextionIdleBrightness;
-  unsigned int   m_nextionScreenLayout;
-  bool           m_nextionTempInFahrenheit;
-  bool           m_nextionOutput;
-  unsigned short m_nextionUDPPort;
-  
-  unsigned char m_oledType;
-  unsigned char m_oledBrightness;
-  bool          m_oledInvert;
-  bool          m_oledScroll;
-  bool          m_oledRotate;
-  bool          m_oledLogoScreensaver;
-
-  std::string  m_lcdprocAddress;
-  unsigned short m_lcdprocPort;
-  unsigned short m_lcdprocLocalPort;
-  bool         m_lcdprocDisplayClock;
-  bool         m_lcdprocUTC;
-  bool         m_lcdprocDimOnIdle;
-
-  bool         m_lockFileEnabled;
-  std::string  m_lockFileName;
-
-  bool         m_remoteControlEnabled;
-  std::string  m_remoteControlAddress;
-  unsigned short m_remoteControlPort;
->>>>>>> 0e5798e2
 };
 
-#endif+#endif
