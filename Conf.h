--- conflicted
+++ resolved
@@ -271,13 +271,6 @@
   unsigned int getPOCSAGNetworkModeHang() const;
   bool         getPOCSAGNetworkDebug() const;
 
-<<<<<<< HEAD
-  // The AX.25 Network section
-  bool         getAX25NetworkEnabled() const;
-  std::string  getAX25NetworkPort() const;
-  unsigned int getAX25NetworkSpeed() const;
-  bool         getAX25NetworkDebug() const;
-=======
   // The FM Network section
   bool         getFMNetworkEnabled() const;
   std::string  getFMGatewayAddress() const;
@@ -286,7 +279,12 @@
   unsigned int getFMLocalPort() const;
   unsigned int getFMNetworkModeHang() const;
   bool         getFMNetworkDebug() const;
->>>>>>> f936a6c5
+
+  // The AX.25 Network section
+  bool         getAX25NetworkEnabled() const;
+  std::string  getAX25NetworkPort() const;
+  unsigned int getAX25NetworkSpeed() const;
+  bool         getAX25NetworkDebug() const;
 
   // The TFTSERIAL section
   std::string  getTFTSerialPort() const;
@@ -562,12 +560,6 @@
   unsigned int m_pocsagNetworkModeHang;
   bool         m_pocsagNetworkDebug;
 
-<<<<<<< HEAD
-  bool         m_ax25NetworkEnabled;
-  std::string  m_ax25NetworkPort;
-  unsigned int m_ax25NetworkSpeed;
-  bool         m_ax25NetworkDebug;
-=======
   bool         m_fmNetworkEnabled;
   std::string  m_fmGatewayAddress;
   unsigned int m_fmGatewayPort;
@@ -575,7 +567,11 @@
   unsigned int m_fmLocalPort;
   unsigned int m_fmNetworkModeHang;
   bool         m_fmNetworkDebug;
->>>>>>> f936a6c5
+
+  bool         m_ax25NetworkEnabled;
+  std::string  m_ax25NetworkPort;
+  unsigned int m_ax25NetworkSpeed;
+  bool         m_ax25NetworkDebug;
 
   std::string  m_tftSerialPort;
   unsigned int m_tftSerialBrightness;
