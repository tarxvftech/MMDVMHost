﻿<?xml version="1.0" encoding="utf-8"?>
<Project DefaultTargets="Build" ToolsVersion="15.0" xmlns="http://schemas.microsoft.com/developer/msbuild/2003">
  <ItemGroup Label="ProjectConfigurations">
    <ProjectConfiguration Include="Debug|Win32">
      <Configuration>Debug</Configuration>
      <Platform>Win32</Platform>
    </ProjectConfiguration>
    <ProjectConfiguration Include="Release|Win32">
      <Configuration>Release</Configuration>
      <Platform>Win32</Platform>
    </ProjectConfiguration>
    <ProjectConfiguration Include="Debug|x64">
      <Configuration>Debug</Configuration>
      <Platform>x64</Platform>
    </ProjectConfiguration>
    <ProjectConfiguration Include="Release|x64">
      <Configuration>Release</Configuration>
      <Platform>x64</Platform>
    </ProjectConfiguration>
  </ItemGroup>
  <PropertyGroup Label="Globals">
    <ProjectGuid>{1D34E8C1-CFA5-4D60-B509-9DB58DC4AE92}</ProjectGuid>
    <Keyword>Win32Proj</Keyword>
    <RootNamespace>MMDVMHost</RootNamespace>
    <WindowsTargetPlatformVersion>10.0</WindowsTargetPlatformVersion>
  </PropertyGroup>
  <Import Project="$(VCTargetsPath)\Microsoft.Cpp.Default.props" />
  <PropertyGroup Condition="'$(Configuration)|$(Platform)'=='Debug|Win32'" Label="Configuration">
    <ConfigurationType>Application</ConfigurationType>
    <UseDebugLibraries>true</UseDebugLibraries>
    <PlatformToolset>v142</PlatformToolset>
    <CharacterSet>Unicode</CharacterSet>
  </PropertyGroup>
  <PropertyGroup Condition="'$(Configuration)|$(Platform)'=='Release|Win32'" Label="Configuration">
    <ConfigurationType>Application</ConfigurationType>
    <UseDebugLibraries>false</UseDebugLibraries>
    <PlatformToolset>v142</PlatformToolset>
    <WholeProgramOptimization>true</WholeProgramOptimization>
    <CharacterSet>Unicode</CharacterSet>
  </PropertyGroup>
  <PropertyGroup Condition="'$(Configuration)|$(Platform)'=='Debug|x64'" Label="Configuration">
    <ConfigurationType>Application</ConfigurationType>
    <UseDebugLibraries>true</UseDebugLibraries>
    <PlatformToolset>v142</PlatformToolset>
    <CharacterSet>Unicode</CharacterSet>
  </PropertyGroup>
  <PropertyGroup Condition="'$(Configuration)|$(Platform)'=='Release|x64'" Label="Configuration">
    <ConfigurationType>Application</ConfigurationType>
    <UseDebugLibraries>false</UseDebugLibraries>
    <PlatformToolset>v142</PlatformToolset>
    <WholeProgramOptimization>true</WholeProgramOptimization>
    <CharacterSet>Unicode</CharacterSet>
  </PropertyGroup>
  <Import Project="$(VCTargetsPath)\Microsoft.Cpp.props" />
  <ImportGroup Label="ExtensionSettings">
  </ImportGroup>
  <ImportGroup Label="Shared">
  </ImportGroup>
  <ImportGroup Label="PropertySheets" Condition="'$(Configuration)|$(Platform)'=='Debug|Win32'">
    <Import Project="$(UserRootDir)\Microsoft.Cpp.$(Platform).user.props" Condition="exists('$(UserRootDir)\Microsoft.Cpp.$(Platform).user.props')" Label="LocalAppDataPlatform" />
  </ImportGroup>
  <ImportGroup Label="PropertySheets" Condition="'$(Configuration)|$(Platform)'=='Release|Win32'">
    <Import Project="$(UserRootDir)\Microsoft.Cpp.$(Platform).user.props" Condition="exists('$(UserRootDir)\Microsoft.Cpp.$(Platform).user.props')" Label="LocalAppDataPlatform" />
  </ImportGroup>
  <ImportGroup Label="PropertySheets" Condition="'$(Configuration)|$(Platform)'=='Debug|x64'">
    <Import Project="$(UserRootDir)\Microsoft.Cpp.$(Platform).user.props" Condition="exists('$(UserRootDir)\Microsoft.Cpp.$(Platform).user.props')" Label="LocalAppDataPlatform" />
  </ImportGroup>
  <ImportGroup Label="PropertySheets" Condition="'$(Configuration)|$(Platform)'=='Release|x64'">
    <Import Project="$(UserRootDir)\Microsoft.Cpp.$(Platform).user.props" Condition="exists('$(UserRootDir)\Microsoft.Cpp.$(Platform).user.props')" Label="LocalAppDataPlatform" />
  </ImportGroup>
  <PropertyGroup Label="UserMacros" />
  <PropertyGroup Condition="'$(Configuration)|$(Platform)'=='Debug|Win32'">
    <LinkIncremental>true</LinkIncremental>
  </PropertyGroup>
  <PropertyGroup Condition="'$(Configuration)|$(Platform)'=='Debug|x64'">
    <LinkIncremental>true</LinkIncremental>
  </PropertyGroup>
  <PropertyGroup Condition="'$(Configuration)|$(Platform)'=='Release|Win32'">
    <LinkIncremental>false</LinkIncremental>
  </PropertyGroup>
  <PropertyGroup Condition="'$(Configuration)|$(Platform)'=='Release|x64'">
    <LinkIncremental>false</LinkIncremental>
  </PropertyGroup>
  <ItemDefinitionGroup Condition="'$(Configuration)|$(Platform)'=='Debug|Win32'">
    <ClCompile>
      <PrecompiledHeader>
      </PrecompiledHeader>
      <WarningLevel>Level3</WarningLevel>
      <Optimization>Disabled</Optimization>
<<<<<<< HEAD
      <PreprocessorDefinitions>WIN32;_DEBUG;_CONSOLE;_CRT_SECURE_NO_WARNINGS;%(PreprocessorDefinitions)</PreprocessorDefinitions>
=======
      <PreprocessorDefinitions>HAVE_LOG_H;_CRT_SECURE_NO_WARNINGS;WIN32_LEAN_AND_MEAN;WIN32;_DEBUG;_CONSOLE;%(PreprocessorDefinitions)</PreprocessorDefinitions>
      <AdditionalIncludeDirectories>
      </AdditionalIncludeDirectories>
>>>>>>> 0e5798e2
    </ClCompile>
    <Link>
      <SubSystem>Console</SubSystem>
      <GenerateDebugInformation>true</GenerateDebugInformation>
      <AdditionalDependencies>kernel32.lib;user32.lib;gdi32.lib;winspool.lib;comdlg32.lib;advapi32.lib;shell32.lib;ole32.lib;oleaut32.lib;uuid.lib;odbc32.lib;odbccp32.lib;ws2_32.lib;%(AdditionalDependencies)</AdditionalDependencies>
      <AdditionalLibraryDirectories>%(AdditionalLibraryDirectories)</AdditionalLibraryDirectories>
    </Link>
  </ItemDefinitionGroup>
  <ItemDefinitionGroup Condition="'$(Configuration)|$(Platform)'=='Debug|x64'">
    <ClCompile>
      <PrecompiledHeader>
      </PrecompiledHeader>
      <WarningLevel>Level3</WarningLevel>
      <Optimization>Disabled</Optimization>
<<<<<<< HEAD
      <PreprocessorDefinitions>_DEBUG;_CONSOLE;_CRT_SECURE_NO_WARNINGS;%(PreprocessorDefinitions)</PreprocessorDefinitions>
=======
      <PreprocessorDefinitions>HAVE_LOG_H;_CRT_SECURE_NO_WARNINGS;WIN32_LEAN_AND_MEAN;_DEBUG;_CONSOLE;%(PreprocessorDefinitions)</PreprocessorDefinitions>
      <AdditionalIncludeDirectories>
      </AdditionalIncludeDirectories>
>>>>>>> 0e5798e2
    </ClCompile>
    <Link>
      <SubSystem>Console</SubSystem>
      <GenerateDebugInformation>true</GenerateDebugInformation>
      <AdditionalDependencies>kernel32.lib;user32.lib;gdi32.lib;winspool.lib;comdlg32.lib;advapi32.lib;shell32.lib;ole32.lib;oleaut32.lib;uuid.lib;odbc32.lib;odbccp32.lib;ws2_32.lib;%(AdditionalDependencies)</AdditionalDependencies>
      <AdditionalLibraryDirectories>%(AdditionalLibraryDirectories)</AdditionalLibraryDirectories>
    </Link>
    <PreBuildEvent>
      <Command>"$(ProjectDir)prebuild.cmd" $(ProjectDir)</Command>
    </PreBuildEvent>
    <PreBuildEvent>
      <Message>prebuild.cmd generates GitVersion.h from git refs heads master</Message>
    </PreBuildEvent>
  </ItemDefinitionGroup>
  <ItemDefinitionGroup Condition="'$(Configuration)|$(Platform)'=='Release|Win32'">
    <ClCompile>
      <WarningLevel>Level3</WarningLevel>
      <PrecompiledHeader>
      </PrecompiledHeader>
      <Optimization>MaxSpeed</Optimization>
      <FunctionLevelLinking>true</FunctionLevelLinking>
      <IntrinsicFunctions>true</IntrinsicFunctions>
<<<<<<< HEAD
      <PreprocessorDefinitions>WIN32;NDEBUG;_CONSOLE;_CRT_SECURE_NO_WARNINGS;%(PreprocessorDefinitions)</PreprocessorDefinitions>
=======
      <PreprocessorDefinitions>HAVE_LOG_H;_CRT_SECURE_NO_WARNINGS;WIN32_LEAN_AND_MEAN;WIN32;NDEBUG;_CONSOLE;%(PreprocessorDefinitions)</PreprocessorDefinitions>
      <AdditionalIncludeDirectories>
      </AdditionalIncludeDirectories>
>>>>>>> 0e5798e2
    </ClCompile>
    <Link>
      <SubSystem>Console</SubSystem>
      <EnableCOMDATFolding>true</EnableCOMDATFolding>
      <OptimizeReferences>true</OptimizeReferences>
      <GenerateDebugInformation>true</GenerateDebugInformation>
      <AdditionalDependencies>kernel32.lib;user32.lib;gdi32.lib;winspool.lib;comdlg32.lib;advapi32.lib;shell32.lib;ole32.lib;oleaut32.lib;uuid.lib;odbc32.lib;odbccp32.lib;ws2_32.lib;%(AdditionalDependencies)</AdditionalDependencies>
      <AdditionalLibraryDirectories>%(AdditionalLibraryDirectories)</AdditionalLibraryDirectories>
    </Link>
  </ItemDefinitionGroup>
  <ItemDefinitionGroup Condition="'$(Configuration)|$(Platform)'=='Release|x64'">
    <ClCompile>
      <WarningLevel>Level3</WarningLevel>
      <PrecompiledHeader>
      </PrecompiledHeader>
      <Optimization>MaxSpeed</Optimization>
      <FunctionLevelLinking>true</FunctionLevelLinking>
      <IntrinsicFunctions>true</IntrinsicFunctions>
<<<<<<< HEAD
      <PreprocessorDefinitions>NDEBUG;_CONSOLE;_CRT_SECURE_NO_WARNINGS;%(PreprocessorDefinitions)</PreprocessorDefinitions>
=======
      <PreprocessorDefinitions>HAVE_LOG_H;_CRT_SECURE_NO_WARNINGS;WIN32_LEAN_AND_MEAN;NDEBUG;_CONSOLE;%(PreprocessorDefinitions)</PreprocessorDefinitions>
      <AdditionalIncludeDirectories>
      </AdditionalIncludeDirectories>
>>>>>>> 0e5798e2
    </ClCompile>
    <Link>
      <SubSystem>Console</SubSystem>
      <EnableCOMDATFolding>true</EnableCOMDATFolding>
      <OptimizeReferences>true</OptimizeReferences>
      <GenerateDebugInformation>true</GenerateDebugInformation>
      <AdditionalDependencies>kernel32.lib;user32.lib;gdi32.lib;winspool.lib;comdlg32.lib;advapi32.lib;shell32.lib;ole32.lib;oleaut32.lib;uuid.lib;odbc32.lib;odbccp32.lib;ws2_32.lib;%(AdditionalDependencies)</AdditionalDependencies>
      <AdditionalLibraryDirectories>%(AdditionalLibraryDirectories)</AdditionalLibraryDirectories>
    </Link>
  </ItemDefinitionGroup>
  <ItemGroup>
    <ClInclude Include="AMBEFEC.h" />
    <ClInclude Include="AX25Control.h" />
    <ClInclude Include="AX25Defines.h" />
    <ClInclude Include="AX25Network.h" />
    <ClInclude Include="BCH.h" />
    <ClInclude Include="BPTC19696.h" />
    <ClInclude Include="Conf.h" />
    <ClInclude Include="CRC.h" />
    <ClInclude Include="Defines.h" />
    <ClInclude Include="DMRAccessControl.h" />
    <ClInclude Include="DMRControl.h" />
    <ClInclude Include="DMRCSBK.h" />
    <ClInclude Include="DMRData.h" />
    <ClInclude Include="DMRDataHeader.h" />
    <ClInclude Include="DMRDefines.h" />
    <ClInclude Include="DMREMB.h" />
    <ClInclude Include="DMREmbeddedData.h" />
    <ClInclude Include="DMRFullLC.h" />
    <ClInclude Include="DMRLC.h" />
    <ClInclude Include="DMRNetwork.h" />
    <ClInclude Include="DMRShortLC.h" />
    <ClInclude Include="DMRSlot.h" />
    <ClInclude Include="DMRSlotType.h" />
    <ClInclude Include="DMRTA.h" />
    <ClInclude Include="DMRTrellis.h" />
    <ClInclude Include="DStarControl.h" />
    <ClInclude Include="DStarDefines.h" />
    <ClInclude Include="DStarHeader.h" />
    <ClInclude Include="DStarNetwork.h" />
    <ClInclude Include="DStarSlowData.h" />
    <ClInclude Include="FMControl.h" />
    <ClInclude Include="FMNetwork.h" />
    <ClInclude Include="Golay2087.h" />
    <ClInclude Include="Golay24128.h" />
    <ClInclude Include="Hamming.h" />
    <ClInclude Include="DMRLookup.h" />
    <ClInclude Include="IIRDirectForm1Filter.h" />
    <ClInclude Include="Log.h" />
    <ClInclude Include="M17Control.h" />
    <ClInclude Include="M17Convolution.h" />
    <ClInclude Include="M17CRC.h" />
    <ClInclude Include="M17Defines.h" />
    <ClInclude Include="M17LSF.h" />
    <ClInclude Include="M17Network.h" />
    <ClInclude Include="M17Utils.h" />
    <ClInclude Include="MMDVMHost.h" />
    <ClInclude Include="ModemPort.h" />
    <ClInclude Include="Mutex.h" />
    <ClInclude Include="NullController.h" />
    <ClInclude Include="NXDNAudio.h" />
    <ClInclude Include="NXDNControl.h" />
    <ClInclude Include="NXDNConvolution.h" />
    <ClInclude Include="NXDNCRC.h" />
    <ClInclude Include="NXDNDefines.h" />
    <ClInclude Include="NXDNFACCH1.h" />
    <ClInclude Include="NXDNIcomNetwork.h" />
    <ClInclude Include="NXDNKenwoodNetwork.h" />
    <ClInclude Include="NXDNLayer3.h" />
    <ClInclude Include="NXDNLICH.h" />
    <ClInclude Include="NXDNLookup.h" />
    <ClInclude Include="NXDNNetwork.h" />
    <ClInclude Include="NXDNUDCH.h" />
    <ClInclude Include="P25Audio.h" />
    <ClInclude Include="P25Control.h" />
    <ClInclude Include="P25Defines.h" />
    <ClInclude Include="P25Data.h" />
    <ClInclude Include="P25LowSpeedData.h" />
    <ClInclude Include="P25Network.h" />
    <ClInclude Include="P25NID.h" />
    <ClInclude Include="P25Trellis.h" />
    <ClInclude Include="P25Utils.h" />
    <ClInclude Include="POCSAGControl.h" />
    <ClInclude Include="POCSAGDefines.h" />
    <ClInclude Include="POCSAGNetwork.h" />
    <ClInclude Include="PseudoTTYController.h" />
    <ClInclude Include="QR1676.h" />
    <ClInclude Include="RemoteControl.h" />
    <ClInclude Include="RingBuffer.h" />
    <ClInclude Include="RS129.h" />
    <ClInclude Include="RS241213.h" />
    <ClInclude Include="RSSIInterpolator.h" />
    <ClInclude Include="NXDNSACCH.h" />
    <ClInclude Include="UARTController.h" />
    <ClInclude Include="Modem.h" />
    <ClInclude Include="SerialPort.h" />
    <ClInclude Include="SHA256.h" />
    <ClInclude Include="StopWatch.h" />
    <ClInclude Include="Sync.h" />
    <ClInclude Include="Thread.h" />
    <ClInclude Include="Timer.h" />
    <ClInclude Include="UDPController.h" />
    <ClInclude Include="UDPSocket.h" />
    <ClInclude Include="UserDB.h" />
    <ClInclude Include="UserDBentry.h" />
    <ClInclude Include="Utils.h" />
    <ClInclude Include="Version.h" />
    <ClInclude Include="YSFControl.h" />
    <ClInclude Include="YSFConvolution.h" />
    <ClInclude Include="YSFDefines.h" />
    <ClInclude Include="YSFFICH.h" />
    <ClInclude Include="YSFNetwork.h" />
    <ClInclude Include="YSFPayload.h" />
  </ItemGroup>
  <ItemGroup>
    <ClCompile Include="AMBEFEC.cpp" />
    <ClCompile Include="AX25Control.cpp" />
    <ClCompile Include="AX25Network.cpp" />
    <ClCompile Include="BCH.cpp" />
    <ClCompile Include="BPTC19696.cpp" />
    <ClCompile Include="Conf.cpp" />
    <ClCompile Include="CRC.cpp" />
    <ClCompile Include="DMRAccessControl.cpp" />
    <ClCompile Include="DMRControl.cpp" />
    <ClCompile Include="DMRCSBK.cpp" />
    <ClCompile Include="DMRData.cpp" />
    <ClCompile Include="DMRDataHeader.cpp" />
    <ClCompile Include="DMREMB.cpp" />
    <ClCompile Include="DMREmbeddedData.cpp" />
    <ClCompile Include="DMRFullLC.cpp" />
    <ClCompile Include="DMRLC.cpp" />
    <ClCompile Include="DMRLookup.cpp" />
    <ClCompile Include="DMRNetwork.cpp" />
    <ClCompile Include="DMRShortLC.cpp" />
    <ClCompile Include="DMRSlot.cpp" />
    <ClCompile Include="DMRSlotType.cpp" />
    <ClCompile Include="DMRTA.cpp" />
    <ClCompile Include="DMRTrellis.cpp" />
    <ClCompile Include="DStarControl.cpp" />
    <ClCompile Include="DStarHeader.cpp" />
    <ClCompile Include="DStarNetwork.cpp" />
    <ClCompile Include="DStarSlowData.cpp" />
    <ClCompile Include="FMControl.cpp" />
    <ClCompile Include="FMNetwork.cpp" />
    <ClCompile Include="Golay2087.cpp" />
    <ClCompile Include="Golay24128.cpp" />
    <ClCompile Include="Hamming.cpp" />
    <ClCompile Include="IIRDirectForm1Filter.cpp" />
    <ClCompile Include="Log.cpp" />
    <ClCompile Include="M17Control.cpp" />
    <ClCompile Include="M17Convolution.cpp" />
    <ClCompile Include="M17CRC.cpp" />
    <ClCompile Include="M17LSF.cpp" />
    <ClCompile Include="M17Network.cpp" />
    <ClCompile Include="M17Utils.cpp" />
    <ClCompile Include="MMDVMHost.cpp" />
    <ClCompile Include="ModemPort.cpp" />
    <ClCompile Include="Mutex.cpp" />
    <ClCompile Include="NullController.cpp" />
    <ClCompile Include="NXDNAudio.cpp" />
    <ClCompile Include="NXDNControl.cpp" />
    <ClCompile Include="NXDNConvolution.cpp" />
    <ClCompile Include="NXDNCRC.cpp" />
    <ClCompile Include="NXDNFACCH1.cpp" />
    <ClCompile Include="NXDNIcomNetwork.cpp" />
    <ClCompile Include="NXDNKenwoodNetwork.cpp" />
    <ClCompile Include="NXDNLayer3.cpp" />
    <ClCompile Include="NXDNLICH.cpp" />
    <ClCompile Include="NXDNLookup.cpp" />
    <ClCompile Include="NXDNNetwork.cpp" />
    <ClCompile Include="NXDNSACCH.cpp" />
    <ClCompile Include="NXDNUDCH.cpp" />
    <ClCompile Include="P25Audio.cpp" />
    <ClCompile Include="P25Control.cpp" />
    <ClCompile Include="P25Data.cpp" />
    <ClCompile Include="P25LowSpeedData.cpp" />
    <ClCompile Include="P25Network.cpp" />
    <ClCompile Include="P25NID.cpp" />
    <ClCompile Include="P25Trellis.cpp" />
    <ClCompile Include="P25Utils.cpp" />
    <ClCompile Include="POCSAGControl.cpp" />
    <ClCompile Include="POCSAGNetwork.cpp" />
    <ClCompile Include="PseudoTTYController.cpp" />
    <ClCompile Include="QR1676.cpp" />
    <ClCompile Include="RemoteControl.cpp" />
    <ClCompile Include="RS129.cpp" />
    <ClCompile Include="RS241213.cpp" />
    <ClCompile Include="RSSIInterpolator.cpp" />
    <ClCompile Include="UARTController.cpp" />
    <ClCompile Include="Modem.cpp" />
    <ClCompile Include="SerialPort.cpp" />
    <ClCompile Include="SHA256.cpp" />
    <ClCompile Include="StopWatch.cpp" />
    <ClCompile Include="Sync.cpp" />
    <ClCompile Include="Thread.cpp" />
    <ClCompile Include="Timer.cpp" />
    <ClCompile Include="UDPController.cpp" />
    <ClCompile Include="UDPSocket.cpp" />
    <ClCompile Include="UserDB.cpp" />
    <ClCompile Include="UserDBentry.cpp" />
    <ClCompile Include="Utils.cpp" />
    <ClCompile Include="YSFNetwork.cpp" />
    <ClCompile Include="YSFPayload.cpp" />
    <ClCompile Include="YSFControl.cpp" />
    <ClCompile Include="YSFConvolution.cpp" />
    <ClCompile Include="YSFFICH.cpp" />
  </ItemGroup>
  <Import Project="$(VCTargetsPath)\Microsoft.Cpp.targets" />
  <ImportGroup Label="ExtensionTargets">
  </ImportGroup>
</Project><|MERGE_RESOLUTION|>--- conflicted
+++ resolved
@@ -87,13 +87,7 @@
       </PrecompiledHeader>
       <WarningLevel>Level3</WarningLevel>
       <Optimization>Disabled</Optimization>
-<<<<<<< HEAD
       <PreprocessorDefinitions>WIN32;_DEBUG;_CONSOLE;_CRT_SECURE_NO_WARNINGS;%(PreprocessorDefinitions)</PreprocessorDefinitions>
-=======
-      <PreprocessorDefinitions>HAVE_LOG_H;_CRT_SECURE_NO_WARNINGS;WIN32_LEAN_AND_MEAN;WIN32;_DEBUG;_CONSOLE;%(PreprocessorDefinitions)</PreprocessorDefinitions>
-      <AdditionalIncludeDirectories>
-      </AdditionalIncludeDirectories>
->>>>>>> 0e5798e2
     </ClCompile>
     <Link>
       <SubSystem>Console</SubSystem>
@@ -108,13 +102,7 @@
       </PrecompiledHeader>
       <WarningLevel>Level3</WarningLevel>
       <Optimization>Disabled</Optimization>
-<<<<<<< HEAD
       <PreprocessorDefinitions>_DEBUG;_CONSOLE;_CRT_SECURE_NO_WARNINGS;%(PreprocessorDefinitions)</PreprocessorDefinitions>
-=======
-      <PreprocessorDefinitions>HAVE_LOG_H;_CRT_SECURE_NO_WARNINGS;WIN32_LEAN_AND_MEAN;_DEBUG;_CONSOLE;%(PreprocessorDefinitions)</PreprocessorDefinitions>
-      <AdditionalIncludeDirectories>
-      </AdditionalIncludeDirectories>
->>>>>>> 0e5798e2
     </ClCompile>
     <Link>
       <SubSystem>Console</SubSystem>
@@ -137,13 +125,7 @@
       <Optimization>MaxSpeed</Optimization>
       <FunctionLevelLinking>true</FunctionLevelLinking>
       <IntrinsicFunctions>true</IntrinsicFunctions>
-<<<<<<< HEAD
       <PreprocessorDefinitions>WIN32;NDEBUG;_CONSOLE;_CRT_SECURE_NO_WARNINGS;%(PreprocessorDefinitions)</PreprocessorDefinitions>
-=======
-      <PreprocessorDefinitions>HAVE_LOG_H;_CRT_SECURE_NO_WARNINGS;WIN32_LEAN_AND_MEAN;WIN32;NDEBUG;_CONSOLE;%(PreprocessorDefinitions)</PreprocessorDefinitions>
-      <AdditionalIncludeDirectories>
-      </AdditionalIncludeDirectories>
->>>>>>> 0e5798e2
     </ClCompile>
     <Link>
       <SubSystem>Console</SubSystem>
@@ -162,13 +144,7 @@
       <Optimization>MaxSpeed</Optimization>
       <FunctionLevelLinking>true</FunctionLevelLinking>
       <IntrinsicFunctions>true</IntrinsicFunctions>
-<<<<<<< HEAD
       <PreprocessorDefinitions>NDEBUG;_CONSOLE;_CRT_SECURE_NO_WARNINGS;%(PreprocessorDefinitions)</PreprocessorDefinitions>
-=======
-      <PreprocessorDefinitions>HAVE_LOG_H;_CRT_SECURE_NO_WARNINGS;WIN32_LEAN_AND_MEAN;NDEBUG;_CONSOLE;%(PreprocessorDefinitions)</PreprocessorDefinitions>
-      <AdditionalIncludeDirectories>
-      </AdditionalIncludeDirectories>
->>>>>>> 0e5798e2
     </ClCompile>
     <Link>
       <SubSystem>Console</SubSystem>
