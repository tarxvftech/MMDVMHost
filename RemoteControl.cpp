--- conflicted
+++ resolved
@@ -212,15 +212,10 @@
 		} else {
 			reply = "KO";
 		}
-<<<<<<< HEAD
 
 		m_command = RCD_CONFIG_HOSTS;
 	} else {
 		reply = "KO";
-=======
-		
-		m_socket.write((unsigned char*)replyStr.c_str(), (unsigned int)replyStr.length(), address, addrlen);
->>>>>>> aa03a969
 	}
 
 	char buffer[200U];
@@ -260,23 +255,15 @@
 #endif
 #if defined(USE_M17)
 		case RCD_MODE_M17:
-<<<<<<< HEAD
-#endif
-			return m_args.size() - SET_MODE_ARGS;
+#endif
+			return (unsigned int)m_args.size() - SET_MODE_ARGS;
 #if defined(USE_POCSAG)
-=======
-			return (unsigned int)m_args.size() - SET_MODE_ARGS;
->>>>>>> aa03a969
 		case RCD_PAGE:
 		case RCD_PAGE_BCD:
 		case RCD_PAGE_A1:
 		case RCD_PAGE_A2:
-<<<<<<< HEAD
-			return m_args.size() - 1U;
-#endif
-=======
 			return (unsigned int)m_args.size() - 1U;
->>>>>>> aa03a969
+#endif
 		case RCD_CW:
 			return (unsigned int)m_args.size() - 1U;
 		default:
