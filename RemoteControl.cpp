/*
<<<<<<< HEAD
 *   Copyright (C) 2019,2020,2021,2023 by Jonathan Naylor G4KLX
=======
 *   Copyright (C) 2019,2020,2021,2024 by Jonathan Naylor G4KLX
>>>>>>> 7f51d59d
 *
 *   This program is free software; you can redistribute it and/or modify
 *   it under the terms of the GNU General Public License as published by
 *   the Free Software Foundation; either version 2 of the License, or
 *   (at your option) any later version.
 *
 *   This program is distributed in the hope that it will be useful,
 *   but WITHOUT ANY WARRANTY; without even the implied warranty of
 *   MERCHANTABILITY or FITNESS FOR A PARTICULAR PURPOSE.  See the
 *   GNU General Public License for more details.
 *
 *   You should have received a copy of the GNU General Public License
 *   along with this program; if not, write to the Free Software
 *   Foundation, Inc., 675 Mass Ave, Cambridge, MA 02139, USA.
 */

#include "RemoteControl.h"
#include "MMDVMHost.h"
#include "Log.h"

#include <cstdio>
#include <cstdlib>
#include <cassert>

const unsigned int SET_MODE_ARGS = 2U;
const unsigned int ENABLE_ARGS = 2U;
const unsigned int DISABLE_ARGS = 2U;
const unsigned int PAGE_ARGS = 3U;
const unsigned int CW_ARGS = 2U;


CRemoteControl::CRemoteControl(CMMDVMHost *host, CMQTTConnection* mqtt) :
m_host(host),
<<<<<<< HEAD
m_mqtt(mqtt),
m_command(RCD_NONE),
m_args()
{
	assert(host != NULL);
	assert(mqtt != NULL);
=======
m_socket(address, port),
m_addr(),
m_addrLen(0U),
m_command(RCD_NONE),
m_args()
{
	assert(port > 0U);

	if (CUDPSocket::lookup(address, port, m_addr, m_addrLen) != 0)
		m_addrLen = 0U;
>>>>>>> 7f51d59d
}

CRemoteControl::~CRemoteControl()
{
}

<<<<<<< HEAD
REMOTE_COMMAND CRemoteControl::getCommand(const std::string& command)
=======
bool CRemoteControl::open()
{
	if (m_addrLen == 0U) {
		LogError("Unable to resolve the address of the remote control port");
		return false;
	}

	return m_socket.open(m_addr);
}

REMOTE_COMMAND CRemoteControl::getCommand()
>>>>>>> 7f51d59d
{
	m_command = RCD_NONE;
	m_args.clear();

	std::string reply = "OK";

	std::stringstream tokeniser(command);

	// Parse the original command into a vector of strings.
	std::string token;
	while (std::getline(tokeniser, token, ' '))
		m_args.push_back(token);

	if (m_args.at(0U) == "mode" && m_args.size() >= SET_MODE_ARGS) {
		// Mode command is in the form of "mode <mode> [<timeout>|fixed]"
		if (m_args.at(1U) == "idle")
			m_command = RCD_MODE_IDLE;
		else if (m_args.at(1U) == "lockout")
			m_command = RCD_MODE_LOCKOUT;
#if defined(USE_DSTAR)
		else if (m_args.at(1U) == "d-star")
			m_command = RCD_MODE_DSTAR;
#endif
#if defined(USE_DMR)
		else if (m_args.at(1U) == "dmr")
			m_command = RCD_MODE_DMR;
#endif
#if defined(USE_YSF)
		else if (m_args.at(1U) == "ysf")
			m_command = RCD_MODE_YSF;
#endif
#if defined(USE_P25)
		else if (m_args.at(1U) == "p25")
			m_command = RCD_MODE_P25;
#endif
#if defined(USE_NXDN)
		else if (m_args.at(1U) == "nxdn")
			m_command = RCD_MODE_NXDN;
#endif
#if defined(USE_M17)
		else if (m_args.at(1U) == "m17")
			m_command = RCD_MODE_M17;
#endif
		else
			reply = "KO";
	} else if (m_args.at(0U) == "enable" && m_args.size() >= ENABLE_ARGS) {
#if defined(USE_DSTAR)
		if (m_args.at(1U) == "dstar")
			m_command = RCD_ENABLE_DSTAR;
		else
#endif
#if defined(USE_DMR)
		if (m_args.at(1U) == "dmr")
			m_command = RCD_ENABLE_DMR;
		else
#endif
#if defined(USE_YSF)
		if (m_args.at(1U) == "ysf")
			m_command = RCD_ENABLE_YSF;
		else
#endif
#if defined(USE_P25)
		if (m_args.at(1U) == "p25")
			m_command = RCD_ENABLE_P25;
		else
#endif
#if defined(USE_NXDN)
		if (m_args.at(1U) == "nxdn")
			m_command = RCD_ENABLE_NXDN;
		else
#endif
#if defined(USE_M17)
		if (m_args.at(1U) == "m17")
			m_command = RCD_ENABLE_M17;
		else
#endif
#if defined(USE_FM)
		if (m_args.at(1U) == "fm")
			m_command = RCD_ENABLE_FM;
		else
#endif
#if defined(USE_AX25)
		if (m_args.at(1U) == "ax25")
			m_command = RCD_ENABLE_AX25;
		else
#endif
			reply = "KO";
	} else if (m_args.at(0U) == "disable" && m_args.size() >= DISABLE_ARGS) {
#if defined(USE_DSTAR)
		if (m_args.at(1U) == "dstar")
			m_command = RCD_DISABLE_DSTAR;
		else
#endif
#if defined(USE_DMR)
		if (m_args.at(1U) == "dmr")
			m_command = RCD_DISABLE_DMR;
		else
#endif
#if defined(USE_YSF)
		if (m_args.at(1U) == "ysf")
			m_command = RCD_DISABLE_YSF;
		else
#endif
#if defined(USE_P25)
		if (m_args.at(1U) == "p25")
			m_command = RCD_DISABLE_P25;
		else
#endif
#if defined(USE_NXDN)
		if (m_args.at(1U) == "nxdn")
			m_command = RCD_DISABLE_NXDN;
		else
#endif
#if defined(USE_M17)
		if (m_args.at(1U) == "m17")
			m_command = RCD_DISABLE_M17;
		else
#endif
#if defined(USE_FM)
		if (m_args.at(1U) == "fm")
			m_command = RCD_DISABLE_FM;
		else
#endif
#if defined(USE_AX25)
		if (m_args.at(1U) == "ax25")
			m_command = RCD_DISABLE_AX25;
		else
#endif
			reply = "KO";
#if defined(USE_POCSAG)
	} else if (m_args.at(0U) == "page" && m_args.size() >= PAGE_ARGS) {
		// Page command is in the form of "page <ric> <message>"
		m_command = RCD_PAGE;
	} else if (m_args.at(0U) == "page_bcd" && m_args.size() >= PAGE_ARGS) {
		// BCD page command is in the form of "page_bcd <ric> <bcd message>"
		m_command = RCD_PAGE_BCD;
	} else if (m_args.at(0U) == "page_a1" && m_args.size() == 2) {
		// Alert1 page command is in the form of "page_a1 <ric>"
		m_command = RCD_PAGE_A1;
	} else if (m_args.at(0U) == "page_a2" && m_args.size() >= PAGE_ARGS) {
		// Alert2 page command is in the form of "page_a2 <ric> <message>"
		m_command = RCD_PAGE_A2;
#endif
	} else if (m_args.at(0U) == "cw" && m_args.size() >= CW_ARGS) {
		// CW command is in the form of "cw <message>"
		m_command = RCD_CW;
	} else if (m_args.at(0U) == "reload") {
		// Reload command is in the form of "reload"
		m_command = RCD_RELOAD;
	} else if (m_args.at(0U) == "status") {
		if (m_host != NULL) {
			m_host->buildNetworkStatusString(reply);
		} else {
			reply = "KO";
		}

		m_command = RCD_CONNECTION_STATUS;
	} else if (m_args.at(0U) == "hosts") {
		if (m_host != NULL) {
			m_host->buildNetworkHostsString(reply);
		} else {
			reply = "KO";
		}

		m_command = RCD_CONFIG_HOSTS;
	} else {
		reply = "KO";
	}

	char buffer[200U];
	::snprintf(buffer, 200, "%s remote command of \"%s\" received", ((m_command == RCD_NONE) ? "Invalid" : "Valid"), command.c_str());

	if (m_command == RCD_NONE) {
		m_args.clear();
		LogWarning(buffer);
	} else {
		LogMessage(buffer);
	}
		
	m_mqtt->publish("response", reply.c_str());
	
	return m_command;
}

unsigned int CRemoteControl::getArgCount() const
{
	switch (m_command) {
		case RCD_MODE_IDLE:
		case RCD_MODE_LOCKOUT:
#if defined(USE_DSTAR)
		case RCD_MODE_DSTAR:
#endif
#if defined(USE_DMR)
		case RCD_MODE_DMR:
#endif
#if defined(USE_YSF)
		case RCD_MODE_YSF:
#endif
#if defined(USE_P25)
		case RCD_MODE_P25:
#endif
#if defined(USE_NXDN)
		case RCD_MODE_NXDN:
#endif
#if defined(USE_M17)
		case RCD_MODE_M17:
#endif
			return m_args.size() - SET_MODE_ARGS;
#if defined(USE_POCSAG)
		case RCD_PAGE:
		case RCD_PAGE_BCD:
		case RCD_PAGE_A1:
		case RCD_PAGE_A2:
			return m_args.size() - 1U;
#endif
		case RCD_CW:
                        return m_args.size() - 1U;
		default:
			return 0U;
	}
}

std::string CRemoteControl::getArgString(unsigned int n) const
{
	switch (m_command) {
		case RCD_MODE_IDLE:
		case RCD_MODE_LOCKOUT:
#if defined(USE_DSTAR)
		case RCD_MODE_DSTAR:
#endif
#if defined(USE_DMR)
		case RCD_MODE_DMR:
#endif
#if defined(USE_YSF)
		case RCD_MODE_YSF:
#endif
#if defined(USE_P25)
		case RCD_MODE_P25:
#endif
#if defined(USE_NXDN)
		case RCD_MODE_NXDN:
#endif
#if defined(USE_M17)
		case RCD_MODE_M17:
#endif
			n += SET_MODE_ARGS;
			break;
#if defined(USE_POCSAG)
		case RCD_PAGE:
		case RCD_PAGE_BCD:
		case RCD_PAGE_A1:
		case RCD_PAGE_A2:
			n += 1U;
			break;
#endif
		case RCD_CW:
			n += 1U;
			break;
		default:
			return "";
	}

	if (n >= m_args.size())
		return "";

	return m_args.at(n);
}

unsigned int CRemoteControl::getArgUInt(unsigned int n) const
{
	return (unsigned int)::atoi(getArgString(n).c_str());
}

int CRemoteControl::getArgInt(unsigned int n) const
{
	return ::atoi(getArgString(n).c_str());
}
<|MERGE_RESOLUTION|>--- conflicted
+++ resolved
@@ -1,9 +1,5 @@
 /*
-<<<<<<< HEAD
- *   Copyright (C) 2019,2020,2021,2023 by Jonathan Naylor G4KLX
-=======
- *   Copyright (C) 2019,2020,2021,2024 by Jonathan Naylor G4KLX
->>>>>>> 7f51d59d
+ *   Copyright (C) 2019,2020,2021,2023,2024 by Jonathan Naylor G4KLX
  *
  *   This program is free software; you can redistribute it and/or modify
  *   it under the terms of the GNU General Public License as published by
@@ -37,46 +33,19 @@
 
 CRemoteControl::CRemoteControl(CMMDVMHost *host, CMQTTConnection* mqtt) :
 m_host(host),
-<<<<<<< HEAD
 m_mqtt(mqtt),
 m_command(RCD_NONE),
 m_args()
 {
 	assert(host != NULL);
 	assert(mqtt != NULL);
-=======
-m_socket(address, port),
-m_addr(),
-m_addrLen(0U),
-m_command(RCD_NONE),
-m_args()
-{
-	assert(port > 0U);
-
-	if (CUDPSocket::lookup(address, port, m_addr, m_addrLen) != 0)
-		m_addrLen = 0U;
->>>>>>> 7f51d59d
 }
 
 CRemoteControl::~CRemoteControl()
 {
 }
 
-<<<<<<< HEAD
 REMOTE_COMMAND CRemoteControl::getCommand(const std::string& command)
-=======
-bool CRemoteControl::open()
-{
-	if (m_addrLen == 0U) {
-		LogError("Unable to resolve the address of the remote control port");
-		return false;
-	}
-
-	return m_socket.open(m_addr);
-}
-
-REMOTE_COMMAND CRemoteControl::getCommand()
->>>>>>> 7f51d59d
 {
 	m_command = RCD_NONE;
 	m_args.clear();
