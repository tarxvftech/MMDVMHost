/*
 *	Copyright (C) 2015-2019,2021,2023 Jonathan Naylor, G4KLX
 *
 *	This program is free software; you can redistribute it and/or modify
 *	it under the terms of the GNU General Public License as published by
 *	the Free Software Foundation; version 2 of the License.
 *
 *	This program is distributed in the hope that it will be useful,
 *	but WITHOUT ANY WARRANTY; without even the implied warranty of
 *	MERCHANTABILITY or FITNESS FOR A PARTICULAR PURPOSE.  See the
 *	GNU General Public License for more details.
 */

#include "DStarControl.h"
#include "Utils.h"
#include "Sync.h"
#include "Log.h"
#include "SMeter.h"

#include <cstdio>
#include <cassert>
#include <ctime>
#include <algorithm>
#include <functional>

const unsigned int MAX_SYNC_BIT_ERRORS = 2U;
const unsigned int FAST_DATA_BEEP_GRACE_FRAMES = 6U;

const unsigned int RSSI_COUNT = 3U * 21U;	// 3 * 420ms = 1260ms
const unsigned int BER_COUNT  = 63U * 48U;	// 63 * 20ms = 1260ms

bool CallsignCompare(const std::string& arg, const unsigned char* my)
{
	for (unsigned int i = 0U; i < (DSTAR_LONG_CALLSIGN_LENGTH - 1U); i++) {
		if (arg.at(i) != my[i])
			return false;
	}

	return true;
}

// #define	DUMP_DSTAR

CDStarControl::CDStarControl(const std::string& callsign, const std::string& module, bool selfOnly, bool ackReply, unsigned int ackTime, DSTAR_ACK_MESSAGE ackMessage, bool errorReply, const std::vector<std::string>& blackList, const std::vector<std::string>& whiteList, CDStarNetwork* network, CDisplay* display, unsigned int timeout, bool duplex, bool remoteGateway, CRSSIInterpolator* rssiMapper) :
m_callsign(NULL),
m_gateway(NULL),
m_selfOnly(selfOnly),
m_ackReply(ackReply),
m_ackMessage(ackMessage),
m_errorReply(errorReply),
m_remoteGateway(remoteGateway),
m_blackList(blackList),
m_whiteList(whiteList),
m_network(network),
m_display(display),
m_duplex(duplex),
m_queue(5000U, "D-Star Control"),
m_rfHeader(),
m_netHeader(),
m_rfState(RS_RF_LISTENING),
m_netState(RS_NET_IDLE),
m_net(false),
m_rfSlowData(),
m_netSlowData(),
m_rfN(0U),
m_netN(0U),
m_networkWatchdog(1000U, 0U, 1500U),
m_rfTimeoutTimer(1000U, timeout),
m_netTimeoutTimer(1000U, timeout),
m_packetTimer(1000U, 0U, 300U),
m_ackTimer(1000U, 0U, ackTime),
m_errTimer(1000U, 0U, ackTime),
m_interval(),
m_elapsed(),
m_rfFrames(0U),
m_netFrames(0U),
m_netLost(0U),
m_fec(),
m_rfBits(1U),
m_netBits(1U),
m_rfErrs(0U),
m_lastFrame(NULL),
m_lastFrameValid(false),
m_rssiMapper(rssiMapper),
m_rssi(0U),
m_maxRSSI(0U),
m_minRSSI(0U),
m_aveRSSI(0U),
m_rssiCountTotal(0U),
m_rssiAccum(0U),
m_rssiCount(0U),
m_bitErrsAccum(0U),
m_bitsCount(0U),
m_enabled(true),
m_fp(NULL),
m_rfVoiceSyncData(NULL),
m_rfVoiceSyncDataLen(0U),
m_netVoiceSyncData(NULL),
m_netVoiceSyncDataLen(0U),
m_rfNextFrameIsFastData(false),
m_netNextFrameIsFastData(false),
m_rfSkipDTMFBlankingFrames(0U),
m_netSkipDTMFBlankingFrames(0U)
{
	assert(display != NULL);
	assert(rssiMapper != NULL);

	m_callsign = new unsigned char[DSTAR_LONG_CALLSIGN_LENGTH];
	m_gateway  = new unsigned char[DSTAR_LONG_CALLSIGN_LENGTH];

	m_lastFrame = new unsigned char[DSTAR_FRAME_LENGTH_BYTES + 1U];
	m_rfVoiceSyncData = new unsigned char[DSTAR_MODEM_DATA_LEN];
	m_netVoiceSyncData = new unsigned char[DSTAR_MODEM_DATA_LEN];

	std::string call = callsign;
	call.resize(DSTAR_LONG_CALLSIGN_LENGTH - 1U, ' ');
	std::string mod = module;
	mod.resize(1U, ' ');
	call.append(mod);
	
	std::string gate = callsign;
	gate.resize(DSTAR_LONG_CALLSIGN_LENGTH - 1U, ' ');
	gate.append("G");

	for (unsigned int i = 0U; i < DSTAR_LONG_CALLSIGN_LENGTH; i++) {
		m_callsign[i] = call.at(i);
		m_gateway[i]  = gate.at(i);
	}

	m_interval.start();
}

CDStarControl::~CDStarControl()
{
	delete[] m_callsign;
	delete[] m_gateway;
	delete[] m_lastFrame;
	delete[] m_rfVoiceSyncData;
	delete[] m_netVoiceSyncData;
}

unsigned int CDStarControl::maybeFixupVoiceFrame
(
	unsigned char*  data,
	unsigned int    len,
	unsigned int    offset,
	const char*     log_prefix,
	unsigned char   n,
	bool            blank_dtmf,
	unsigned char*  voice_sync_data,
	unsigned int&   voice_sync_data_len,
	bool&           next_frame_is_fast_data,
	unsigned int&   skip_dtmf_blanking_frames
	)
{
	unsigned int errors = 0U;
	unsigned int voice_sync_errors = 0U;
	unsigned char mini_header = data[offset + 9U] ^ DSTAR_SCRAMBLER_BYTES[0U];
	unsigned char mini_header_type = mini_header & DSTAR_SLOW_DATA_TYPE_MASK;

	if (n == 0U) {
		::memcpy(voice_sync_data, data, DSTAR_MODEM_DATA_LEN);
		voice_sync_data_len = len;
	} else if ((n % 2U != 0U) &&
		   ((mini_header_type == DSTAR_SLOW_DATA_TYPE_FASTDATA01) ||
		    (mini_header_type == DSTAR_SLOW_DATA_TYPE_FASTDATA16))) {
		next_frame_is_fast_data = true;
		if (blank_dtmf)
			skip_dtmf_blanking_frames = FAST_DATA_BEEP_GRACE_FRAMES;
		if (n == 1U)
			LogDebug("D-Star, %s fastdata  sequence no. 0", log_prefix);
		LogDebug("D-Star, %s fastdata  sequence no. %2u", log_prefix, n);
	} else if (next_frame_is_fast_data) {
		next_frame_is_fast_data = false;
		if (blank_dtmf)
			skip_dtmf_blanking_frames = FAST_DATA_BEEP_GRACE_FRAMES;
		LogDebug("D-Star, %s fastdata  sequence no. %2u", log_prefix, n);
	} else {
		bool voice_sync_data_is_null_ambe_data = false;
		bool data_is_null_ambe_data = false;

		if ((n == 1U) && (::memcmp(voice_sync_data + offset, DSTAR_NULL_AMBE_DATA_BYTES_SCRAMBLED, DSTAR_VOICE_FRAME_LENGTH_BYTES) == 0))
			voice_sync_data_is_null_ambe_data = true;

		if (::memcmp(data + offset, DSTAR_NULL_AMBE_DATA_BYTES_SCRAMBLED, DSTAR_VOICE_FRAME_LENGTH_BYTES) == 0)
			data_is_null_ambe_data = true;

		if ((n == 1U) && !voice_sync_data_is_null_ambe_data)
			voice_sync_errors += m_fec.regenerateDStar(voice_sync_data + offset);

		if (!data_is_null_ambe_data)
			errors += m_fec.regenerateDStar(data + offset);

		if (blank_dtmf && skip_dtmf_blanking_frames > 0U) {
			skip_dtmf_blanking_frames--;
		} else if (blank_dtmf && skip_dtmf_blanking_frames == 0U) {
			if ((n == 1U) && !voice_sync_data_is_null_ambe_data)
				blankDTMF(voice_sync_data + offset);
			if (!data_is_null_ambe_data)
				blankDTMF(data + offset);
		}

		if (n == 1U) {
			if (voice_sync_data_is_null_ambe_data)
				LogDebug("D-Star, %s nullaudio sequence no. 0", log_prefix);
			else
				LogDebug("D-Star, %s audio     sequence no.  0, errs: %2u/48 (%5.1f%%)", log_prefix, voice_sync_errors, float(voice_sync_errors) / 0.48F);
		}

		if (data_is_null_ambe_data)
			LogDebug("D-Star, %s nullaudio sequence no. %2u", log_prefix, n);
		else
			LogDebug("D-Star, %s audio     sequence no. %2u, errs: %2u/48 (%5.1f%%)", log_prefix, n, errors, float(errors) / 0.48F);
	}

	return voice_sync_errors + errors;
}

bool CDStarControl::writeModem(unsigned char *data, unsigned int len)
{
	assert(data != NULL);

	if (!m_enabled)
		return false;

	unsigned char type = data[0U];

	if (type == TAG_LOST && m_rfState == RS_RF_AUDIO) {
		unsigned char my1[DSTAR_LONG_CALLSIGN_LENGTH];
		unsigned char my2[DSTAR_SHORT_CALLSIGN_LENGTH];
		unsigned char your[DSTAR_LONG_CALLSIGN_LENGTH];
		m_rfHeader.getMyCall1(my1);
		m_rfHeader.getMyCall2(my2);
		m_rfHeader.getYourCall(your);

		if (m_rssi != 0U) {
			LogMessage("D-Star, transmission lost from %8.8s/%4.4s to %8.8s, %.1f seconds, BER: %.1f%%, RSSI: -%u/-%u/-%u dBm", my1, my2, your, float(m_rfFrames) / 50.0F, float(m_rfErrs * 100U) / float(m_rfBits), m_minRSSI, m_maxRSSI, m_aveRSSI / m_rssiCountTotal);
			writeJSONRF("lost", float(m_rfFrames) / 50.0F, float(m_rfErrs * 100U) / float(m_rfBits), m_minRSSI, m_maxRSSI, m_aveRSSI / m_rssiCountTotal);
		} else {
			LogMessage("D-Star, transmission lost from %8.8s/%4.4s to %8.8s, %.1f seconds, BER: %.1f%%", my1, my2, your, float(m_rfFrames) / 50.0F, float(m_rfErrs * 100U) / float(m_rfBits));
			writeJSONRF("lost", float(m_rfFrames) / 50.0F, float(m_rfErrs * 100U) / float(m_rfBits));
		}
		writeEndRF();
		return false;
	}

	if (type == TAG_LOST && m_rfState == RS_RF_INVALID) {
		m_rfState = RS_RF_LISTENING;

		if (m_netState == RS_NET_IDLE) {
			if (m_errorReply)
				m_errTimer.start();

			if (m_network != NULL)
				m_network->reset();
		}

		return false;
	}

	if (type == TAG_LOST) {
		m_rfState = RS_RF_LISTENING;
		return false;
	}

	// Have we got RSSI bytes on the end of a D-Star header?
	if (len == (DSTAR_HEADER_LENGTH_BYTES + 3U)) {
		uint16_t raw = 0U;
		raw |= (data[42U] << 8) & 0xFF00U;
		raw |= (data[43U] << 0) & 0x00FFU;

		// Convert the raw RSSI to dBm
		int rssi = m_rssiMapper->interpolate(raw);
		if (rssi != 0)
			LogDebug("D-Star, raw RSSI: %u, reported RSSI: %d dBm", raw, rssi);

		// RSSI is always reported as positive
		m_rssi = (rssi >= 0) ? rssi : -rssi;

		if (m_rssi > m_minRSSI)
			m_minRSSI = m_rssi;
		if (m_rssi < m_maxRSSI)
			m_maxRSSI = m_rssi;

		m_aveRSSI += m_rssi;
		m_rssiCountTotal++;

		writeJSONRSSI();
	}

	// Have we got RSSI bytes on the end of D-Star data?
	if (len == (DSTAR_FRAME_LENGTH_BYTES + 3U)) {
		uint16_t raw = 0U;
		raw |= (data[13U] << 8) & 0xFF00U;
		raw |= (data[14U] << 0) & 0x00FFU;

		// Convert the raw RSSI to dBm
		int rssi = m_rssiMapper->interpolate(raw);
		if (rssi != 0)
			LogDebug("D-Star, raw RSSI: %u, reported RSSI: %d dBm", raw, rssi);

		// RSSI is always reported as positive
		m_rssi = (rssi >= 0) ? rssi : -rssi;

		if (m_rssi > m_minRSSI)
			m_minRSSI = m_rssi;
		if (m_rssi < m_maxRSSI)
			m_maxRSSI = m_rssi;

		m_aveRSSI += m_rssi;
		m_rssiCountTotal++;

		writeJSONRSSI();
	}

	if (type == TAG_HEADER) {
		CDStarHeader header(data + 1U);
		m_rfHeader = header;

		unsigned char my1[DSTAR_LONG_CALLSIGN_LENGTH];
		header.getMyCall1(my1);

		unsigned char gateway[DSTAR_LONG_CALLSIGN_LENGTH];
		header.getRPTCall2(gateway);

		unsigned char my2[DSTAR_SHORT_CALLSIGN_LENGTH];
		header.getMyCall2(my2);

		unsigned char your[DSTAR_LONG_CALLSIGN_LENGTH];
		header.getYourCall(your);

		unsigned char rpt1[DSTAR_LONG_CALLSIGN_LENGTH];
		header.getRPTCall1(rpt1);

		// Is this a transmission destined for a repeater?
		if (!header.isRepeater()) {
			LogMessage("D-Star, non repeater RF header received from %8.8s", my1);
			m_rfState = RS_RF_INVALID;
			writeJSONRF("invalid", my1, my2, your);
			return true;
		}

		// Is it for us?
		if (::memcmp(rpt1, m_callsign, DSTAR_LONG_CALLSIGN_LENGTH) != 0) {
			LogMessage("D-Star, received RF header for wrong repeater (%8.8s) from %8.8s", rpt1, my1);
			m_rfState = RS_RF_INVALID;
			writeJSONRF("invalid", my1, my2, your);
			return true;
		}

		if (m_selfOnly && ::memcmp(my1, m_callsign, DSTAR_LONG_CALLSIGN_LENGTH - 1U) != 0 && !(std::find_if(m_whiteList.begin(), m_whiteList.end(), std::bind(CallsignCompare, std::placeholders::_1, my1)) != m_whiteList.end())) {
			LogMessage("D-Star, invalid access attempt from %8.8s", my1);
			m_rfState = RS_RF_REJECTED;
			writeJSONRF("rejected", my1, my2, your);
			return true;
		}

		if (!m_selfOnly && std::find_if(m_blackList.begin(), m_blackList.end(), std::bind(CallsignCompare, std::placeholders::_1, my1)) != m_blackList.end()) {
			LogMessage("D-Star, invalid access attempt from %8.8s", my1);
			m_rfState = RS_RF_REJECTED;
			writeJSONRF("rejected", my1, my2, your);
			return true;
		}

		m_net = ::memcmp(gateway, m_gateway, DSTAR_LONG_CALLSIGN_LENGTH) == 0;

		// Only start the timeout if not already running
		if (!m_rfTimeoutTimer.isRunning())
			m_rfTimeoutTimer.start();

		m_ackTimer.stop();
		m_errTimer.stop();

		m_rfBits = 1U;
		m_rfErrs = 0U;

		m_rfFrames = 1U;
		m_rfN = 0U;

		m_minRSSI = m_rssi;
		m_maxRSSI = m_rssi;
		m_aveRSSI = m_rssi;
		m_rssiCountTotal = 1U;

		m_rssiAccum = m_rssi;
		m_rssiCount = 1U;

		m_rfSlowData.start();

		if (m_duplex) {
			// Modify the header
			header.setRepeater(false);
			header.setRPTCall1(m_callsign);
			header.setRPTCall2(m_callsign);
			header.get(data + 1U);

			writeQueueHeaderRF(data);
		}

		if (m_net) {
			// Modify the header
			header.setRepeater(false);
			header.setRPTCall1(m_callsign);
			header.setRPTCall2(m_gateway);
			header.get(data + 1U);

			writeNetworkHeaderRF(data);
		}

		m_rfState = RS_RF_AUDIO;

		if (m_netState == RS_NET_IDLE) {
			m_display->writeDStar((char*)my1, (char*)my2, (char*)your, "R", "        ");
			m_display->writeDStarRSSI(m_rssi);
		}

		LogMessage("D-Star, received RF header from %8.8s/%4.4s to %8.8s", my1, my2, your);
		writeJSONRF("start", my1, my2, your);
	} else if (type == TAG_EOT) {
		if (m_rfState == RS_RF_REJECTED) {
			m_rfState = RS_RF_LISTENING;
		} else if (m_rfState == RS_RF_INVALID) {
			m_rfState = RS_RF_LISTENING;

			if (m_netState == RS_NET_IDLE) {
				if (m_errorReply)
					m_errTimer.start();

				if (m_network != NULL)
					m_network->reset();
			}

			return false;
		} else if (m_rfState == RS_RF_AUDIO) {
			if (m_net)
				writeNetworkDataRF(DSTAR_END_PATTERN_BYTES, 0U, true);

			if (m_duplex)
				writeQueueEOTRF();

			m_rfNextFrameIsFastData = false;
			m_rfSkipDTMFBlankingFrames = 0U;

			unsigned char my1[DSTAR_LONG_CALLSIGN_LENGTH];
			unsigned char my2[DSTAR_SHORT_CALLSIGN_LENGTH];
			unsigned char your[DSTAR_LONG_CALLSIGN_LENGTH];
			m_rfHeader.getMyCall1(my1);
			m_rfHeader.getMyCall2(my2);
			m_rfHeader.getYourCall(your);

			if (m_rssi != 0U) {
				LogMessage("D-Star, received RF end of transmission from %8.8s/%4.4s to %8.8s, %.1f seconds, BER: %.1f%%, RSSI: -%u/-%u/-%u dBm", my1, my2, your, float(m_rfFrames) / 50.0F, float(m_rfErrs * 100U) / float(m_rfBits), m_minRSSI, m_maxRSSI, m_aveRSSI / m_rssiCountTotal);
				writeJSONRF("end", float(m_rfFrames) / 50.0F, float(m_rfErrs * 100U) / float(m_rfBits), m_minRSSI, m_maxRSSI, m_aveRSSI / m_rssiCountTotal);
			} else {
				LogMessage("D-Star, received RF end of transmission from %8.8s/%4.4s to %8.8s, %.1f seconds, BER: %.1f%%", my1, my2, your, float(m_rfFrames) / 50.0F, float(m_rfErrs * 100U) / float(m_rfBits));
				writeJSONRF("end", float(m_rfFrames) / 50.0F, float(m_rfErrs * 100U) / float(m_rfBits));
			}

			writeEndRF();
		}

		return false;
	} else if (type == TAG_DATA) {
		if (m_rfState == RS_RF_REJECTED) {
			return true;
		} else if (m_rfState == RS_RF_INVALID) {
			return true;
		} else if (m_rfState == RS_RF_LISTENING) {
			// The sync is regenerated by the modem so can do exact match
			if (::memcmp(data + 1U + DSTAR_VOICE_FRAME_LENGTH_BYTES, DSTAR_SYNC_BYTES, DSTAR_DATA_FRAME_LENGTH_BYTES) == 0) {
				m_rfSlowData.start();
				m_rfState = RS_RF_LATE_ENTRY;
			}

			return false;
		} else if (m_rfState == RS_RF_AUDIO) {
			// The sync is regenerated by the modem so can do exact match
			if (::memcmp(data + 1U + DSTAR_VOICE_FRAME_LENGTH_BYTES, DSTAR_SYNC_BYTES, DSTAR_DATA_FRAME_LENGTH_BYTES) == 0) {
				m_rfSlowData.start();
				m_rfN = 0U;
			}

			// Regenerate the sync and send the RSSI data to the display
			if (m_rfN == 0U) {
				CSync::addDStarSync(data + 1U);
				m_display->writeDStarRSSI(m_rssi);
			}

			unsigned int errors = 0U;
			if (!m_rfHeader.isDataPacket()) {
				errors = maybeFixupVoiceFrame(data, len, 1U, "RF", m_rfN, m_duplex, m_rfVoiceSyncData, m_rfVoiceSyncDataLen, m_rfNextFrameIsFastData, m_rfSkipDTMFBlankingFrames);
				m_display->writeDStarBER(float(errors) / 0.48F);
				m_bitErrsAccum += errors;
				m_rfErrs       += errors;
			}

			m_bitsCount += 48U;
			m_rfBits    += 48U;
			m_rfFrames++;

<<<<<<< HEAD
			writeJSONBER();
=======
			const unsigned char* text = m_rfSlowData.addText(data + 1U);
			if (text != NULL)
				LogMessage("D-Star, slow data text = \"%s\"", text);
>>>>>>> d3f8c17b

			if (m_net) {
				if (m_rfN == 1U)
					writeNetworkDataRF(m_rfVoiceSyncData, 0U, false);
				if (m_rfN >= 1U)
					writeNetworkDataRF(data, errors, false);
			}

			if (m_duplex) {
				if (m_rfN == 1U)
					writeQueueDataRF(m_rfVoiceSyncData);
				if (m_rfN >= 1U)
					writeQueueDataRF(data);
			}

			m_rfN = (m_rfN + 1U) % 21U;
		} else if (m_rfState == RS_RF_LATE_ENTRY) {
			// The sync is regenerated by the modem so can do exact match
			if (::memcmp(data + 1U + DSTAR_VOICE_FRAME_LENGTH_BYTES, DSTAR_SYNC_BYTES, DSTAR_DATA_FRAME_LENGTH_BYTES) == 0) {
				m_rfSlowData.reset();
				return false;
			}

			CDStarHeader* header = m_rfSlowData.addHeader(data + 1U);
			if (header == NULL)
				return false;

			m_rfHeader = *header;

			unsigned char my1[DSTAR_LONG_CALLSIGN_LENGTH];
			header->getMyCall1(my1);

			unsigned char my2[DSTAR_SHORT_CALLSIGN_LENGTH];
			header->getMyCall2(my2);

			unsigned char your[DSTAR_LONG_CALLSIGN_LENGTH];
			header->getYourCall(your);

			unsigned char rpt1[DSTAR_LONG_CALLSIGN_LENGTH];
			header->getRPTCall1(rpt1);

			// Is this a transmission destined for a repeater?
			if (!header->isRepeater()) {
				LogMessage("D-Star, non repeater RF header received from %8.8s", my1);
				m_rfState = RS_RF_INVALID;
				writeJSONRF("invalid", my1, my2, your);
				delete header;
				return true;
			}

			// Is it for us?
			if (::memcmp(rpt1, m_callsign, DSTAR_LONG_CALLSIGN_LENGTH) != 0) {
				LogMessage("D-Star, received RF header for wrong repeater (%8.8s) from %8.8s", rpt1, my1);
				m_rfState = RS_RF_INVALID;
				writeJSONRF("invalid", my1, my2, your);
				delete header;
				return true;
			}

			if (m_selfOnly && ::memcmp(my1, m_callsign, DSTAR_LONG_CALLSIGN_LENGTH - 1U) != 0 && !(std::find_if(m_whiteList.begin(), m_whiteList.end(), std::bind(CallsignCompare, std::placeholders::_1, my1)) != m_whiteList.end())) {
				LogMessage("D-Star, invalid access attempt from %8.8s", my1);
				m_rfState = RS_RF_REJECTED;
				writeJSONRF("rejected", my1, my2, your);
				delete header;
				return true;
			}

			if (!m_selfOnly && std::find_if(m_blackList.begin(), m_blackList.end(), std::bind(CallsignCompare, std::placeholders::_1, my1)) != m_blackList.end()) {
				LogMessage("D-Star, invalid access attempt from %8.8s", my1);
				m_rfState = RS_RF_REJECTED;
				writeJSONRF("rejected", my1, my2, your);
				delete header;
				return true;
			}

			unsigned char gateway[DSTAR_LONG_CALLSIGN_LENGTH];
			header->getRPTCall2(gateway);

			m_net = ::memcmp(gateway, m_gateway, DSTAR_LONG_CALLSIGN_LENGTH) == 0;

			// Only reset the timeout if the timeout is not running
			if (!m_rfTimeoutTimer.isRunning())
				m_rfTimeoutTimer.start();

			// Create a dummy start frame to replace the received frame
			m_ackTimer.stop();
			m_errTimer.stop();

			m_rfBits = 1U;
			m_rfErrs = 0U;

			m_rfN = 0U;
			m_rfFrames = 1U;

			m_minRSSI = m_rssi;
			m_maxRSSI = m_rssi;
			m_aveRSSI = m_rssi;
			m_rssiCountTotal = 1U;

			if (m_duplex) {
				unsigned char start[DSTAR_HEADER_LENGTH_BYTES + 1U];
				start[0U] = TAG_HEADER;

				// Modify the header
				header->setRepeater(false);
				header->setRPTCall1(m_callsign);
				header->setRPTCall2(m_callsign);
				header->get(start + 1U);

				writeQueueHeaderRF(start);
			}

			if (m_net) {
				unsigned char start[DSTAR_HEADER_LENGTH_BYTES + 1U];
				start[0U] = TAG_HEADER;

				// Modify the header
				header->setRepeater(false);
				header->setRPTCall1(m_callsign);
				header->setRPTCall2(m_gateway);
				header->get(start + 1U);

				writeNetworkHeaderRF(start);
			}

			delete header;

			unsigned int errors = 0U;
			if (!m_rfHeader.isDataPacket()) {
				errors = maybeFixupVoiceFrame(data, len, 1U, "RF", m_rfN, m_duplex, m_rfVoiceSyncData, m_rfVoiceSyncDataLen, m_rfNextFrameIsFastData, m_rfSkipDTMFBlankingFrames);
				m_bitErrsAccum += errors;
				m_rfErrs       += errors;
			}

			m_bitsCount += 48U;
			m_rfBits    += 48U;

			writeJSONBER();

			if (m_net)
				writeNetworkDataRF(data, errors, false);

			if (m_duplex)
				writeQueueDataRF(data);

			m_rfState = RS_RF_AUDIO;

			m_rfN = (m_rfN + 1U) % 21U;

			if (m_netState == RS_NET_IDLE) {
				m_display->writeDStar((char*)my1, (char*)my2, (char*)your, "R", "        ");
				m_display->writeDStarRSSI(m_rssi);
				m_display->writeDStarBER(float(errors) / 0.48F);
			}

			LogMessage("D-Star, received RF late entry from %8.8s/%4.4s to %8.8s", my1, my2, your);
			writeJSONRF("late_entry", my1, my2, your);
		}
	} else {
		CUtils::dump("D-Star, unknown data from modem", data, DSTAR_FRAME_LENGTH_BYTES + 1U);
	}

	return true;
}

unsigned int CDStarControl::readModem(unsigned char* data)
{
	assert(data != NULL);

	if (m_queue.isEmpty())
		return 0U;

	unsigned char len = 0U;
	m_queue.getData(&len, 1U);

	m_queue.getData(data, len);

	return len;
}

void CDStarControl::writeEndRF()
{
	m_rfState = RS_RF_LISTENING;

	m_rfTimeoutTimer.stop();

	if (m_netState == RS_NET_IDLE) {
		m_display->clearDStar();

		m_ackTimer.start();

		if (m_network != NULL)
			m_network->reset();
	}
}

void CDStarControl::writeEndNet()
{
	m_netState = RS_NET_IDLE;

	m_lastFrameValid = false;

	m_display->clearDStar();

	m_netTimeoutTimer.stop();
	m_networkWatchdog.stop();
	m_packetTimer.stop();

	if (m_network != NULL)
		m_network->reset();

#if defined(DUMP_DSTAR)
	closeFile();
#endif
}

void CDStarControl::writeNetwork()
{
	assert(m_network != NULL);

	unsigned char data[DSTAR_HEADER_LENGTH_BYTES + 2U];
	unsigned int length = m_network->read(data, DSTAR_HEADER_LENGTH_BYTES + 2U);
	if (length == 0U)
		return;

	if (!m_enabled)
		return;

	if (m_rfState == RS_RF_AUDIO && m_netState == RS_NET_IDLE)
		return;

	m_networkWatchdog.start();

	unsigned char type = data[0U];

	if (type == TAG_HEADER) {
		if (m_netState != RS_NET_IDLE)
			return;

		CDStarHeader header(data + 1U);

		unsigned char my1[DSTAR_LONG_CALLSIGN_LENGTH];
		header.getMyCall1(my1);

		unsigned char my2[DSTAR_SHORT_CALLSIGN_LENGTH];
		header.getMyCall2(my2);

		unsigned char your[DSTAR_LONG_CALLSIGN_LENGTH];
		header.getYourCall(your);

		m_netHeader = header;

		m_netTimeoutTimer.start();
		m_packetTimer.start();
		m_ackTimer.stop();
		m_errTimer.stop();

		m_lastFrameValid = false;

		m_netFrames = 0U;
		m_netLost   = 0U;

		m_netN      = 20U;

		m_netBits   = 1U;

		if (m_remoteGateway) {
			header.setRepeater(true);
			header.setRPTCall1(m_callsign);
			header.setRPTCall2(m_callsign);
			header.get(data + 1U);
		}

		writeQueueHeaderNet(data);

#if defined(DUMP_DSTAR)
		openFile();
		writeFile(data + 1U, length - 1U);
#endif
		m_netState = RS_NET_AUDIO;

		LINK_STATUS status = LS_NONE;
		unsigned char reflector[DSTAR_LONG_CALLSIGN_LENGTH];
		m_network->getStatus(status, reflector);
		if (status == LS_LINKED_DEXTRA || status == LS_LINKED_DPLUS || status == LS_LINKED_DCS || status == LS_LINKED_CCS || status == LS_LINKED_LOOPBACK) {
			m_display->writeDStar((char*)my1, (char*)my2, (char*)your, "N", (char*) reflector);
			LogMessage("D-Star, received network header from %8.8s/%4.4s to %8.8s via %8.8s", my1, my2, your, reflector);
			writeJSONNet("start", my1, my2, your, reflector);
		} else {
			m_display->writeDStar((char*)my1, (char*)my2, (char*)your, "N", (char*) "        ");
			LogMessage("D-Star, received network header from %8.8s/%4.4s to %8.8s", my1, my2, your);
			writeJSONNet("start", my1, my2, your);
		}	

		// Something just above here introduces a large delay forcing erroneous(?) insertion of silence packets.
		// Starting the elapsed timer here instead of the commented out position above solves that.
		m_elapsed.start();

	} else if (type == TAG_EOT) {
		if (m_netState != RS_NET_AUDIO)
			return;

		writeQueueEOTNet();

		data[1U] = TAG_EOT;

#if defined(DUMP_DSTAR)
		writeFile(data + 1U, length - 1U);
		closeFile();
#endif
		m_netNextFrameIsFastData = false;
		m_netSkipDTMFBlankingFrames = 0U;

		unsigned char my1[DSTAR_LONG_CALLSIGN_LENGTH];
		unsigned char my2[DSTAR_SHORT_CALLSIGN_LENGTH];
		unsigned char your[DSTAR_LONG_CALLSIGN_LENGTH];
		m_netHeader.getMyCall1(my1);
		m_netHeader.getMyCall2(my2);
		m_netHeader.getYourCall(your);

		// We've received the header and EOT haven't we?
		m_netFrames += 2U;
		LogMessage("D-Star, received network end of transmission from %8.8s/%4.4s to %8.8s, %.1f seconds, %u%% packet loss", my1, my2, your, float(m_netFrames) / 50.0F, (m_netLost * 100U) / m_netFrames);
		writeJSONNet("end", float(m_netFrames) / 50.0F, (m_netLost * 100U) / m_netFrames);

		writeEndNet();
	} else if (type == TAG_DATA) {
		if (m_netState != RS_NET_AUDIO)
			return;

		unsigned char n = data[1U];

		data[1U] = TAG_DATA;

		if (!m_netHeader.isDataPacket())
			maybeFixupVoiceFrame(data, length, 2U, "Net", n, true, m_netVoiceSyncData, m_netVoiceSyncDataLen, m_netNextFrameIsFastData, m_netSkipDTMFBlankingFrames);

		// Insert silence and reject if in the past
		bool ret = insertSilence(data + 1U, n);
		if (!ret)
			return;

		m_netBits += 48U;

		m_netN = n;

		// Regenerate the sync
		if (n == 0U) {
			CSync::addDStarSync(data + 2U);
			m_netSlowData.start();
		}

		const unsigned char* text = m_netSlowData.addText(data + 2U);
		if (text != NULL)
			LogMessage("D-Star, slow data text = \"%s\"", text);

		m_packetTimer.start();
		m_netFrames++;

#if defined(DUMP_DSTAR)
		if (n == 1U)
			writeFile(m_netVoiceSyncData + 1U, m_netVoiceSyncDataLen - 1U);
		if (n >= 1U)
			writeFile(data + 1U, length - 1U);
#endif
		if (n == 1U)
			writeQueueDataNet(m_netVoiceSyncData + 1U);
		if (n >= 1U)
			writeQueueDataNet(data + 1U);
	} else {
		CUtils::dump("D-Star, unknown data from network", data, DSTAR_FRAME_LENGTH_BYTES + 1U);
	}
}

void CDStarControl::clock()
{
	unsigned int ms = m_interval.elapsed();
	m_interval.start();

	if (m_network != NULL)
		writeNetwork();

	m_ackTimer.clock(ms);
	if (m_ackTimer.isRunning() && m_ackTimer.hasExpired()) {
		sendAck();
		m_ackTimer.stop();
	}

	m_errTimer.clock(ms);
	if (m_errTimer.isRunning() && m_errTimer.hasExpired()) {
		sendError();
		m_errTimer.stop();
	}

	m_rfTimeoutTimer.clock(ms);
	m_netTimeoutTimer.clock(ms);

	if (m_netState == RS_NET_AUDIO) {
		m_networkWatchdog.clock(ms);

		if (m_networkWatchdog.hasExpired()) {
			// We're received the header haven't we?
			unsigned char my1[DSTAR_LONG_CALLSIGN_LENGTH];
			unsigned char my2[DSTAR_SHORT_CALLSIGN_LENGTH];
			unsigned char your[DSTAR_LONG_CALLSIGN_LENGTH];
			m_netHeader.getMyCall1(my1);
			m_netHeader.getMyCall2(my2);
			m_netHeader.getYourCall(your);
			m_netFrames += 1U;

			LogMessage("D-Star, network watchdog has expired, %.1f seconds,  %u%% packet loss", float(m_netFrames) / 50.0F, (m_netLost * 100U) / m_netFrames);
			writeJSONNet("lost", float(m_netFrames) / 50.0F, (m_netLost * 100U) / m_netFrames);
			writeEndNet();
#if defined(DUMP_DSTAR)
			closeFile();
#endif
		}
	}

	// Only insert silence on audio data
	if (m_netState == RS_NET_AUDIO) {
		m_packetTimer.clock(ms);

		if (m_packetTimer.isRunning() && m_packetTimer.hasExpired()) {
			unsigned int elapsed = m_elapsed.elapsed();
			unsigned int frames = elapsed / DSTAR_FRAME_TIME;

			if (frames > m_netFrames) {
				unsigned int count = frames - m_netFrames;
				if (count > 15U) {
					LogDebug("D-Star, lost audio for 300ms filling in, elapsed: %ums, expected: %u, received: %u", elapsed, frames, m_netFrames);
					insertSilence(count - 2U);
				}
			}

			m_packetTimer.start();
		}
	}
}

void CDStarControl::writeQueueHeaderRF(const unsigned char *data)
{
	assert(data != NULL);

	if (m_netState != RS_NET_IDLE)
		return;

	if (m_rfTimeoutTimer.isRunning() && m_rfTimeoutTimer.hasExpired())
		return;

	unsigned char len = DSTAR_HEADER_LENGTH_BYTES + 1U;

	unsigned int space = m_queue.freeSpace();
	if (space < (len + 1U)) {
		LogError("D-Star, overflow in the D-Star RF queue");
		return;
	}

	m_queue.addData(&len, 1U);

	m_queue.addData(data, len);
}

void CDStarControl::writeQueueDataRF(const unsigned char *data)
{
	assert(data != NULL);

	if (m_netState != RS_NET_IDLE)
		return;

	if (m_rfTimeoutTimer.isRunning() && m_rfTimeoutTimer.hasExpired())
		return;

	unsigned char len = DSTAR_FRAME_LENGTH_BYTES + 1U;

	unsigned int space = m_queue.freeSpace();
	if (space < (len + 1U)) {
		LogError("D-Star, overflow in the D-Star RF queue");
		return;
	}

	m_queue.addData(&len, 1U);

	m_queue.addData(data, len);
}

void CDStarControl::writeQueueEOTRF()
{
	if (m_netState != RS_NET_IDLE)
		return;

	if (m_rfTimeoutTimer.isRunning() && m_rfTimeoutTimer.hasExpired())
		return;

	unsigned char len = 1U;

	unsigned int space = m_queue.freeSpace();
	if (space < (len + 1U)) {
		LogError("D-Star, overflow in the D-Star RF queue");
		return;
	}

	m_queue.addData(&len, 1U);

	unsigned char data = TAG_EOT;
	m_queue.addData(&data, len);
}

void CDStarControl::writeQueueHeaderNet(const unsigned char *data)
{
	assert(data != NULL);

	if (m_netTimeoutTimer.isRunning() && m_netTimeoutTimer.hasExpired())
		return;

	unsigned char len = DSTAR_HEADER_LENGTH_BYTES + 1U;

	unsigned int space = m_queue.freeSpace();
	if (space < (len + 1U)) {
		LogError("D-Star, overflow in the D-Star RF queue");
		return;
	}

	m_queue.addData(&len, 1U);

	m_queue.addData(data, len);
}

void CDStarControl::writeQueueDataNet(const unsigned char *data)
{
	assert(data != NULL);

	if (m_netTimeoutTimer.isRunning() && m_netTimeoutTimer.hasExpired())
		return;

	unsigned char len = DSTAR_FRAME_LENGTH_BYTES + 1U;

	unsigned int space = m_queue.freeSpace();
	if (space < (len + 1U)) {
		LogError("D-Star, overflow in the D-Star RF queue");
		return;
	}

	m_queue.addData(&len, 1U);

	m_queue.addData(data, len);
}

void CDStarControl::writeQueueEOTNet()
{
	if (m_netTimeoutTimer.isRunning() && m_netTimeoutTimer.hasExpired())
		return;

	unsigned char len = 1U;

	unsigned int space = m_queue.freeSpace();
	if (space < (len + 1U)) {
		LogError("D-Star, overflow in the D-Star RF queue");
		return;
	}

	m_queue.addData(&len, 1U);

	unsigned char data = TAG_EOT;
	m_queue.addData(&data, len);
}

void CDStarControl::writeNetworkHeaderRF(const unsigned char* data)
{
	assert(data != NULL);

	if (m_network == NULL)
		return;

	// Don't send to the network if the timeout has expired
	if (m_rfTimeoutTimer.isRunning() && m_rfTimeoutTimer.hasExpired())
		return;

	m_network->writeHeader(data + 1U, DSTAR_HEADER_LENGTH_BYTES, m_netState != RS_NET_IDLE);
}

void CDStarControl::writeNetworkDataRF(const unsigned char* data, unsigned int errors, bool end)
{
	assert(data != NULL);

	if (m_network == NULL)
		return;

	// Don't send to the network if the timeout has expired
	if (m_rfTimeoutTimer.isRunning() && m_rfTimeoutTimer.hasExpired())
		return;

	m_network->writeData(data + 1U, DSTAR_FRAME_LENGTH_BYTES, errors, end, m_netState != RS_NET_IDLE);
}

bool CDStarControl::openFile()
{
	if (m_fp != NULL)
		return true;

	time_t t;
	::time(&t);

	struct tm* tm = ::localtime(&t);

	char name[100U];
	::sprintf(name, "DStar_%04d%02d%02d_%02d%02d%02d.ambe", tm->tm_year + 1900, tm->tm_mon + 1, tm->tm_mday, tm->tm_hour, tm->tm_min, tm->tm_sec);

	m_fp = ::fopen(name, "wb");
	if (m_fp == NULL)
		return false;

	::fwrite("DSTAR", 1U, 4U, m_fp);

	return true;
}

bool CDStarControl::writeFile(const unsigned char* data, unsigned int length)
{
	if (m_fp == NULL)
		return false;

	::fwrite(data, 1U, length, m_fp);

	return true;
}

void CDStarControl::closeFile()
{
	if (m_fp != NULL) {
		::fclose(m_fp);
		m_fp = NULL;
	}
}

bool CDStarControl::insertSilence(const unsigned char* data, unsigned char seqNo)
{
	assert(data != NULL);

	// Check to see if we have any spaces to fill?
	unsigned int oldSeqNo = (m_netN + 1U) % 21U;
	if (oldSeqNo == seqNo) {
		// Just copy the data, nothing else to do here
		::memcpy(m_lastFrame, data, DSTAR_FRAME_LENGTH_BYTES + 1U);
		m_lastFrameValid = true;
		return true;
	}

	unsigned int count;
	if (seqNo > oldSeqNo)
		count = seqNo - oldSeqNo;
	else
		count = (21U + seqNo) - oldSeqNo;

	if (count >= 10U)
		return false;

	insertSilence(count);

	::memcpy(m_lastFrame, data, DSTAR_FRAME_LENGTH_BYTES + 1U);
	m_lastFrameValid = true;

	return true;
}

void CDStarControl::insertSilence(unsigned int count)
{
	unsigned char n = (m_netN + 1U) % 21U;

	for (unsigned int i = 0U; i < count; i++) {
		if (i < 3U && m_lastFrameValid) {
			if (n == 0U) {
				::memcpy(m_lastFrame + DSTAR_VOICE_FRAME_LENGTH_BYTES + 1U, DSTAR_NULL_SLOW_SYNC_BYTES, DSTAR_DATA_FRAME_LENGTH_BYTES);
				writeQueueDataNet(m_lastFrame);
			} else {
				::memcpy(m_lastFrame + DSTAR_VOICE_FRAME_LENGTH_BYTES + 1U, DSTAR_NULL_SLOW_DATA_BYTES, DSTAR_DATA_FRAME_LENGTH_BYTES);
				writeQueueDataNet(m_lastFrame);
			}
		} else {
			m_lastFrameValid = false;

			if (n == 0U)
				writeQueueDataNet(DSTAR_NULL_FRAME_SYNC_BYTES);
			else
				writeQueueDataNet(DSTAR_NULL_FRAME_DATA_BYTES);
		}

		m_netN = n;

		m_netFrames++;
		m_netLost++;

		n = (n + 1U) % 21U;
	}
}

void CDStarControl::blankDTMF(unsigned char* data) const
{
	assert(data != NULL);

	// DTMF begins with these byte values
	if ((data[0] & DSTAR_DTMF_MASK[0]) == DSTAR_DTMF_SIG[0] && (data[1] & DSTAR_DTMF_MASK[1]) == DSTAR_DTMF_SIG[1] &&
		(data[2] & DSTAR_DTMF_MASK[2]) == DSTAR_DTMF_SIG[2] && (data[3] & DSTAR_DTMF_MASK[3]) == DSTAR_DTMF_SIG[3] &&
		(data[4] & DSTAR_DTMF_MASK[4]) == DSTAR_DTMF_SIG[4] && (data[5] & DSTAR_DTMF_MASK[5]) == DSTAR_DTMF_SIG[5] &&
		(data[6] & DSTAR_DTMF_MASK[6]) == DSTAR_DTMF_SIG[6] && (data[7] & DSTAR_DTMF_MASK[7]) == DSTAR_DTMF_SIG[7] &&
		(data[8] & DSTAR_DTMF_MASK[8]) == DSTAR_DTMF_SIG[8])
		::memcpy(data, DSTAR_NULL_AMBE_DATA_BYTES, DSTAR_VOICE_FRAME_LENGTH_BYTES);
}

void CDStarControl::sendAck()
{
	m_rfTimeoutTimer.stop();

	if (!m_ackReply)
		return;

	unsigned char user[DSTAR_LONG_CALLSIGN_LENGTH];
	m_rfHeader.getMyCall1(user);

	CDStarHeader header;
	header.setUnavailable(true);
	header.setMyCall1(m_callsign);
	header.setYourCall(user);
	header.setRPTCall1(m_gateway);
	header.setRPTCall2(m_callsign);

	unsigned char data[DSTAR_HEADER_LENGTH_BYTES + 1U];
	header.get(data + 1U);
	data[0U] = TAG_HEADER;

	writeQueueHeaderRF(data);

	writeQueueDataRF(DSTAR_NULL_FRAME_SYNC_BYTES);

	LINK_STATUS status = LS_NONE;
	unsigned char reflector[DSTAR_LONG_CALLSIGN_LENGTH];
	if (m_network != NULL)
		m_network->getStatus(status, reflector);

	char text[40U];
	if (m_ackMessage == DSTAR_ACK_RSSI && m_rssi != 0) {
		if (status == LS_LINKED_DEXTRA || status == LS_LINKED_DPLUS || status == LS_LINKED_DCS || status == LS_LINKED_CCS || status == LS_LINKED_LOOPBACK) {
			CUtils::removeChar(reflector, ' ');//remove space from reflector so all nicely fits onto 20 chars in case rssi < 99dBm
			::sprintf(text, "%-8.8s %.1f%% -%udBm        ", reflector, float(m_rfErrs * 100U) / float(m_rfBits), m_aveRSSI / m_rssiCountTotal);
		} else {
			::sprintf(text, "BER:%.1f%% -%udBm           ", float(m_rfErrs * 100U) / float(m_rfBits), m_aveRSSI / m_rssiCountTotal);
		}
	} else if (m_ackMessage == DSTAR_ACK_SMETER && m_rssi != 0) {
		unsigned int signal, plus;
		char signalText[15U];
		CSMeter::getSignal(m_aveRSSI / m_rssiCountTotal, signal, plus);
		if (plus != 0U)
			::sprintf(signalText, "S%u+%02u", signal, plus);
		else
			::sprintf(signalText, "S%u", signal);

		if (status == LS_LINKED_DEXTRA || status == LS_LINKED_DPLUS || status == LS_LINKED_DCS || status == LS_LINKED_CCS || status == LS_LINKED_LOOPBACK)
			::sprintf(text, "%-8.8s %.1f%% %s           ", reflector, float(m_rfErrs * 100U) / float(m_rfBits), signalText);
		else
			::sprintf(text, "BER:%.1f%% %s             ", float(m_rfErrs * 100U) / float(m_rfBits), signalText);
	} else {
		if (status == LS_LINKED_DEXTRA || status == LS_LINKED_DPLUS || status == LS_LINKED_DCS || status == LS_LINKED_CCS || status == LS_LINKED_LOOPBACK)
			::sprintf(text, "%-8.8s  BER: %.1f%%         ", reflector, float(m_rfErrs * 100U) / float(m_rfBits));
		else
			::sprintf(text, "BER: %.1f%%                 ", float(m_rfErrs * 100U) / float(m_rfBits));
	}

	m_rfSlowData.setText(text);

	::memcpy(data, DSTAR_NULL_FRAME_DATA_BYTES, DSTAR_FRAME_LENGTH_BYTES + 1U);

	for (unsigned int i = 0U; i < 19U; i++) {
		m_rfSlowData.getSlowData(data + 1U + DSTAR_VOICE_FRAME_LENGTH_BYTES);
		writeQueueDataRF(data);
	}

	writeQueueEOTRF();
}

void CDStarControl::sendError()
{
	unsigned char user[DSTAR_LONG_CALLSIGN_LENGTH];
	m_rfHeader.getMyCall1(user);

	CDStarHeader header;
	header.setUnavailable(true);
	header.setMyCall1(m_callsign);
	header.setYourCall(user);
	header.setRPTCall1(m_callsign);
	header.setRPTCall2(m_callsign);

	unsigned char data[DSTAR_HEADER_LENGTH_BYTES + 1U];
	header.get(data + 1U);
	data[0U] = TAG_HEADER;

	writeQueueHeaderRF(data);

	writeQueueDataRF(DSTAR_NULL_FRAME_SYNC_BYTES);

	LINK_STATUS status = LS_NONE;
	unsigned char reflector[DSTAR_LONG_CALLSIGN_LENGTH];
	if (m_network != NULL)
		m_network->getStatus(status, reflector);

	char text[40U];
	if (m_ackMessage == DSTAR_ACK_RSSI && m_rssi != 0) {
		if (status == LS_LINKED_DEXTRA || status == LS_LINKED_DPLUS || status == LS_LINKED_DCS || status == LS_LINKED_CCS || status == LS_LINKED_LOOPBACK) {
			CUtils::removeChar(reflector, ' ');//remove space from reflector so all nicely fits onto 20 chars in case rssi < 99dBm
			::sprintf(text, "%-8.8s %.1f%% -%udBm        ", reflector, float(m_rfErrs * 100U) / float(m_rfBits), m_aveRSSI / m_rssiCountTotal);
		} else {
			::sprintf(text, "BER:%.1f%% -%udBm           ", float(m_rfErrs * 100U) / float(m_rfBits), m_aveRSSI / m_rssiCountTotal);
		}
	} else if (m_ackMessage == DSTAR_ACK_SMETER && m_rssi != 0) {
		unsigned int signal, plus;
		char signalText[15U];
		CSMeter::getSignal(m_aveRSSI / m_rssiCountTotal, signal, plus);
		if (plus != 0U)
			::sprintf(signalText, "S%u+%02u", signal, plus);
		else
			::sprintf(signalText, "S%u", signal);

		if (status == LS_LINKED_DEXTRA || status == LS_LINKED_DPLUS || status == LS_LINKED_DCS || status == LS_LINKED_CCS || status == LS_LINKED_LOOPBACK)
			::sprintf(text, "%-8.8s %.1f%% %s           ", reflector, float(m_rfErrs * 100U) / float(m_rfBits), signalText);
		else
			::sprintf(text, "BER:%.1f%% %s             ", float(m_rfErrs * 100U) / float(m_rfBits), signalText);
	} else {
		if (status == LS_LINKED_DEXTRA || status == LS_LINKED_DPLUS || status == LS_LINKED_DCS || status == LS_LINKED_CCS || status == LS_LINKED_LOOPBACK)
			::sprintf(text, "%-8.8s  BER: %.1f%%         ", reflector, float(m_rfErrs * 100U) / float(m_rfBits));
		else
			::sprintf(text, "BER: %.1f%%                 ", float(m_rfErrs * 100U) / float(m_rfBits));
	}

	m_rfSlowData.setText(text);

	::memcpy(data, DSTAR_NULL_FRAME_DATA_BYTES, DSTAR_FRAME_LENGTH_BYTES + 1U);

	for (unsigned int i = 0U; i < 19U; i++) {
		m_rfSlowData.getSlowData(data + 1U + DSTAR_VOICE_FRAME_LENGTH_BYTES);
		writeQueueDataRF(data);
	}

	writeQueueEOTRF();
}

bool CDStarControl::isBusy() const
{
	return m_rfState != RS_RF_LISTENING || m_netState != RS_NET_IDLE;
}

void CDStarControl::enable(bool enabled)
{
	if (!enabled && m_enabled) {
		m_queue.clear();

		// Reset the RF section
		m_rfState = RS_RF_LISTENING;

		m_rfTimeoutTimer.stop();

		// Reset the networking section
		m_netState = RS_NET_IDLE;

		m_lastFrameValid = false;

		m_netTimeoutTimer.stop();
		m_networkWatchdog.stop();
		m_packetTimer.stop();
	}

	m_enabled = enabled;
}

void CDStarControl::writeJSONRSSI()
{
	m_rssiAccum += m_rssi;
	m_rssiCountTotal++;

	if (m_rssiCountTotal >= RSSI_COUNT) {
		nlohmann::json json;

		json["timestamp"] = CUtils::createTimestamp();
		json["mode"]      = "D-Star";

		json["value"]     = -int(m_rssiAccum / m_rssiCountTotal);

		WriteJSON("RSSI", json);

		m_rssiAccum = 0U;
		m_rssiCountTotal = 0U;
	}
}

void CDStarControl::writeJSONBER()
{
	if (m_bitsCount >= BER_COUNT) {
		nlohmann::json json;

		json["timestamp"] = CUtils::createTimestamp();
		json["mode"]      = "D-Star";

		json["value"]     = float(m_bitErrsAccum * 100U) / float(m_bitsCount);

		WriteJSON("BER", json);

		m_bitErrsAccum = 0U;
		m_bitsCount    = 1U;
	}
}

void CDStarControl::writeJSONText(const unsigned char* text)
{
	assert(text != NULL);

	nlohmann::json json;

	json["timestamp"] = CUtils::createTimestamp();
	json["mode"]      = "D-Star";

	json["value"]     = std::string((char*)text);

	WriteJSON("Text", json);
}

void CDStarControl::writeJSONRF(const char* action, const unsigned char* my1, const unsigned char* my2, const unsigned char* your)
{
	assert(action != NULL);
	assert(my1 != NULL);
	assert(my2 != NULL);
	assert(your != NULL);

	nlohmann::json json;

	json["timestamp"]      = CUtils::createTimestamp();

	json["source_cs"]      = convertBuffer(my1, DSTAR_LONG_CALLSIGN_LENGTH);
	json["source_ext"]     = convertBuffer(my2, DSTAR_SHORT_CALLSIGN_LENGTH);
	json["destination_cs"] = convertBuffer(your, DSTAR_LONG_CALLSIGN_LENGTH);

	json["source"] = "rf";
	json["action"] = action;

	WriteJSON("D-Star", json);
}

void CDStarControl::writeJSONRF(const char* action, float duration, float ber)
{
	assert(action != NULL);

	nlohmann::json json;

	writeJSONRF(json, action, duration, ber);

	WriteJSON("D-Star", json);
}

void CDStarControl::writeJSONRF(const char* action, float duration, float ber, unsigned char minRSSI, unsigned char maxRSSI, unsigned int aveRSSI)
{
	assert(action != NULL);

	nlohmann::json json;

	writeJSONRF(json, action, duration, ber);

	nlohmann::json rssi;
	rssi["min"] = -int(minRSSI);
	rssi["max"] = -int(maxRSSI);
	rssi["ave"] = -int(aveRSSI);

	json["rssi"] = rssi;

	WriteJSON("D-Star", json);
}

void CDStarControl::writeJSONNet(const char* action, const unsigned char* my1, const unsigned char* my2, const unsigned char* your, const unsigned char* reflector)
{
	assert(action != NULL);
	assert(my1 != NULL);
	assert(my2 != NULL);
	assert(your != NULL);

	nlohmann::json json;

	json["timestamp"]      = CUtils::createTimestamp();

	json["source_cs"]      = convertBuffer(my1, DSTAR_LONG_CALLSIGN_LENGTH);
	json["source_ext"]     = convertBuffer(my2, DSTAR_SHORT_CALLSIGN_LENGTH);
	json["destination_cs"] = convertBuffer(your, DSTAR_LONG_CALLSIGN_LENGTH);

	json["source"] = "network";
	json["action"] = action;

	if (reflector != NULL)
		json["reflector"] = convertBuffer(reflector, DSTAR_LONG_CALLSIGN_LENGTH);

	WriteJSON("D-Star", json);
}

void CDStarControl::writeJSONNet(const char* action, float duration, float loss)
{
	assert(action != NULL);

	nlohmann::json json;

	json["timestamp"] = CUtils::createTimestamp();

	json["duration"] = duration;
	json["loss"]     = loss;

	json["action"] = action;

	WriteJSON("D-Star", json);
}

void CDStarControl::writeJSONRF(nlohmann::json& json, const char* action, float duration, float ber)
{
	assert(action != NULL);

	json["timestamp"] = CUtils::createTimestamp();

	json["duration"] = duration;
	json["ber"]      = ber;

	json["action"] = action;
}

std::string CDStarControl::convertBuffer(const unsigned char* buffer, unsigned int length) const
{
	assert(buffer != NULL);

	std::string callsign((char*)buffer, length);

	size_t pos = callsign.find_first_of(' ');
	if (pos != std::string::npos)
		callsign = callsign.substr(0U, pos);

	return callsign;
}
<|MERGE_RESOLUTION|>--- conflicted
+++ resolved
@@ -498,13 +498,11 @@
 			m_rfBits    += 48U;
 			m_rfFrames++;
 
-<<<<<<< HEAD
 			writeJSONBER();
-=======
+
 			const unsigned char* text = m_rfSlowData.addText(data + 1U);
 			if (text != NULL)
 				LogMessage("D-Star, slow data text = \"%s\"", text);
->>>>>>> d3f8c17b
 
 			if (m_net) {
 				if (m_rfN == 1U)
