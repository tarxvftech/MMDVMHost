/*
 *	Copyright (C) 2015-2019,2021 Jonathan Naylor, G4KLX
 *
 *	This program is free software; you can redistribute it and/or modify
 *	it under the terms of the GNU General Public License as published by
 *	the Free Software Foundation; version 2 of the License.
 *
 *	This program is distributed in the hope that it will be useful,
 *	but WITHOUT ANY WARRANTY; without even the implied warranty of
 *	MERCHANTABILITY or FITNESS FOR A PARTICULAR PURPOSE.  See the
 *	GNU General Public License for more details.
 */

#include "DStarControl.h"
#include "Utils.h"
#include "Sync.h"
#include "Log.h"
#include "SMeter.h"

#include <cstdio>
#include <cassert>
#include <ctime>
#include <algorithm>
#include <functional>

const unsigned int MAX_SYNC_BIT_ERRORS = 2U;
const unsigned int FAST_DATA_BEEP_GRACE_FRAMES = 6U;

bool CallsignCompare(const std::string& arg, const unsigned char* my)
{
	for (unsigned int i = 0U; i < (DSTAR_LONG_CALLSIGN_LENGTH - 1U); i++) {
		if (arg.at(i) != my[i])
			return false;
	}

	return true;
}

// #define	DUMP_DSTAR

CDStarControl::CDStarControl(const std::string& callsign, const std::string& module, bool selfOnly, bool ackReply, unsigned int ackTime, DSTAR_ACK_MESSAGE ackMessage, bool errorReply, const std::vector<std::string>& blackList, const std::vector<std::string>& whiteList, CDStarNetwork* network, CDisplay* display, unsigned int timeout, bool duplex, bool remoteGateway, CRSSIInterpolator* rssiMapper) :
m_callsign(NULL),
m_gateway(NULL),
m_selfOnly(selfOnly),
m_ackReply(ackReply),
m_ackMessage(ackMessage),
m_errorReply(errorReply),
m_remoteGateway(remoteGateway),
m_blackList(blackList),
m_whiteList(whiteList),
m_network(network),
m_display(display),
m_duplex(duplex),
m_queue(5000U, "D-Star Control"),
m_rfHeader(),
m_netHeader(),
m_rfState(RS_RF_LISTENING),
m_netState(RS_NET_IDLE),
m_net(false),
m_slowData(),
m_rfN(0U),
m_netN(0U),
m_networkWatchdog(1000U, 0U, 1500U),
m_rfTimeoutTimer(1000U, timeout),
m_netTimeoutTimer(1000U, timeout),
m_packetTimer(1000U, 0U, 300U),
m_ackTimer(1000U, 0U, ackTime),
m_errTimer(1000U, 0U, ackTime),
m_interval(),
m_elapsed(),
m_rfFrames(0U),
m_netFrames(0U),
m_netLost(0U),
m_fec(),
m_rfBits(1U),
m_netBits(1U),
m_rfErrs(0U),
m_netErrs(0U),
m_lastFrame(NULL),
m_lastFrameValid(false),
m_rssiMapper(rssiMapper),
m_rssi(0U),
m_maxRSSI(0U),
m_minRSSI(0U),
m_aveRSSI(0U),
m_rssiCount(0U),
m_enabled(true),
m_fp(NULL),
m_rfVoiceSyncData(NULL),
m_rfVoiceSyncDataLen(0U),
m_netVoiceSyncData(NULL),
m_netVoiceSyncDataLen(0U),
m_rfNextFrameIsFastData(false),
m_netNextFrameIsFastData(false),
m_rfSkipDTMFBlankingFrames(0U),
m_netSkipDTMFBlankingFrames(0U)
{
	assert(display != NULL);
	assert(rssiMapper != NULL);

	m_callsign = new unsigned char[DSTAR_LONG_CALLSIGN_LENGTH];
	m_gateway  = new unsigned char[DSTAR_LONG_CALLSIGN_LENGTH];

	m_lastFrame = new unsigned char[DSTAR_FRAME_LENGTH_BYTES + 1U];
	m_rfVoiceSyncData = new unsigned char[DSTAR_MODEM_DATA_LEN];
	m_netVoiceSyncData = new unsigned char[DSTAR_MODEM_DATA_LEN];

	std::string call = callsign;
	call.resize(DSTAR_LONG_CALLSIGN_LENGTH - 1U, ' ');
	std::string mod = module;
	mod.resize(1U, ' ');
	call.append(mod);
	
	std::string gate = callsign;
	gate.resize(DSTAR_LONG_CALLSIGN_LENGTH - 1U, ' ');
	gate.append("G");

	for (unsigned int i = 0U; i < DSTAR_LONG_CALLSIGN_LENGTH; i++) {
		m_callsign[i] = call.at(i);
		m_gateway[i]  = gate.at(i);
	}

	m_interval.start();
}

CDStarControl::~CDStarControl()
{
	delete[] m_callsign;
	delete[] m_gateway;
	delete[] m_lastFrame;
	delete[] m_rfVoiceSyncData;
	delete[] m_netVoiceSyncData;
}

unsigned int CDStarControl::maybeFixupVoiceFrame(
	unsigned char*  data,
	unsigned int    len,
	unsigned int    offset,
	const char*     log_prefix,
	unsigned char   n,
	bool            blank_dtmf,
	unsigned char*  voice_sync_data,
	unsigned int&   voice_sync_data_len,
	bool&           next_frame_is_fast_data,
	unsigned int&   skip_dtmf_blanking_frames
	)
{
	unsigned int errors = 0U;
	unsigned int voice_sync_errors = 0U;
	unsigned char mini_header = data[offset + 9U] ^ DSTAR_SCRAMBLER_BYTES[0U];
	unsigned char mini_header_type = mini_header & DSTAR_SLOW_DATA_TYPE_MASK;

	if (n == 0U) {
<<<<<<< HEAD
		::memcpy(voice_sync_data, data, DSTAR_MODEM_DATA_LEN);
		*voice_sync_data_len = len;
=======
		::memcpy(voice_sync_data, data, MODEM_DATA_LEN);
		voice_sync_data_len = len;
>>>>>>> e2d61d15
	} else if ((n % 2U != 0U) &&
		   ((mini_header_type == DSTAR_SLOW_DATA_TYPE_FASTDATA01) ||
		    (mini_header_type == DSTAR_SLOW_DATA_TYPE_FASTDATA16))) {
		next_frame_is_fast_data = true;
		if (blank_dtmf)
			skip_dtmf_blanking_frames = FAST_DATA_BEEP_GRACE_FRAMES;
		if (n == 1U)
			LogDebug("D-Star, %s fastdata  sequence no. 0", log_prefix);
		LogDebug("D-Star, %s fastdata  sequence no. %2u", log_prefix, n);
	} else if (next_frame_is_fast_data) {
		next_frame_is_fast_data = false;
		if (blank_dtmf)
			skip_dtmf_blanking_frames = FAST_DATA_BEEP_GRACE_FRAMES;
		LogDebug("D-Star, %s fastdata  sequence no. %2u", log_prefix, n);
	} else {
		bool voice_sync_data_is_null_ambe_data = false;
		bool data_is_null_ambe_data = false;

		if ((n == 1U) && (::memcmp(voice_sync_data + offset, DSTAR_NULL_AMBE_DATA_BYTES_SCRAMBLED, DSTAR_VOICE_FRAME_LENGTH_BYTES) == 0))
			voice_sync_data_is_null_ambe_data = true;

		if (::memcmp(data + offset, DSTAR_NULL_AMBE_DATA_BYTES_SCRAMBLED, DSTAR_VOICE_FRAME_LENGTH_BYTES) == 0)
			data_is_null_ambe_data = true;

		if ((n == 1U) && !voice_sync_data_is_null_ambe_data)
			voice_sync_errors += m_fec.regenerateDStar(voice_sync_data + offset);

		if (!data_is_null_ambe_data)
			errors += m_fec.regenerateDStar(data + offset);

		if (blank_dtmf && skip_dtmf_blanking_frames > 0U) {
			skip_dtmf_blanking_frames--;
		} else if (blank_dtmf && skip_dtmf_blanking_frames == 0U) {
			if ((n == 1U) && !voice_sync_data_is_null_ambe_data)
				blankDTMF(voice_sync_data + offset);
			if (!data_is_null_ambe_data)
				blankDTMF(data + offset);
		}

		if (n == 1U) {
			if (voice_sync_data_is_null_ambe_data)
				LogDebug("D-Star, %s nullaudio sequence no. 0", log_prefix);
			else
				LogDebug("D-Star, %s audio     sequence no.  0, errs: %2u/48 (%5.1f%%)", log_prefix, voice_sync_errors, float(voice_sync_errors) / 0.48F);
		}

		if (data_is_null_ambe_data)
			LogDebug("D-Star, %s nullaudio sequence no. %2u", log_prefix, n);
		else
			LogDebug("D-Star, %s audio     sequence no. %2u, errs: %2u/48 (%5.1f%%)", log_prefix, n, errors, float(errors) / 0.48F);
	}

	return voice_sync_errors + errors;
}

bool CDStarControl::writeModem(unsigned char *data, unsigned int len)
{
	assert(data != NULL);

	if (!m_enabled)
		return false;

	unsigned char type = data[0U];

	if (type == TAG_LOST && m_rfState == RS_RF_AUDIO) {
		unsigned char my1[DSTAR_LONG_CALLSIGN_LENGTH];
		unsigned char my2[DSTAR_SHORT_CALLSIGN_LENGTH];
		unsigned char your[DSTAR_LONG_CALLSIGN_LENGTH];
		m_rfHeader.getMyCall1(my1);
		m_rfHeader.getMyCall2(my2);
		m_rfHeader.getYourCall(your);

		if (m_rssi != 0U)
			LogMessage("D-Star, transmission lost from %8.8s/%4.4s to %8.8s, %.1f seconds, BER: %.1f%%, RSSI: -%u/-%u/-%u dBm", my1, my2, your, float(m_rfFrames) / 50.0F, float(m_rfErrs * 100U) / float(m_rfBits), m_minRSSI, m_maxRSSI, m_aveRSSI / m_rssiCount);
		else
			LogMessage("D-Star, transmission lost from %8.8s/%4.4s to %8.8s, %.1f seconds, BER: %.1f%%", my1, my2, your, float(m_rfFrames) / 50.0F, float(m_rfErrs * 100U) / float(m_rfBits));
		writeEndRF();
		return false;
	}

	if (type == TAG_LOST && m_rfState == RS_RF_INVALID) {
		m_rfState = RS_RF_LISTENING;

		if (m_netState == RS_NET_IDLE) {
			if (m_errorReply)
				m_errTimer.start();

			if (m_network != NULL)
				m_network->reset();
		}

		return false;
	}

	if (type == TAG_LOST) {
		m_rfState = RS_RF_LISTENING;
		return false;
	}

	// Have we got RSSI bytes on the end of a D-Star header?
	if (len == (DSTAR_HEADER_LENGTH_BYTES + 3U)) {
		uint16_t raw = 0U;
		raw |= (data[42U] << 8) & 0xFF00U;
		raw |= (data[43U] << 0) & 0x00FFU;

		// Convert the raw RSSI to dBm
		int rssi = m_rssiMapper->interpolate(raw);
		if (rssi != 0)
			LogDebug("D-Star, raw RSSI: %u, reported RSSI: %d dBm", raw, rssi);

		// RSSI is always reported as positive
		m_rssi = (rssi >= 0) ? rssi : -rssi;

		if (m_rssi > m_minRSSI)
			m_minRSSI = m_rssi;
		if (m_rssi < m_maxRSSI)
			m_maxRSSI = m_rssi;

		m_aveRSSI += m_rssi;
		m_rssiCount++;
	}

	// Have we got RSSI bytes on the end of D-Star data?
	if (len == (DSTAR_FRAME_LENGTH_BYTES + 3U)) {
		uint16_t raw = 0U;
		raw |= (data[13U] << 8) & 0xFF00U;
		raw |= (data[14U] << 0) & 0x00FFU;

		// Convert the raw RSSI to dBm
		int rssi = m_rssiMapper->interpolate(raw);
		if (rssi != 0)
			LogDebug("D-Star, raw RSSI: %u, reported RSSI: %d dBm", raw, rssi);

		// RSSI is always reported as positive
		m_rssi = (rssi >= 0) ? rssi : -rssi;

		if (m_rssi > m_minRSSI)
			m_minRSSI = m_rssi;
		if (m_rssi < m_maxRSSI)
			m_maxRSSI = m_rssi;

		m_aveRSSI += m_rssi;
		m_rssiCount++;
	}

	if (type == TAG_HEADER) {
		CDStarHeader header(data + 1U);
		m_rfHeader = header;

		unsigned char my1[DSTAR_LONG_CALLSIGN_LENGTH];
		header.getMyCall1(my1);

		// Is this a transmission destined for a repeater?
		if (!header.isRepeater()) {
			LogMessage("D-Star, non repeater RF header received from %8.8s", my1);
			m_rfState = RS_RF_INVALID;
			return false;
		}

		unsigned char callsign[DSTAR_LONG_CALLSIGN_LENGTH];
		header.getRPTCall1(callsign);

		// Is it for us?
		if (::memcmp(callsign, m_callsign, DSTAR_LONG_CALLSIGN_LENGTH) != 0) {
			LogMessage("D-Star, received RF header for wrong repeater (%8.8s) from %8.8s", callsign, my1);
			m_rfState = RS_RF_INVALID;
			return false;
		}

		if (m_selfOnly && ::memcmp(my1, m_callsign, DSTAR_LONG_CALLSIGN_LENGTH - 1U) != 0 && !(std::find_if(m_whiteList.begin(), m_whiteList.end(), std::bind(CallsignCompare, std::placeholders::_1, my1)) != m_whiteList.end())) {
			LogMessage("D-Star, invalid access attempt from %8.8s", my1);
			m_rfState = RS_RF_REJECTED;
			return false;
		}

		if (!m_selfOnly && std::find_if(m_blackList.begin(), m_blackList.end(), std::bind(CallsignCompare, std::placeholders::_1, my1)) != m_blackList.end()) {
			LogMessage("D-Star, invalid access attempt from %8.8s", my1);
			m_rfState = RS_RF_REJECTED;
			return false;
		}

		unsigned char gateway[DSTAR_LONG_CALLSIGN_LENGTH];
		header.getRPTCall2(gateway);

		unsigned char my2[DSTAR_SHORT_CALLSIGN_LENGTH];
		header.getMyCall2(my2);

		unsigned char your[DSTAR_LONG_CALLSIGN_LENGTH];
		header.getYourCall(your);

		m_net = ::memcmp(gateway, m_gateway, DSTAR_LONG_CALLSIGN_LENGTH) == 0;

		// Only start the timeout if not already running
		if (!m_rfTimeoutTimer.isRunning())
			m_rfTimeoutTimer.start();

		m_ackTimer.stop();
		m_errTimer.stop();

		m_rfBits = 1U;
		m_rfErrs = 0U;

		m_rfFrames = 1U;
		m_rfN = 0U;

		m_minRSSI = m_rssi;
		m_maxRSSI = m_rssi;
		m_aveRSSI = m_rssi;
		m_rssiCount = 1U;

		if (m_duplex) {
			// Modify the header
			header.setRepeater(false);
			header.setRPTCall1(m_callsign);
			header.setRPTCall2(m_callsign);
			header.get(data + 1U);

			writeQueueHeaderRF(data);
		}

		if (m_net) {
			// Modify the header
			header.setRepeater(false);
			header.setRPTCall1(m_callsign);
			header.setRPTCall2(m_gateway);
			header.get(data + 1U);

			writeNetworkHeaderRF(data);
		}

		m_rfState = RS_RF_AUDIO;

		if (m_netState == RS_NET_IDLE) {
			m_display->writeDStar((char*)my1, (char*)my2, (char*)your, "R", "        ");
			m_display->writeDStarRSSI(m_rssi);
		}

		LogMessage("D-Star, received RF header from %8.8s/%4.4s to %8.8s", my1, my2, your);
	} else if (type == TAG_EOT) {
		if (m_rfState == RS_RF_REJECTED) {
			m_rfState = RS_RF_LISTENING;
		} else if (m_rfState == RS_RF_INVALID) {
			m_rfState = RS_RF_LISTENING;

			if (m_netState == RS_NET_IDLE) {
				if (m_errorReply)
					m_errTimer.start();

				if (m_network != NULL)
					m_network->reset();
			}

			return false;
		} else if (m_rfState == RS_RF_AUDIO) {
			if (m_net)
				writeNetworkDataRF(DSTAR_END_PATTERN_BYTES, 0U, true);

			if (m_duplex)
				writeQueueEOTRF();

			m_rfNextFrameIsFastData = false;
			m_rfSkipDTMFBlankingFrames = 0U;

			unsigned char my1[DSTAR_LONG_CALLSIGN_LENGTH];
			unsigned char my2[DSTAR_SHORT_CALLSIGN_LENGTH];
			unsigned char your[DSTAR_LONG_CALLSIGN_LENGTH];
			m_rfHeader.getMyCall1(my1);
			m_rfHeader.getMyCall2(my2);
			m_rfHeader.getYourCall(your);

			if (m_rssi != 0U)
				LogMessage("D-Star, received RF end of transmission from %8.8s/%4.4s to %8.8s, %.1f seconds, BER: %.1f%%, RSSI: -%u/-%u/-%u dBm", my1, my2, your, float(m_rfFrames) / 50.0F, float(m_rfErrs * 100U) / float(m_rfBits), m_minRSSI, m_maxRSSI, m_aveRSSI / m_rssiCount);
			else
				LogMessage("D-Star, received RF end of transmission from %8.8s/%4.4s to %8.8s, %.1f seconds, BER: %.1f%%", my1, my2, your, float(m_rfFrames) / 50.0F, float(m_rfErrs * 100U) / float(m_rfBits));

			writeEndRF();
		}

		return false;
	} else if (type == TAG_DATA1) {
		if (m_rfState == RS_RF_REJECTED) {
			return false;
		} else if (m_rfState == RS_RF_INVALID) {
			return false;
		} else if (m_rfState == RS_RF_LISTENING) {
			// The sync is regenerated by the modem so can do exact match
			if (::memcmp(data + 1U + DSTAR_VOICE_FRAME_LENGTH_BYTES, DSTAR_SYNC_BYTES, DSTAR_DATA_FRAME_LENGTH_BYTES) == 0) {
				m_slowData.start();
				m_rfState = RS_RF_LATE_ENTRY;
			}

			return false;
		} else if (m_rfState == RS_RF_AUDIO) {
			// The sync is regenerated by the modem so can do exact match
			if (::memcmp(data + 1U + DSTAR_VOICE_FRAME_LENGTH_BYTES, DSTAR_SYNC_BYTES, DSTAR_DATA_FRAME_LENGTH_BYTES) == 0)
				m_rfN = 0U;

			// Regenerate the sync and send the RSSI data to the display
			if (m_rfN == 0U) {
				CSync::addDStarSync(data + 1U);
				m_display->writeDStarRSSI(m_rssi);
			}

			unsigned int errors = 0U;
			if (!m_rfHeader.isDataPacket()) {
				errors = maybeFixupVoiceFrame(data, len, 1U, "RF", m_rfN, m_duplex, m_rfVoiceSyncData, m_rfVoiceSyncDataLen, m_rfNextFrameIsFastData, m_rfSkipDTMFBlankingFrames);
				m_display->writeDStarBER(float(errors) / 0.48F);
				m_rfErrs += errors;
			}

			m_rfBits += 48U;
			m_rfFrames++;

			if (m_net) {
				if (m_rfN == 1U)
					writeNetworkDataRF(m_rfVoiceSyncData, 0U, false);
				if (m_rfN >= 1U)
					writeNetworkDataRF(data, errors, false);
			}

			if (m_duplex) {
				if (m_rfN == 1U)
					writeQueueDataRF(m_rfVoiceSyncData);
				if (m_rfN >= 1U)
					writeQueueDataRF(data);
			}

			m_rfN = (m_rfN + 1U) % 21U;
		} else if (m_rfState == RS_RF_LATE_ENTRY) {
			// The sync is regenerated by the modem so can do exact match
			if (::memcmp(data + 1U + DSTAR_VOICE_FRAME_LENGTH_BYTES, DSTAR_SYNC_BYTES, DSTAR_DATA_FRAME_LENGTH_BYTES) == 0) {
				m_slowData.reset();
				return false;
			}

			CDStarHeader* header = m_slowData.add(data + 1U);
			if (header == NULL)
				return false;

			m_rfHeader = *header;

			unsigned char my1[DSTAR_LONG_CALLSIGN_LENGTH];
			header->getMyCall1(my1);

			// Is this a transmission destined for a repeater?
			if (!header->isRepeater()) {
				LogMessage("D-Star, non repeater RF header received from %8.8s", my1);
				m_rfState = RS_RF_INVALID;
				delete header;
				return false;
			}

			unsigned char callsign[DSTAR_LONG_CALLSIGN_LENGTH];
			header->getRPTCall1(callsign);

			// Is it for us?
			if (::memcmp(callsign, m_callsign, DSTAR_LONG_CALLSIGN_LENGTH) != 0) {
				LogMessage("D-Star, received RF header for wrong repeater (%8.8s) from %8.8s", callsign, my1);
				m_rfState = RS_RF_INVALID;
				delete header;
				return false;
			}

			if (m_selfOnly && ::memcmp(my1, m_callsign, DSTAR_LONG_CALLSIGN_LENGTH - 1U) != 0 && !(std::find_if(m_whiteList.begin(), m_whiteList.end(), std::bind(CallsignCompare, std::placeholders::_1, my1)) != m_whiteList.end())) {
				LogMessage("D-Star, invalid access attempt from %8.8s", my1);
				m_rfState = RS_RF_REJECTED;
				delete header;
				return false;
			}

			if (!m_selfOnly && std::find_if(m_blackList.begin(), m_blackList.end(), std::bind(CallsignCompare, std::placeholders::_1, my1)) != m_blackList.end()) {
				LogMessage("D-Star, invalid access attempt from %8.8s", my1);
				m_rfState = RS_RF_REJECTED;
				delete header;
				return false;
			}

			unsigned char gateway[DSTAR_LONG_CALLSIGN_LENGTH];
			header->getRPTCall2(gateway);

			unsigned char my2[DSTAR_SHORT_CALLSIGN_LENGTH];
			header->getMyCall2(my2);

			unsigned char your[DSTAR_LONG_CALLSIGN_LENGTH];
			header->getYourCall(your);

			m_net = ::memcmp(gateway, m_gateway, DSTAR_LONG_CALLSIGN_LENGTH) == 0;

			// Only reset the timeout if the timeout is not running
			if (!m_rfTimeoutTimer.isRunning())
				m_rfTimeoutTimer.start();

			// Create a dummy start frame to replace the received frame
			m_ackTimer.stop();
			m_errTimer.stop();

			m_rfBits = 1U;
			m_rfErrs = 0U;

			m_rfN = 0U;
			m_rfFrames = 1U;

			m_minRSSI = m_rssi;
			m_maxRSSI = m_rssi;
			m_aveRSSI = m_rssi;
			m_rssiCount = 1U;

			if (m_duplex) {
				unsigned char start[DSTAR_HEADER_LENGTH_BYTES + 1U];
				start[0U] = TAG_HEADER;

				// Modify the header
				header->setRepeater(false);
				header->setRPTCall1(m_callsign);
				header->setRPTCall2(m_callsign);
				header->get(start + 1U);

				writeQueueHeaderRF(start);
			}

			if (m_net) {
				unsigned char start[DSTAR_HEADER_LENGTH_BYTES + 1U];
				start[0U] = TAG_HEADER;

				// Modify the header
				header->setRepeater(false);
				header->setRPTCall1(m_callsign);
				header->setRPTCall2(m_gateway);
				header->get(start + 1U);

				writeNetworkHeaderRF(start);
			}

			delete header;

			unsigned int errors = 0U;
			if (!m_rfHeader.isDataPacket()) {
				errors = maybeFixupVoiceFrame(data, len, 1U, "RF", m_rfN, m_duplex, m_rfVoiceSyncData, m_rfVoiceSyncDataLen, m_rfNextFrameIsFastData, m_rfSkipDTMFBlankingFrames);
				m_rfErrs += errors;
			}

			m_rfBits += 48U;

			if (m_net)
				writeNetworkDataRF(data, errors, false);

			if (m_duplex)
				writeQueueDataRF(data);

			m_rfState = RS_RF_AUDIO;

			m_rfN = (m_rfN + 1U) % 21U;

			if (m_netState == RS_NET_IDLE) {
				m_display->writeDStar((char*)my1, (char*)my2, (char*)your, "R", "        ");
				m_display->writeDStarRSSI(m_rssi);
				m_display->writeDStarBER(float(errors) / 0.48F);
			}

			LogMessage("D-Star, received RF late entry from %8.8s/%4.4s to %8.8s", my1, my2, your);
		}
	} else {
		CUtils::dump("D-Star, unknown data from modem", data, DSTAR_FRAME_LENGTH_BYTES + 1U);
	}

	return true;
}

unsigned int CDStarControl::readModem(unsigned char* data)
{
	assert(data != NULL);

	if (m_queue.isEmpty())
		return 0U;

	unsigned char len = 0U;
	m_queue.getData(&len, 1U);

	m_queue.getData(data, len);

	return len;
}

void CDStarControl::writeEndRF()
{
	m_rfState = RS_RF_LISTENING;

	if (m_netState == RS_NET_IDLE) {
		m_display->clearDStar();

		m_ackTimer.start();

		if (m_network != NULL)
			m_network->reset();
	} else {
		m_rfTimeoutTimer.stop();
	}
}

void CDStarControl::writeEndNet()
{
	m_netState = RS_NET_IDLE;

	m_lastFrameValid = false;

	m_display->clearDStar();

	m_netTimeoutTimer.stop();
	m_networkWatchdog.stop();
	m_packetTimer.stop();

	if (m_network != NULL)
		m_network->reset();

#if defined(DUMP_DSTAR)
	closeFile();
#endif
}

void CDStarControl::writeNetwork()
{
	assert(m_network != NULL);

	unsigned char data[DSTAR_HEADER_LENGTH_BYTES + 2U];
	unsigned int length = m_network->read(data, DSTAR_HEADER_LENGTH_BYTES + 2U);
	if (length == 0U)
		return;

	if (!m_enabled)
		return;

	if (m_rfState == RS_RF_AUDIO && m_netState == RS_NET_IDLE)
		return;

	m_networkWatchdog.start();

	unsigned char type = data[0U];

	if (type == TAG_HEADER) {
		if (m_netState != RS_NET_IDLE)
			return;

		CDStarHeader header(data + 1U);

		unsigned char my1[DSTAR_LONG_CALLSIGN_LENGTH];
		header.getMyCall1(my1);

		unsigned char my2[DSTAR_SHORT_CALLSIGN_LENGTH];
		header.getMyCall2(my2);

		unsigned char your[DSTAR_LONG_CALLSIGN_LENGTH];
		header.getYourCall(your);

		m_netHeader = header;

		m_netTimeoutTimer.start();
		m_packetTimer.start();
		m_ackTimer.stop();
		m_errTimer.stop();

		m_lastFrameValid = false;

		m_netFrames = 0U;
		m_netLost   = 0U;

		m_netN      = 20U;

		m_netBits   = 1U;
		m_netErrs   = 0U;

		if (m_remoteGateway) {
			header.setRepeater(true);
			header.setRPTCall1(m_callsign);
			header.setRPTCall2(m_callsign);
			header.get(data + 1U);
		}

		writeQueueHeaderNet(data);

#if defined(DUMP_DSTAR)
		openFile();
		writeFile(data + 1U, length - 1U);
#endif
		m_netState = RS_NET_AUDIO;

		LINK_STATUS status = LS_NONE;
		unsigned char reflector[DSTAR_LONG_CALLSIGN_LENGTH];
		m_network->getStatus(status, reflector);
		if (status == LS_LINKED_DEXTRA || status == LS_LINKED_DPLUS || status == LS_LINKED_DCS || status == LS_LINKED_CCS || status == LS_LINKED_LOOPBACK) {
			m_display->writeDStar((char*)my1, (char*)my2, (char*)your, "N", (char*) reflector);
			LogMessage("D-Star, received network header from %8.8s/%4.4s to %8.8s via %8.8s", my1, my2, your, reflector);
		} else {
			m_display->writeDStar((char*)my1, (char*)my2, (char*)your, "N", (char*) "        ");
			LogMessage("D-Star, received network header from %8.8s/%4.4s to %8.8s", my1, my2, your);
		}	

		// Something just above here introduces a large delay forcing erroneous(?) insertion of silence packets.
		// Starting the elapsed timer here instead of the commented out position above solves that.
		m_elapsed.start();

	} else if (type == TAG_EOT) {
		if (m_netState != RS_NET_AUDIO)
			return;

		writeQueueEOTNet();

		data[1U] = TAG_EOT;

#if defined(DUMP_DSTAR)
		writeFile(data + 1U, length - 1U);
		closeFile();
#endif
		m_netNextFrameIsFastData = false;
		m_netSkipDTMFBlankingFrames = 0U;

		unsigned char my1[DSTAR_LONG_CALLSIGN_LENGTH];
		unsigned char my2[DSTAR_SHORT_CALLSIGN_LENGTH];
		unsigned char your[DSTAR_LONG_CALLSIGN_LENGTH];
		m_netHeader.getMyCall1(my1);
		m_netHeader.getMyCall2(my2);
		m_netHeader.getYourCall(your);

		// We've received the header and EOT haven't we?
		m_netFrames += 2U;
		LogMessage("D-Star, received network end of transmission from %8.8s/%4.4s to %8.8s, %.1f seconds, %u%% packet loss, BER: %.1f%%", my1, my2, your, float(m_netFrames) / 50.0F, (m_netLost * 100U) / m_netFrames, float(m_netErrs * 100U) / float(m_netBits));

		writeEndNet();
	} else if (type == TAG_DATA1) {
		if (m_netState != RS_NET_AUDIO)
			return;

		unsigned char n = data[1U];

		data[1U] = TAG_DATA1;

		unsigned int errors = 0U;
		if (!m_netHeader.isDataPacket())
			errors = maybeFixupVoiceFrame(data, length, 2U, "Net", n, true, m_netVoiceSyncData, m_netVoiceSyncDataLen, m_netNextFrameIsFastData, m_netSkipDTMFBlankingFrames);

		// Insert silence and reject if in the past
		bool ret = insertSilence(data + 1U, n);
		if (!ret)
			return;

		m_netErrs += errors;
		m_netBits += 48U;

		m_netN = n;

		// Regenerate the sync
		if (n == 0U)
			CSync::addDStarSync(data + 2U);

		m_packetTimer.start();
		m_netFrames++;

#if defined(DUMP_DSTAR)
		if (n == 1U)
			writeFile(m_netVoiceSyncData + 1U, m_netVoiceSyncDataLen - 1U);
		if (n >= 1U)
			writeFile(data + 1U, length - 1U);
#endif
		if (n == 1U)
			writeQueueDataNet(m_netVoiceSyncData + 1U);
		if (n >= 1U)
			writeQueueDataNet(data + 1U);
	} else {
		CUtils::dump("D-Star, unknown data from network", data, DSTAR_FRAME_LENGTH_BYTES + 1U);
	}
}

void CDStarControl::clock()
{
	unsigned int ms = m_interval.elapsed();
	m_interval.start();

	if (m_network != NULL)
		writeNetwork();

	m_ackTimer.clock(ms);
	if (m_ackTimer.isRunning() && m_ackTimer.hasExpired()) {
		sendAck();
		m_ackTimer.stop();
	}

	m_errTimer.clock(ms);
	if (m_errTimer.isRunning() && m_errTimer.hasExpired()) {
		sendError();
		m_errTimer.stop();
	}

	m_rfTimeoutTimer.clock(ms);
	m_netTimeoutTimer.clock(ms);

	if (m_netState == RS_NET_AUDIO) {
		m_networkWatchdog.clock(ms);

		if (m_networkWatchdog.hasExpired()) {
			// We're received the header haven't we?
			m_netFrames += 1U;
			LogMessage("D-Star, network watchdog has expired, %.1f seconds,  %u%% packet loss, BER: %.1f%%", float(m_netFrames) / 50.0F, (m_netLost * 100U) / m_netFrames, float(m_netErrs * 100U) / float(m_netBits));
			writeEndNet();
#if defined(DUMP_DSTAR)
			closeFile();
#endif
		}
	}

	// Only insert silence on audio data
	if (m_netState == RS_NET_AUDIO) {
		m_packetTimer.clock(ms);

		if (m_packetTimer.isRunning() && m_packetTimer.hasExpired()) {
			unsigned int elapsed = m_elapsed.elapsed();
			unsigned int frames = elapsed / DSTAR_FRAME_TIME;

			if (frames > m_netFrames) {
				unsigned int count = frames - m_netFrames;
				if (count > 15U) {
					LogDebug("D-Star, lost audio for 300ms filling in, elapsed: %ums, expected: %u, received: %u", elapsed, frames, m_netFrames);
					insertSilence(count - 2U);
				}
			}

			m_packetTimer.start();
		}
	}
}

void CDStarControl::writeQueueHeaderRF(const unsigned char *data)
{
	assert(data != NULL);

	if (m_netState != RS_NET_IDLE)
		return;

	if (m_rfTimeoutTimer.isRunning() && m_rfTimeoutTimer.hasExpired())
		return;

	unsigned char len = DSTAR_HEADER_LENGTH_BYTES + 1U;

	unsigned int space = m_queue.freeSpace();
	if (space < (len + 1U)) {
		LogError("D-Star, overflow in the D-Star RF queue");
		return;
	}

	m_queue.addData(&len, 1U);

	m_queue.addData(data, len);
}

void CDStarControl::writeQueueDataRF(const unsigned char *data)
{
	assert(data != NULL);

	if (m_netState != RS_NET_IDLE)
		return;

	if (m_rfTimeoutTimer.isRunning() && m_rfTimeoutTimer.hasExpired())
		return;

	unsigned char len = DSTAR_FRAME_LENGTH_BYTES + 1U;

	unsigned int space = m_queue.freeSpace();
	if (space < (len + 1U)) {
		LogError("D-Star, overflow in the D-Star RF queue");
		return;
	}

	m_queue.addData(&len, 1U);

	m_queue.addData(data, len);
}

void CDStarControl::writeQueueEOTRF()
{
	if (m_netState != RS_NET_IDLE)
		return;

	if (m_rfTimeoutTimer.isRunning() && m_rfTimeoutTimer.hasExpired())
		return;

	unsigned char len = 1U;

	unsigned int space = m_queue.freeSpace();
	if (space < (len + 1U)) {
		LogError("D-Star, overflow in the D-Star RF queue");
		return;
	}

	m_queue.addData(&len, 1U);

	unsigned char data = TAG_EOT;
	m_queue.addData(&data, len);
}

void CDStarControl::writeQueueHeaderNet(const unsigned char *data)
{
	assert(data != NULL);

	if (m_netTimeoutTimer.isRunning() && m_netTimeoutTimer.hasExpired())
		return;

	unsigned char len = DSTAR_HEADER_LENGTH_BYTES + 1U;

	unsigned int space = m_queue.freeSpace();
	if (space < (len + 1U)) {
		LogError("D-Star, overflow in the D-Star RF queue");
		return;
	}

	m_queue.addData(&len, 1U);

	m_queue.addData(data, len);
}

void CDStarControl::writeQueueDataNet(const unsigned char *data)
{
	assert(data != NULL);

	if (m_netTimeoutTimer.isRunning() && m_netTimeoutTimer.hasExpired())
		return;

	unsigned char len = DSTAR_FRAME_LENGTH_BYTES + 1U;

	unsigned int space = m_queue.freeSpace();
	if (space < (len + 1U)) {
		LogError("D-Star, overflow in the D-Star RF queue");
		return;
	}

	m_queue.addData(&len, 1U);

	m_queue.addData(data, len);
}

void CDStarControl::writeQueueEOTNet()
{
	if (m_netTimeoutTimer.isRunning() && m_netTimeoutTimer.hasExpired())
		return;

	unsigned char len = 1U;

	unsigned int space = m_queue.freeSpace();
	if (space < (len + 1U)) {
		LogError("D-Star, overflow in the D-Star RF queue");
		return;
	}

	m_queue.addData(&len, 1U);

	unsigned char data = TAG_EOT;
	m_queue.addData(&data, len);
}

void CDStarControl::writeNetworkHeaderRF(const unsigned char* data)
{
	assert(data != NULL);

	if (m_network == NULL)
		return;

	// Don't send to the network if the timeout has expired
	if (m_rfTimeoutTimer.isRunning() && m_rfTimeoutTimer.hasExpired())
		return;

	m_network->writeHeader(data + 1U, DSTAR_HEADER_LENGTH_BYTES, m_netState != RS_NET_IDLE);
}

void CDStarControl::writeNetworkDataRF(const unsigned char* data, unsigned int errors, bool end)
{
	assert(data != NULL);

	if (m_network == NULL)
		return;

	// Don't send to the network if the timeout has expired
	if (m_rfTimeoutTimer.isRunning() && m_rfTimeoutTimer.hasExpired())
		return;

	m_network->writeData(data + 1U, DSTAR_FRAME_LENGTH_BYTES, errors, end, m_netState != RS_NET_IDLE);
}

bool CDStarControl::openFile()
{
	if (m_fp != NULL)
		return true;

	time_t t;
	::time(&t);

	struct tm* tm = ::localtime(&t);

	char name[100U];
	::sprintf(name, "DStar_%04d%02d%02d_%02d%02d%02d.ambe", tm->tm_year + 1900, tm->tm_mon + 1, tm->tm_mday, tm->tm_hour, tm->tm_min, tm->tm_sec);

	m_fp = ::fopen(name, "wb");
	if (m_fp == NULL)
		return false;

	::fwrite("DSTAR", 1U, 4U, m_fp);

	return true;
}

bool CDStarControl::writeFile(const unsigned char* data, unsigned int length)
{
	if (m_fp == NULL)
		return false;

	::fwrite(data, 1U, length, m_fp);

	return true;
}

void CDStarControl::closeFile()
{
	if (m_fp != NULL) {
		::fclose(m_fp);
		m_fp = NULL;
	}
}

bool CDStarControl::insertSilence(const unsigned char* data, unsigned char seqNo)
{
	assert(data != NULL);

	// Check to see if we have any spaces to fill?
	unsigned int oldSeqNo = (m_netN + 1U) % 21U;
	if (oldSeqNo == seqNo) {
		// Just copy the data, nothing else to do here
		::memcpy(m_lastFrame, data, DSTAR_FRAME_LENGTH_BYTES + 1U);
		m_lastFrameValid = true;
		return true;
	}

	unsigned int count;
	if (seqNo > oldSeqNo)
		count = seqNo - oldSeqNo;
	else
		count = (21U + seqNo) - oldSeqNo;

	if (count >= 10U)
		return false;

	insertSilence(count);

	::memcpy(m_lastFrame, data, DSTAR_FRAME_LENGTH_BYTES + 1U);
	m_lastFrameValid = true;

	return true;
}

void CDStarControl::insertSilence(unsigned int count)
{
	unsigned char n = (m_netN + 1U) % 21U;

	for (unsigned int i = 0U; i < count; i++) {
		if (i < 3U && m_lastFrameValid) {
			if (n == 0U) {
				::memcpy(m_lastFrame + DSTAR_VOICE_FRAME_LENGTH_BYTES + 1U, DSTAR_NULL_SLOW_SYNC_BYTES, DSTAR_DATA_FRAME_LENGTH_BYTES);
				writeQueueDataNet(m_lastFrame);
			} else {
				::memcpy(m_lastFrame + DSTAR_VOICE_FRAME_LENGTH_BYTES + 1U, DSTAR_NULL_SLOW_DATA_BYTES, DSTAR_DATA_FRAME_LENGTH_BYTES);
				writeQueueDataNet(m_lastFrame);
			}
		} else {
			m_lastFrameValid = false;

			if (n == 0U)
				writeQueueDataNet(DSTAR_NULL_FRAME_SYNC_BYTES);
			else
				writeQueueDataNet(DSTAR_NULL_FRAME_DATA_BYTES);
		}

		m_netN = n;

		m_netFrames++;
		m_netLost++;

		n = (n + 1U) % 21U;
	}
}

void CDStarControl::blankDTMF(unsigned char* data) const
{
	assert(data != NULL);

	// DTMF begins with these byte values
	if ((data[0] & DSTAR_DTMF_MASK[0]) == DSTAR_DTMF_SIG[0] && (data[1] & DSTAR_DTMF_MASK[1]) == DSTAR_DTMF_SIG[1] &&
		(data[2] & DSTAR_DTMF_MASK[2]) == DSTAR_DTMF_SIG[2] && (data[3] & DSTAR_DTMF_MASK[3]) == DSTAR_DTMF_SIG[3] &&
		(data[4] & DSTAR_DTMF_MASK[4]) == DSTAR_DTMF_SIG[4] && (data[5] & DSTAR_DTMF_MASK[5]) == DSTAR_DTMF_SIG[5] &&
		(data[6] & DSTAR_DTMF_MASK[6]) == DSTAR_DTMF_SIG[6] && (data[7] & DSTAR_DTMF_MASK[7]) == DSTAR_DTMF_SIG[7] &&
		(data[8] & DSTAR_DTMF_MASK[8]) == DSTAR_DTMF_SIG[8])
		::memcpy(data, DSTAR_NULL_AMBE_DATA_BYTES, DSTAR_VOICE_FRAME_LENGTH_BYTES);
}

void CDStarControl::sendAck()
{
	m_rfTimeoutTimer.stop();

	if (!m_ackReply)
		return;

	unsigned char user[DSTAR_LONG_CALLSIGN_LENGTH];
	m_rfHeader.getMyCall1(user);

	CDStarHeader header;
	header.setUnavailable(true);
	header.setMyCall1(m_callsign);
	header.setYourCall(user);
	header.setRPTCall1(m_gateway);
	header.setRPTCall2(m_callsign);

	unsigned char data[DSTAR_HEADER_LENGTH_BYTES + 1U];
	header.get(data + 1U);
	data[0U] = TAG_HEADER;

	writeQueueHeaderRF(data);

	writeQueueDataRF(DSTAR_NULL_FRAME_SYNC_BYTES);

	LINK_STATUS status = LS_NONE;
	unsigned char reflector[DSTAR_LONG_CALLSIGN_LENGTH];
	if (m_network != NULL)
		m_network->getStatus(status, reflector);

	char text[40U];
	if (m_ackMessage == DSTAR_ACK_RSSI && m_rssi != 0) {
		if (status == LS_LINKED_DEXTRA || status == LS_LINKED_DPLUS || status == LS_LINKED_DCS || status == LS_LINKED_CCS || status == LS_LINKED_LOOPBACK) {
			CUtils::removeChar(reflector, ' ');//remove space from reflector so all nicely fits onto 20 chars in case rssi < 99dBm
			::sprintf(text, "%-8.8s %.1f%% -%udBm        ", reflector, float(m_rfErrs * 100U) / float(m_rfBits), m_aveRSSI / m_rssiCount);
		} else {
			::sprintf(text, "BER:%.1f%% -%udBm           ", float(m_rfErrs * 100U) / float(m_rfBits), m_aveRSSI / m_rssiCount);
		}
	} else if (m_ackMessage == DSTAR_ACK_SMETER && m_rssi != 0) {
		unsigned int signal, plus;
		char signalText[10U];
		CSMeter::getSignal(m_aveRSSI / m_rssiCount, signal, plus);
		if (plus != 0U)
			::sprintf(signalText, "S%u+%02u", signal, plus);
		else
			::sprintf(signalText, "S%u", signal);

		if (status == LS_LINKED_DEXTRA || status == LS_LINKED_DPLUS || status == LS_LINKED_DCS || status == LS_LINKED_CCS || status == LS_LINKED_LOOPBACK)
			::sprintf(text, "%-8.8s %.1f%% %s           ", reflector, float(m_rfErrs * 100U) / float(m_rfBits), signalText);
		else
			::sprintf(text, "BER:%.1f%% %s             ", float(m_rfErrs * 100U) / float(m_rfBits), signalText);
	} else {
		if (status == LS_LINKED_DEXTRA || status == LS_LINKED_DPLUS || status == LS_LINKED_DCS || status == LS_LINKED_CCS || status == LS_LINKED_LOOPBACK)
			::sprintf(text, "%-8.8s  BER: %.1f%%         ", reflector, float(m_rfErrs * 100U) / float(m_rfBits));
		else
			::sprintf(text, "BER: %.1f%%                 ", float(m_rfErrs * 100U) / float(m_rfBits));
	}

	m_slowData.setText(text);

	::memcpy(data, DSTAR_NULL_FRAME_DATA_BYTES, DSTAR_FRAME_LENGTH_BYTES + 1U);

	for (unsigned int i = 0U; i < 19U; i++) {
		m_slowData.get(data + 1U + DSTAR_VOICE_FRAME_LENGTH_BYTES);
		writeQueueDataRF(data);
	}

	writeQueueEOTRF();
}

void CDStarControl::sendError()
{
	unsigned char user[DSTAR_LONG_CALLSIGN_LENGTH];
	m_rfHeader.getMyCall1(user);

	CDStarHeader header;
	header.setUnavailable(true);
	header.setMyCall1(m_callsign);
	header.setYourCall(user);
	header.setRPTCall1(m_callsign);
	header.setRPTCall2(m_callsign);

	unsigned char data[DSTAR_HEADER_LENGTH_BYTES + 1U];
	header.get(data + 1U);
	data[0U] = TAG_HEADER;

	writeQueueHeaderRF(data);

	writeQueueDataRF(DSTAR_NULL_FRAME_SYNC_BYTES);

	LINK_STATUS status = LS_NONE;
	unsigned char reflector[DSTAR_LONG_CALLSIGN_LENGTH];
	if (m_network != NULL)
		m_network->getStatus(status, reflector);

	char text[40U];
	if (m_ackMessage == DSTAR_ACK_RSSI && m_rssi != 0) {
		if (status == LS_LINKED_DEXTRA || status == LS_LINKED_DPLUS || status == LS_LINKED_DCS || status == LS_LINKED_CCS || status == LS_LINKED_LOOPBACK) {
			CUtils::removeChar(reflector, ' ');//remove space from reflector so all nicely fits onto 20 chars in case rssi < 99dBm
			::sprintf(text, "%-8.8s %.1f%% -%udBm        ", reflector, float(m_rfErrs * 100U) / float(m_rfBits), m_aveRSSI / m_rssiCount);
		} else {
			::sprintf(text, "BER:%.1f%% -%udBm           ", float(m_rfErrs * 100U) / float(m_rfBits), m_aveRSSI / m_rssiCount);
		}
	} else if (m_ackMessage == DSTAR_ACK_SMETER && m_rssi != 0) {
		unsigned int signal, plus;
		char signalText[10U];
		CSMeter::getSignal(m_aveRSSI / m_rssiCount, signal, plus);
		if (plus != 0U)
			::sprintf(signalText, "S%u+%02u", signal, plus);
		else
			::sprintf(signalText, "S%u", signal);

		if (status == LS_LINKED_DEXTRA || status == LS_LINKED_DPLUS || status == LS_LINKED_DCS || status == LS_LINKED_CCS || status == LS_LINKED_LOOPBACK)
			::sprintf(text, "%-8.8s %.1f%% %s           ", reflector, float(m_rfErrs * 100U) / float(m_rfBits), signalText);
		else
			::sprintf(text, "BER:%.1f%% %s             ", float(m_rfErrs * 100U) / float(m_rfBits), signalText);
	} else {
		if (status == LS_LINKED_DEXTRA || status == LS_LINKED_DPLUS || status == LS_LINKED_DCS || status == LS_LINKED_CCS || status == LS_LINKED_LOOPBACK)
			::sprintf(text, "%-8.8s  BER: %.1f%%         ", reflector, float(m_rfErrs * 100U) / float(m_rfBits));
		else
			::sprintf(text, "BER: %.1f%%                 ", float(m_rfErrs * 100U) / float(m_rfBits));
	}

	m_slowData.setText(text);

	::memcpy(data, DSTAR_NULL_FRAME_DATA_BYTES, DSTAR_FRAME_LENGTH_BYTES + 1U);

	for (unsigned int i = 0U; i < 19U; i++) {
		m_slowData.get(data + 1U + DSTAR_VOICE_FRAME_LENGTH_BYTES);
		writeQueueDataRF(data);
	}

	writeQueueEOTRF();
}

bool CDStarControl::isBusy() const
{
	return m_rfState != RS_RF_LISTENING || m_netState != RS_NET_IDLE;
}

void CDStarControl::enable(bool enabled)
{
	if (!enabled && m_enabled) {
		m_queue.clear();

		// Reset the RF section
		m_rfState = RS_RF_LISTENING;

		m_rfTimeoutTimer.stop();

		// Reset the networking section
		m_netState = RS_NET_IDLE;

		m_lastFrameValid = false;

		m_netTimeoutTimer.stop();
		m_networkWatchdog.stop();
		m_packetTimer.stop();
	}

	m_enabled = enabled;
}<|MERGE_RESOLUTION|>--- conflicted
+++ resolved
@@ -151,13 +151,8 @@
 	unsigned char mini_header_type = mini_header & DSTAR_SLOW_DATA_TYPE_MASK;
 
 	if (n == 0U) {
-<<<<<<< HEAD
 		::memcpy(voice_sync_data, data, DSTAR_MODEM_DATA_LEN);
-		*voice_sync_data_len = len;
-=======
-		::memcpy(voice_sync_data, data, MODEM_DATA_LEN);
 		voice_sync_data_len = len;
->>>>>>> e2d61d15
 	} else if ((n % 2U != 0U) &&
 		   ((mini_header_type == DSTAR_SLOW_DATA_TYPE_FASTDATA01) ||
 		    (mini_header_type == DSTAR_SLOW_DATA_TYPE_FASTDATA16))) {
