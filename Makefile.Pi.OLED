# This makefile is for use with the Raspberry Pi when using an OLED display. The wiringpi library is needed.

CC      = gcc
CXX     = g++
<<<<<<< HEAD
CFLAGS  = -g -O3 -Wall -std=c++0x -pthread -DOLED -I/usr/local/include
LIBS    = -lArduiPi_OLED -lwiringPi -lpthread -lutil -lsamplerate
=======
CFLAGS  = -g -O3 -Wall -std=c++0x -pthread -DHAVE_LOG_H -DOLED -I/usr/local/include
LIBS    = -lArduiPi_OLED -lwiringPi -lpthread
>>>>>>> 7d3e8991
LDFLAGS = -g -L/usr/local/lib

OBJECTS = AMBEFEC.o AX25Control.o AX25Network.o BCH.o BPTC19696.o CASTInfo.o Conf.o CRC.o Display.o DMRControl.o DMRCSBK.o DMRData.o \
	DMRDataHeader.o DMREMB.o DMREmbeddedData.o DMRFullLC.o DMRLookup.o DMRLC.o DMRNetwork.o DMRShortLC.o DMRSlot.o DMRSlotType.o \
	DMRAccessControl.o DMRTA.o DMRTrellis.o DStarControl.o DStarHeader.o DStarNetwork.o DStarSlowData.o FMControl.o FMNetwork.o \
	Golay2087.o Golay24128.o Hamming.o I2CController.o IIRDirectForm1Filter.o OLED.o LCDproc.o Log.o MMDVMHost.o Modem.o \
	ModemSerialPort.o Mutex.o NetworkInfo.o Nextion.o NullDisplay.o NullModem.o NXDNAudio.o NXDNControl.o NXDNConvolution.o \
	NXDNCRC.o NXDNFACCH1.o NXDNLayer3.o NXDNIcomNetwork.o NXDNKenwoodNetwork.o NXDNLICH.o NXDNLookup.o NXDNNetwork.o NXDNSACCH.o \
	NXDNUDCH.o P25Audio.o P25Control.o P25Data.o P25LowSpeedData.o P25Network.o P25NID.o P25Trellis.o P25Utils.o \
	PseudoTTYController.o POCSAGControl.o POCSAGNetwork.o QR1676.o RemoteControl.o RS129.o RS241213.o RSSIInterpolator.o \
	SerialController.o SerialModem.o SerialPort.o StopWatch.o Sync.o TFTSerial.o TFTSurenoo.o Thread.o Timer.o UDPSocket.o \
	UMP.o UserDB.o UserDBentry.o Utils.o YSFControl.o YSFConvolution.o YSFFICH.o YSFNetwork.o YSFPayload.o

all:		MMDVMHost RemoteCommand

MMDVMHost:	GitVersion.h $(OBJECTS) 
		$(CXX) $(OBJECTS) $(CFLAGS) $(LIBS) -o MMDVMHost

RemoteCommand:	Log.o RemoteCommand.o UDPSocket.o
		$(CXX) Log.o RemoteCommand.o UDPSocket.o $(CFLAGS) $(LIBS) -o RemoteCommand

%.o: %.cpp
		$(CXX) $(CFLAGS) -c -o $@ $<

.PHONY install:
install: all
		install -m 755 MMDVMHost /usr/local/bin/
		install -m 755 RemoteCommand /usr/local/bin/

.PHONY install-service:
install-service: install /etc/MMDVM.ini
		@useradd --user-group -M --system mmdvm --shell /bin/false || true
		@usermod --groups dialout --append mmdvm || true
		@mkdir /var/log/mmdvm || true
		@chown mmdvm:mmdvm /var/log/mmdvm
		@cp ./linux/systemd/mmdvmhost.service /lib/systemd/system/
		@systemctl enable mmdvmhost.service

/etc/MMDVM.ini:
		@cp -n MMDVM.ini /etc/MMDVM.ini
		@sed -i 's/FilePath=./FilePath=\/var\/log\/mmdvm\//' /etc/MMDVM.ini
		@sed -i 's/Daemon=0/Daemon=1/' /etc/MMDVM.ini
		@chown mmdvm:mmdvm /etc/MMDVM.ini

.PHONY uninstall-service:
uninstall-service:
		@systemctl stop mmdvmhost.service || true
		@systemctl disable mmdvmhost.service || true
		@rm -f /usr/local/bin/MMDVMHost || true
		@rm -f /lib/systemd/system/mmdvmhost.service || true

clean:
		$(RM) MMDVMHost RemoteCommand *.o *.d *.bak *~ GitVersion.h

# Export the current git version if the index file exists, else 000...
GitVersion.h:
ifneq ("$(wildcard .git/index)","")
	echo "const char *gitversion = \"$(shell git rev-parse HEAD)\";" > $@ 
else
	echo "const char *gitversion = \"0000000000000000000000000000000000000000\";" > $@
endif<|MERGE_RESOLUTION|>--- conflicted
+++ resolved
@@ -2,13 +2,8 @@
 
 CC      = gcc
 CXX     = g++
-<<<<<<< HEAD
-CFLAGS  = -g -O3 -Wall -std=c++0x -pthread -DOLED -I/usr/local/include
-LIBS    = -lArduiPi_OLED -lwiringPi -lpthread -lutil -lsamplerate
-=======
 CFLAGS  = -g -O3 -Wall -std=c++0x -pthread -DHAVE_LOG_H -DOLED -I/usr/local/include
 LIBS    = -lArduiPi_OLED -lwiringPi -lpthread
->>>>>>> 7d3e8991
 LDFLAGS = -g -L/usr/local/lib
 
 OBJECTS = AMBEFEC.o AX25Control.o AX25Network.o BCH.o BPTC19696.o CASTInfo.o Conf.o CRC.o Display.o DMRControl.o DMRCSBK.o DMRData.o \
