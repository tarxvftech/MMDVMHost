--- conflicted
+++ resolved
@@ -3,11 +3,7 @@
 CC      = cc
 CXX     = c++
 CFLAGS  = -g -O3 -Wall -std=c++0x -pthread -DHAVE_LOG_H -DOLED -I/usr/local/include
-<<<<<<< HEAD
-LIBS    = -lArduiPi_OLED -lpthread -lutil -lmosquitto
-=======
-LIBS    = -lArduiPi_OLED -lpthread -lutil -lsamplerate
->>>>>>> 3eb29a0b
+LIBS    = -lArduiPi_OLED -lpthread -lutil -lsamplerate -lmosquitto
 
 # If you use NetBSD, add following CFLAGS
 #CFLAGS += -L/usr/local/lib -Wl,-rpath=/usr/local/lib
