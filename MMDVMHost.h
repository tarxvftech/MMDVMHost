--- conflicted
+++ resolved
@@ -36,11 +36,8 @@
 #include "YSFNetwork.h"
 #include "P25Network.h"
 #include "DMRNetwork.h"
-<<<<<<< HEAD
 #include "M17Network.h"
-=======
 #include "FMNetwork.h"
->>>>>>> 06ba457d
 #include "DMRLookup.h"
 #include "FMControl.h"
 #include "Display.h"
@@ -89,11 +86,8 @@
   unsigned int    m_ysfRFModeHang;
   unsigned int    m_p25RFModeHang;
   unsigned int    m_nxdnRFModeHang;
-<<<<<<< HEAD
   unsigned int    m_m17RFModeHang;
-=======
   unsigned int    m_fmRFModeHang;
->>>>>>> 06ba457d
   unsigned int    m_dstarNetModeHang;
   unsigned int    m_dmrNetModeHang;
   unsigned int    m_ysfNetModeHang;
