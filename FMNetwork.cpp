/*
 *   Copyright (C) 2020,2021,2023 by Jonathan Naylor G4KLX
 *
 *   This program is free software; you can redistribute it and/or modify
 *   it under the terms of the GNU General Public License as published by
 *   the Free Software Foundation; either version 2 of the License, or
 *   (at your option) any later version.
 *
 *   This program is distributed in the hope that it will be useful,
 *   but WITHOUT ANY WARRANTY; without even the implied warranty of
 *   MERCHANTABILITY or FITNESS FOR A PARTICULAR PURPOSE.  See the
 *   GNU General Public License for more details.
 *
 *   You should have received a copy of the GNU General Public License
 *   along with this program; if not, write to the Free Software
 *   Foundation, Inc., 675 Mass Ave, Cambridge, MA 02139, USA.
 */

#include "FMNetwork.h"
#include "Utils.h"
#include "Log.h"

#if defined(USE_FM)

#include <cstdio>
#include <cassert>
#include <cstring>

#include <sys/types.h>
#include <sys/stat.h>
#include <fcntl.h>
#include <unistd.h>

const unsigned int MMDVM_SAMPLERATE = 8000U;

const unsigned int BUFFER_LENGTH = 1500U;

CFMNetwork::CFMNetwork(const std::string& callsign, const std::string& protocol, const std::string& localAddress, unsigned short localPort, const std::string& gatewayAddress, unsigned short gatewayPort, unsigned int sampleRate, const std::string& squelchFile, bool debug) :
m_callsign(callsign),
m_protocol(FMNP_USRP),
m_socket(localAddress, localPort),
m_addr(),
m_addrLen(0U),
m_sampleRate(sampleRate),
m_squelchFile(squelchFile),
m_debug(debug),
m_enabled(false),
m_buffer(2000U, "FM Network"),
m_seqNo(0U),
m_resampler(NULL),
m_error(0),
m_fd(-1)
{
	assert(!callsign.empty());
	assert(gatewayPort > 0U);
	assert(!gatewayAddress.empty());
	assert(sampleRate > 0U);

	if (CUDPSocket::lookup(gatewayAddress, gatewayPort, m_addr, m_addrLen) != 0)
		m_addrLen = 0U;

	// Remove any trailing letters in the callsign
	size_t pos = callsign.find_first_of(' ');
	if (pos != std::string::npos)
		m_callsign = callsign.substr(0U, pos);

	if (protocol == "RAW")
		m_protocol = FMNP_RAW;
	else
		m_protocol = FMNP_USRP;

	m_resampler = ::src_new(SRC_SINC_FASTEST, 1, &m_error);
}

CFMNetwork::~CFMNetwork()
{
	::src_delete(m_resampler);
}

bool CFMNetwork::open()
{
	if (m_addrLen == 0U) {
		LogError("Unable to resolve the address of the FM Gateway");
		return false;
	}

	LogMessage("Opening FM network connection");

	if (!m_squelchFile.empty()) {
		m_fd = ::open(m_squelchFile.c_str(), O_WRONLY | O_SYNC);
		if (m_fd == -1) {
			LogError("Cannot open the squelch file: %s, errno=%d", m_squelchFile.c_str(), errno);
			return false;
		}
	}

	return m_socket.open(m_addr);
}

bool CFMNetwork::writeData(const float* data, unsigned int nSamples)
{
	assert(data != NULL);
	assert(nSamples > 0U);

	if (m_protocol == FMNP_USRP)
		return writeUSRPData(data, nSamples);
	else if (m_protocol == FMNP_RAW)
		return writeRawData(data, nSamples);
	else
		return false;
}

bool CFMNetwork::writeUSRPData(const float* data, unsigned int nSamples)
{
	assert(data != NULL);
	assert(nSamples > 0U);

	if (m_seqNo == 0U) {
		bool ret = writeUSRPStart();
		if (!ret)
			return false;
	}

	unsigned char buffer[500U];
	::memset(buffer, 0x00U, 500U);

	unsigned int length = 0U;

	buffer[length++] = 'U';
	buffer[length++] = 'S';
	buffer[length++] = 'R';
	buffer[length++] = 'P';

	// Sequence number
	buffer[length++] = (m_seqNo >> 24) & 0xFFU;
	buffer[length++] = (m_seqNo >> 16) & 0xFFU;
	buffer[length++] = (m_seqNo >> 8)  & 0xFFU;
	buffer[length++] = (m_seqNo >> 0)  & 0xFFU;

	buffer[length++] = 0x00U;
	buffer[length++] = 0x00U;
	buffer[length++] = 0x00U;
	buffer[length++] = 0x00U;

	// PTT on
	buffer[length++] = 0x00U;
	buffer[length++] = 0x00U;
	buffer[length++] = 0x00U;
	buffer[length++] = 0x01U;

	buffer[length++] = 0x00U;
	buffer[length++] = 0x00U;
	buffer[length++] = 0x00U;
	buffer[length++] = 0x00U;

	// Type, 0 for audio
	buffer[length++] = 0x00U;
	buffer[length++] = 0x00U;
	buffer[length++] = 0x00U;
	buffer[length++] = 0x00U;

	buffer[length++] = 0x00U;
	buffer[length++] = 0x00U;
	buffer[length++] = 0x00U;
	buffer[length++] = 0x00U;

	buffer[length++] = 0x00U;
	buffer[length++] = 0x00U;
	buffer[length++] = 0x00U;
	buffer[length++] = 0x00U;

	for (unsigned int i = 0U; i < nSamples; i++) {
		short val = short(data[i] * 32767.0F + 0.5F);			// Changing audio format from float to S16LE

		buffer[length++] = (val >> 0) & 0xFFU;
		buffer[length++] = (val >> 8) & 0xFFU;
	}

	if (m_debug)
		CUtils::dump(1U, "FM Network Data Sent", buffer, length);

	m_seqNo++;

	return m_socket.write(buffer, length, m_addr, m_addrLen);
}

bool CFMNetwork::writeRawData(const float* in, unsigned int nIn)
{
	assert(in != NULL);
	assert(nIn > 0U);

	if (m_seqNo == 0U) {
		bool ret = writeRawStart();
		if (!ret)
			return false;
	}

	unsigned char buffer[2000U];

	unsigned int length = 0U;

	if (m_sampleRate != MMDVM_SAMPLERATE) {
		unsigned int nOut = (nIn * m_sampleRate) / MMDVM_SAMPLERATE;

		float out[1000U];

		SRC_DATA data;
		data.data_in       = in;
		data.data_out      = out;
		data.input_frames  = nIn;
		data.output_frames = nOut;
		data.end_of_input  = 0;
		data.src_ratio     = float(m_sampleRate) / float(MMDVM_SAMPLERATE);

		int ret = ::src_process(m_resampler, &data);
		if (ret != 0) {
			LogError("Error from the write resampler - %d - %s", ret, ::src_strerror(ret));
			return false;
		}

		for (unsigned int i = 0U; i < nOut; i++) {
			short val = short(out[i] * 32767.0F + 0.5F);	// Changing audio format from float to S16LE

			buffer[length++] = (val >> 0) & 0xFFU;
			buffer[length++] = (val >> 8) & 0xFFU;
		}
	} else {
		for (unsigned int i = 0U; i < nIn; i++) {
			short val = short(in[i] * 32767.0F + 0.5F);	// Changing audio format from float to S16LE

			buffer[length++] = (val >> 0) & 0xFFU;
			buffer[length++] = (val >> 8) & 0xFFU;
		}
	}

	if (m_debug)
		CUtils::dump(1U, "FM Network Data Sent", buffer, length);

	m_seqNo++;

	return m_socket.write(buffer, length, m_addr, m_addrLen);
}

bool CFMNetwork::writeEnd()
{
	if (m_protocol == FMNP_USRP)
		return writeUSRPEnd();
	else
		return writeRawEnd();
}

bool CFMNetwork::writeUSRPEnd()
{
	unsigned char buffer[500U];
	::memset(buffer, 0x00U, 500U);

	unsigned int length = 0U;

	buffer[length++] = 'U';
	buffer[length++] = 'S';
	buffer[length++] = 'R';
	buffer[length++] = 'P';

	// Sequence number
	buffer[length++] = (m_seqNo >> 24) & 0xFFU;
	buffer[length++] = (m_seqNo >> 16) & 0xFFU;
	buffer[length++] = (m_seqNo >> 8) & 0xFFU;
	buffer[length++] = (m_seqNo >> 0) & 0xFFU;

	buffer[length++] = 0x00U;
	buffer[length++] = 0x00U;
	buffer[length++] = 0x00U;
	buffer[length++] = 0x00U;

	// PTT off
	buffer[length++] = 0x00U;
	buffer[length++] = 0x00U;
	buffer[length++] = 0x00U;
	buffer[length++] = 0x00U;

	buffer[length++] = 0x00U;
	buffer[length++] = 0x00U;
	buffer[length++] = 0x00U;
	buffer[length++] = 0x00U;

	// Type, 0 for audio
	buffer[length++] = 0x00U;
	buffer[length++] = 0x00U;
	buffer[length++] = 0x00U;
	buffer[length++] = 0x00U;

	buffer[length++] = 0x00U;
	buffer[length++] = 0x00U;
	buffer[length++] = 0x00U;
	buffer[length++] = 0x00U;

	buffer[length++] = 0x00U;
	buffer[length++] = 0x00U;
	buffer[length++] = 0x00U;
	buffer[length++] = 0x00U;

	length += 320U;

	m_seqNo = 0U;

	if (length > 0U) {
		if (m_debug)
			CUtils::dump(1U, "FM Network Data Sent", buffer, length);

		return m_socket.write(buffer, length, m_addr, m_addrLen);
	} else {
		return true;
	}
}

bool CFMNetwork::writeRawEnd()
{
	m_seqNo = 0U;

	if (m_fd != -1) {
		size_t n = ::write(m_fd, "Z", 1);
		if (n != 1) {
			LogError("Cannot write to the squelch file: %s, errno=%d", m_squelchFile.c_str(), errno);
			return false;
		}
	}

	return true;
}

void CFMNetwork::clock(unsigned int ms)
{
	unsigned char buffer[BUFFER_LENGTH];

	sockaddr_storage addr;
	unsigned int addrlen;
	int length = m_socket.read(buffer, BUFFER_LENGTH, addr, addrlen);
	if (length <= 0)
		return;

	// Check if the data is for us
	if (m_protocol == FMNP_USRP) {
		if (!CUDPSocket::match(addr, m_addr, IMT_ADDRESS_AND_PORT)) {
			LogMessage("FM packet received from an invalid source");
			return;
		}
	} else {
		if (!CUDPSocket::match(addr, m_addr, IMT_ADDRESS_ONLY)) {
			LogMessage("FM packet received from an invalid source");
			return;
		}
	}

	if (!m_enabled)
		return;

	if (m_debug)
		CUtils::dump(1U, "FM Network Data Received", buffer, length);

	if (m_protocol == FMNP_USRP) {
		// Invalid packet type?
		if (::memcmp(buffer, "USRP", 4U) != 0)
			return;

		if (length < 32)
			return;

		// The type is a big-endian 4-byte integer
		unsigned int type = (buffer[20U] << 24) +
							(buffer[21U] << 16) +
							(buffer[22U] << 8)  +
							(buffer[23U] << 0);

		if (type == 0U)
			m_buffer.addData(buffer + 32U, length - 32U);
	} else if (m_protocol == FMNP_RAW) {
		m_buffer.addData(buffer, length);
	}
}

unsigned int CFMNetwork::readData(float* out, unsigned int nOut)
{
	assert(out != NULL);
	assert(nOut > 0U);

	unsigned int bytes = m_buffer.dataSize() / sizeof(unsigned short);
	if (bytes == 0U)
		return 0U;

	if ((m_protocol == FMNP_RAW) && (m_sampleRate != MMDVM_SAMPLERATE)) {
		unsigned int nIn = (nOut * m_sampleRate) / MMDVM_SAMPLERATE;

		if (bytes < nIn) {
			nIn = bytes;
			nOut = (nIn * MMDVM_SAMPLERATE) / m_sampleRate;
		}

		unsigned char buffer[2000U];
		m_buffer.getData(buffer, nIn * sizeof(unsigned short));

		float in[1000U];

		for (unsigned int i = 0U; i < nIn; i++) {
			short val = ((buffer[i * 2U + 0U] & 0xFFU) << 0) + ((buffer[i * 2U + 1U] & 0xFFU) << 8);
			in[i] = float(val) / 65536.0F;
		}

		SRC_DATA data;
		data.data_in       = in;
		data.data_out      = out;
		data.input_frames  = nIn;
		data.output_frames = nOut;
		data.end_of_input  = 0;
		data.src_ratio     = float(MMDVM_SAMPLERATE) / float(m_sampleRate);

		int ret = ::src_process(m_resampler, &data);
		if (ret != 0) {
			LogError("Error from the read resampler - %d - %s", ret, ::src_strerror(ret));
			return false;
		}
	} else {
		if (bytes < nOut)
			nOut = bytes;

		unsigned char buffer[1500U];
		m_buffer.getData(buffer, nOut * sizeof(unsigned short));

		for (unsigned int i = 0U; i < nOut; i++) {
			short val = ((buffer[i * 2U + 0U] & 0xFFU) << 0) + ((buffer[i * 2U + 1U] & 0xFFU) << 8);
			out[i] = float(val) / 65536.0F;
		}
	}

	return nOut;
}

void CFMNetwork::reset()
{
	m_buffer.clear();
}

void CFMNetwork::close()
{
	m_socket.close();

	if (m_fd != -1) {
		::close(m_fd);
		m_fd = -1;
	}

	LogMessage("Closing FM network connection");
}

void CFMNetwork::enable(bool enabled)
{
	if (enabled && !m_enabled)
		reset();
	else if (!enabled && m_enabled)
		reset();

	m_enabled = enabled;
}

bool CFMNetwork::writeUSRPStart()
{
	unsigned char buffer[500U];
	::memset(buffer, 0x00U, 500U);

	unsigned int length = 0U;

	buffer[length++] = 'U';
	buffer[length++] = 'S';
	buffer[length++] = 'R';
	buffer[length++] = 'P';

	// Sequence number
	buffer[length++] = (m_seqNo >> 24) & 0xFFU;
	buffer[length++] = (m_seqNo >> 16) & 0xFFU;
	buffer[length++] = (m_seqNo >> 8) & 0xFFU;
	buffer[length++] = (m_seqNo >> 0) & 0xFFU;

	buffer[length++] = 0x00U;
	buffer[length++] = 0x00U;
	buffer[length++] = 0x00U;
	buffer[length++] = 0x00U;

	// PTT off
	buffer[length++] = 0x00U;
	buffer[length++] = 0x00U;
	buffer[length++] = 0x00U;
	buffer[length++] = 0x00U;

	buffer[length++] = 0x00U;
	buffer[length++] = 0x00U;
	buffer[length++] = 0x00U;
	buffer[length++] = 0x00U;

	// Type, 2 for metadata
	buffer[length++] = 0x00U;
	buffer[length++] = 0x00U;
	buffer[length++] = 0x00U;
	buffer[length++] = 0x02U;

	buffer[length++] = 0x00U;
	buffer[length++] = 0x00U;
	buffer[length++] = 0x00U;
	buffer[length++] = 0x00U;

	buffer[length++] = 0x00U;
	buffer[length++] = 0x00U;
	buffer[length++] = 0x00U;
	buffer[length++] = 0x00U;

	// TLV TAG for Metadata
	buffer[length++] = 0x08U;

	// TLV Length
	buffer[length++] = 3U + 4U + 3U + 1U + 1U + m_callsign.size() + 1U;

	// DMR Id
	buffer[length++] = 0x00U;
	buffer[length++] = 0x00U;
	buffer[length++] = 0x00U;

	// Rpt Id
	buffer[length++] = 0x00U;
	buffer[length++] = 0x00U;
	buffer[length++] = 0x00U;
	buffer[length++] = 0x00U;

	// Talk Group
	buffer[length++] = 0x00U;
	buffer[length++] = 0x00U;
	buffer[length++] = 0x00U;

	// Time Slot
	buffer[length++] = 0x00U;

	// Color Code
	buffer[length++] = 0x00U;

	// Callsign
	for (std::string::const_iterator it = m_callsign.cbegin(); it != m_callsign.cend(); ++it)
		buffer[length++] = *it;

	// End of Metadata
	buffer[length++] = 0x00U;

	length = 70U;

	if (length > 0U) {
		if (m_debug)
			CUtils::dump(1U, "FM Network Data Sent", buffer, length);

		return m_socket.write(buffer, length, m_addr, m_addrLen);
	} else {
		return true;
	}
}

<<<<<<< HEAD
#endif
=======
bool CFMNetwork::writeRawStart()
{
	if (m_fd != -1) {
		size_t n = ::write(m_fd, "O", 1);
		if (n != 1) {
			LogError("Cannot write to the squelch file: %s, errno=%d", m_squelchFile.c_str(), errno);
			return false;
		}
	}

	return true;
}
>>>>>>> c3d8a4ce
<|MERGE_RESOLUTION|>--- conflicted
+++ resolved
@@ -558,9 +558,6 @@
 	}
 }
 
-<<<<<<< HEAD
-#endif
-=======
 bool CFMNetwork::writeRawStart()
 {
 	if (m_fd != -1) {
@@ -573,4 +570,5 @@
 
 	return true;
 }
->>>>>>> c3d8a4ce
+
+#endif
