/*
 *	Copyright (C) 2015-2021,2023 Jonathan Naylor, G4KLX
 *
 *	This program is free software; you can redistribute it and/or modify
 *	it under the terms of the GNU General Public License as published by
 *	the Free Software Foundation; version 2 of the License.
 *
 *	This program is distributed in the hope that it will be useful,
 *	but WITHOUT ANY WARRANTY; without even the implied warranty of
 *	MERCHANTABILITY or FITNESS FOR A PARTICULAR PURPOSE.  See the
 *	GNU General Public License for more details.
 */

#include "YSFControl.h"
#include "Utils.h"
#include "Sync.h"
#include "Log.h"

#include <cstdio>
#include <cassert>
#include <cstring>
#include <ctime>

const unsigned int RSSI_COUNT   = 13U;		// 13 * 100ms = 1300ms
const unsigned int BER_COUNT    = 13U;		// 13 * 100ms = 1300ms

// #define	DUMP_YSF

CYSFControl::CYSFControl(const std::string& callsign, bool selfOnly, CYSFNetwork* network, unsigned int timeout, bool duplex, bool lowDeviation, bool remoteGateway, CRSSIInterpolator* rssiMapper) :
m_callsign(NULL),
m_selfCallsign(NULL),
m_selfOnly(selfOnly),
m_network(network),
m_duplex(duplex),
m_lowDeviation(lowDeviation),
m_remoteGateway(remoteGateway),
m_queue(5000U, "YSF Control"),
m_rfState(RS_RF_LISTENING),
m_netState(RS_NET_IDLE),
m_rfTimeoutTimer(1000U, timeout),
m_netTimeoutTimer(1000U, timeout),
m_packetTimer(1000U, 0U, 200U),
m_networkWatchdog(1000U, 0U, 1500U),
m_elapsed(),
m_rfFrames(0U),
m_netFrames(0U),
m_netLost(0U),
m_rfErrs(0U),
m_rfBits(1U),
m_netBits(1U),
m_rfSource(NULL),
m_rfDest(NULL),
m_netSource(NULL),
m_netDest(NULL),
m_lastFICH(),
m_netN(0U),
m_rfPayload(),
m_netPayload(),
m_rssiMapper(rssiMapper),
m_rssi(0U),
m_maxRSSI(0U),
m_minRSSI(0U),
m_aveRSSI(0U),
m_rssiCountTotal(0U),
m_rssiAccum(0U),
m_rssiCount(0U),
m_bitsCount(0U),
m_bitErrsAccum(0U),
m_enabled(true),
m_fp(NULL)
{
	assert(rssiMapper != NULL);

	m_rfPayload.setUplink(callsign);
	m_rfPayload.setDownlink(callsign);

	m_netPayload.setDownlink(callsign);

	m_netSource = new unsigned char[YSF_CALLSIGN_LENGTH];
	m_netDest   = new unsigned char[YSF_CALLSIGN_LENGTH];

	m_callsign = new unsigned char[YSF_CALLSIGN_LENGTH];

	std::string node = callsign;
	node.resize(YSF_CALLSIGN_LENGTH, ' ');

	for (unsigned int i = 0U; i < YSF_CALLSIGN_LENGTH; i++)
		m_callsign[i] = node.at(i);

	m_selfCallsign = new unsigned char[YSF_CALLSIGN_LENGTH];
	::memset(m_selfCallsign, 0x00U, YSF_CALLSIGN_LENGTH);

	for (unsigned int i = 0U; i < callsign.length(); i++)
		m_selfCallsign[i] = callsign.at(i);
}

CYSFControl::~CYSFControl()
{
	delete[] m_netSource;
	delete[] m_netDest;
	delete[] m_callsign;
	delete[] m_selfCallsign;
}

bool CYSFControl::writeModem(unsigned char *data, unsigned int len)
{
	assert(data != NULL);

	if (!m_enabled)
		return false;

	unsigned char type = data[0U];

	if (type == TAG_LOST && m_rfState == RS_RF_AUDIO) {
		if (m_rssi != 0U) {
			LogMessage("YSF, transmission lost from %10.10s to %10.10s, %.1f seconds, BER: %.1f%%, RSSI: -%u/-%u/-%u dBm", m_rfSource, m_rfDest, float(m_rfFrames) / 10.0F, float(m_rfErrs * 100U) / float(m_rfBits), m_minRSSI, m_maxRSSI, m_aveRSSI / m_rssiCountTotal);
			writeJSONRF("lost", float(m_rfFrames) / 10.0F, float(m_rfErrs * 100U) / float(m_rfBits), m_minRSSI, m_maxRSSI, m_aveRSSI / m_rssiCountTotal);
		} else {
			LogMessage("YSF, transmission lost from %10.10s to %10.10s, %.1f seconds, BER: %.1f%%", m_rfSource, m_rfDest, float(m_rfFrames) / 10.0F, float(m_rfErrs * 100U) / float(m_rfBits));
			writeJSONRF("lost", float(m_rfFrames) / 10.0F, float(m_rfErrs * 100U) / float(m_rfBits));
		}
		writeEndRF();
		return false;
	}

	if (type == TAG_LOST && m_rfState == RS_RF_REJECTED) {
		m_rfPayload.reset();
		m_rfSource = NULL;
		m_rfDest   = NULL;
		m_rfState  = RS_RF_LISTENING;
		return false;
	}

	if (type == TAG_LOST) {
		m_rfPayload.reset();
		m_rfState = RS_RF_LISTENING;
		return false;
	}

	// Have we got RSSI bytes on the end?
	if (len == (YSF_FRAME_LENGTH_BYTES + 4U)) {
		uint16_t raw = 0U;
		raw |= (data[122U] << 8) & 0xFF00U;
		raw |= (data[123U] << 0) & 0x00FFU;

		// Convert the raw RSSI to dBm
		int rssi = m_rssiMapper->interpolate(raw);
		if (rssi != 0)
			LogDebug("YSF, raw RSSI: %u, reported RSSI: %d dBm", raw, rssi);

		// RSSI is always reported as positive
		m_rssi = (rssi >= 0) ? rssi : -rssi;

		if (m_rssi > m_minRSSI)
			m_minRSSI = m_rssi;
		if (m_rssi < m_maxRSSI)
			m_maxRSSI = m_rssi;

		m_aveRSSI += m_rssi;
		m_rssiCountTotal++;
		
		m_rssiAccum += m_rssi;
		m_rssiCount++;
	}

	CYSFFICH fich;
	bool valid = fich.decode(data + 2U);
	if (!valid) {
		unsigned char fi = m_lastFICH.getFI();
		unsigned char ft = m_lastFICH.getFT();
		unsigned char fn = m_lastFICH.getFN();
		unsigned char bt = m_lastFICH.getBT();
		unsigned char bn = m_lastFICH.getBN();

		if (fi == YSF_FI_COMMUNICATIONS && ft > 0U) {
			fn++;
			if (fn > ft) {
				fn = 0U;
				if (bt > 0U)
					bn++;
			}
		}

		m_lastFICH.setFI(YSF_FI_COMMUNICATIONS);
		m_lastFICH.setFN(fn);
		m_lastFICH.setBN(bn);
	} else {
		m_lastFICH = fich;
	}

#ifdef notdef
	// Stop repeater packets coming through, unless we're acting as a remote gateway
	if (m_remoteGateway) {
		unsigned char mr = m_lastFICH.getMR();
		if (mr != YSF_MR_BUSY)
			return false;
	} else {
		unsigned char mr = m_lastFICH.getMR();
		if (mr == YSF_MR_BUSY)
			return false;
	}
#endif

	unsigned char dt = m_lastFICH.getDT();

	bool ret = false;
	switch (dt) {
	case YSF_DT_VOICE_FR_MODE:
		ret = processVWData(valid, data);
		break;

	case YSF_DT_VD_MODE1:
	case YSF_DT_VD_MODE2:
		ret = processDNData(valid, data);
		break;

	case YSF_DT_DATA_FR_MODE:
		ret = processFRData(valid, data);
		break;

	default:
		break;
	}

	return ret;
}

bool CYSFControl::processVWData(bool valid, unsigned char *data)
{
	unsigned char fi   = m_lastFICH.getFI();
	unsigned char dgid = m_lastFICH.getDGId();

	if (valid && fi == YSF_FI_HEADER) {
		if (m_rfState == RS_RF_LISTENING) {
			bool valid = m_rfPayload.processHeaderData(data + 2U);
			if (!valid)
				return false;

			m_rfSource = m_rfPayload.getSource();

			if (m_selfOnly) {
				bool ret = checkCallsign(m_rfSource);
				if (!ret) {
					LogMessage("YSF, invalid access attempt from %10.10s to DG-ID %u", m_rfSource, dgid);
					m_rfState = RS_RF_REJECTED;
					writeJSONRF("rejected", "voice_vw", m_rfSource, dgid);
					return true;
				}
			}

			unsigned char cm = m_lastFICH.getCM();
			if (cm == YSF_CM_GROUP1 || cm == YSF_CM_GROUP2)
				m_rfDest = (unsigned char*)"ALL       ";
			else
				m_rfDest = m_rfPayload.getDest();

			m_rfFrames = 0U;
			m_rfErrs = 0U;
			m_rfBits = 1U;
			m_rfTimeoutTimer.start();
			m_rfState = RS_RF_AUDIO;

			m_minRSSI = m_rssi;
			m_maxRSSI = m_rssi;
			m_aveRSSI = m_rssi;
			m_rssiCountTotal = 1U;

			m_rssiAccum = m_rssi;
			m_rssiCount = 1U;

			m_bitErrsAccum = 0U;
			m_bitsCount    = 0U;

#if defined(DUMP_YSF)
			openFile();
#endif
			LogMessage("YSF, received RF header from %10.10s to DG-ID %u", m_rfSource, dgid);
			writeJSONRF("start", "voice_vw", m_rfSource, dgid);

			CSync::addYSFSync(data + 2U);

			CYSFFICH fich = m_lastFICH;

			fich.encode(data + 2U);

			data[0U] = TAG_DATA;
			data[1U] = 0x00U;

			writeNetwork(data, m_rfFrames % 128U);

#if defined(DUMP_YSF)
			writeFile(data + 2U);
#endif
			if (m_duplex) {
				fich.setMR(m_remoteGateway ? YSF_MR_NOT_BUSY : YSF_MR_BUSY);
				fich.setDev(m_lowDeviation);
				fich.encode(data + 2U);
				writeQueueRF(data);
			}

			m_rfFrames++;

			writeJSONRSSI();

			return true;
		}
	} else if (valid && fi == YSF_FI_TERMINATOR) {
		if (m_rfState == RS_RF_REJECTED) {
			m_rfPayload.reset();
			m_rfSource = NULL;
			m_rfDest   = NULL;
			m_rfState  = RS_RF_LISTENING;
		} else if (m_rfState == RS_RF_AUDIO) {
			m_rfPayload.processHeaderData(data + 2U);

			CSync::addYSFSync(data + 2U);

			CYSFFICH fich = m_lastFICH;

			fich.encode(data + 2U);

			data[0U] = TAG_EOT;
			data[1U] = 0x00U;

			writeNetwork(data, m_rfFrames % 128U);
#if defined(DUMP_YSF)
			writeFile(data + 2U);
#endif
			if (m_duplex) {
				fich.setMR(m_remoteGateway ? YSF_MR_NOT_BUSY : YSF_MR_BUSY);
				fich.setDev(m_lowDeviation);
				fich.encode(data + 2U);
				writeQueueRF(data);
			}

			m_rfFrames++;

			if (m_rssi != 0U) {
				LogMessage("YSF, received RF end of transmission from %10.10s to DG-ID %u, %.1f seconds, BER: %.1f%%, RSSI: -%u/-%u/-%u dBm", m_rfSource, dgid, float(m_rfFrames) / 10.0F, float(m_rfErrs * 100U) / float(m_rfBits), m_minRSSI, m_maxRSSI, m_aveRSSI / m_rssiCountTotal);
				writeJSONRF("end", float(m_rfFrames) / 10.0F, float(m_rfErrs * 100U) / float(m_rfBits), m_minRSSI, m_maxRSSI, m_aveRSSI / m_rssiCountTotal);
			} else {
				LogMessage("YSF, received RF end of transmission from %10.10s to DG-ID %u, %.1f seconds, BER: %.1f%%", m_rfSource, dgid, float(m_rfFrames) / 10.0F, float(m_rfErrs * 100U) / float(m_rfBits));
				writeJSONRF("end", float(m_rfFrames) / 10.0F, float(m_rfErrs * 100U) / float(m_rfBits));
			}

			writeEndRF();
		}
	} else {
		if (m_rfState == RS_RF_AUDIO) {
			// If valid is false, update the m_lastFICH for this transmission
			if (!valid) {
				// XXX Check these values
				m_lastFICH.setFT(0U);
				m_lastFICH.setFN(0U);
			}

			CSync::addYSFSync(data + 2U);

			CYSFFICH fich = m_lastFICH;

			unsigned char fn = fich.getFN();
			unsigned char ft = fich.getFT();

			if (fn == 0U && ft == 1U) {
				// The first packet after the header is odd
				m_rfPayload.processVoiceFRModeData(data + 2U);
				unsigned int errors = m_rfPayload.processVoiceFRModeAudio2(data + 2U);
				m_rfErrs += errors;
				m_rfBits += 288U;
				LogDebug("YSF, V Mode 3, seq %u, AMBE FEC %u/288 (%.1f%%)", m_rfFrames % 128, errors, float(errors) / 2.88F);
			} else {
				unsigned int errors = m_rfPayload.processVoiceFRModeAudio5(data + 2U);
				m_rfErrs += errors;
				m_rfBits += 720U;
				LogDebug("YSF, V Mode 3, seq %u, AMBE FEC %u/720 (%.1f%%)", m_rfFrames % 128, errors, float(errors) / 7.2F);
				writeJSONBER(720U, errors);
			}

			fich.encode(data + 2U);

			data[0U] = TAG_DATA;
			data[1U] = 0x00U;

			writeNetwork(data, m_rfFrames % 128U);

			if (m_duplex) {
				fich.setMR(m_remoteGateway ? YSF_MR_NOT_BUSY : YSF_MR_BUSY);
				fich.setDev(m_lowDeviation);
				fich.encode(data + 2U);
				writeQueueRF(data);
			}

#if defined(DUMP_YSF)
			writeFile(data + 2U);
#endif
			m_rfFrames++;

<<<<<<< HEAD
=======
			m_display->writeFusionRSSI(m_rssi);
>>>>>>> 8a80d967
			writeJSONRSSI();

			return true;
		}
	}

	return false;
}

bool CYSFControl::processDNData(bool valid, unsigned char *data)
{
	unsigned char fi   = m_lastFICH.getFI();
	unsigned char dgid = m_lastFICH.getDGId();

	if (valid && fi == YSF_FI_HEADER) {
		if (m_rfState == RS_RF_LISTENING) {
			bool valid = m_rfPayload.processHeaderData(data + 2U);
			if (!valid)
				return false;

			m_rfSource = m_rfPayload.getSource();

			if (m_selfOnly) {
				bool ret = checkCallsign(m_rfSource);
				if (!ret) {
					LogMessage("YSF, invalid access attempt from %10.10s to DG-ID %u", m_rfSource, dgid);
					m_rfState = RS_RF_REJECTED;
					writeJSONRF("rejected", "voice_dn", m_rfSource, dgid);
					return true;
				}
			}

			unsigned char cm = m_lastFICH.getCM();
			if (cm == YSF_CM_GROUP1 || cm == YSF_CM_GROUP2)
				m_rfDest = (unsigned char*)"ALL       ";
			else
				m_rfDest = m_rfPayload.getDest();

			m_rfFrames = 0U;
			m_rfErrs = 0U;
			m_rfBits = 1U;
			m_rfTimeoutTimer.start();
			m_rfState = RS_RF_AUDIO;

			m_minRSSI = m_rssi;
			m_maxRSSI = m_rssi;
			m_aveRSSI = m_rssi;
			m_rssiCountTotal = 1U;

			m_rssiAccum = m_rssi;
			m_rssiCount = 1U;

			m_bitErrsAccum = 0U;
			m_bitsCount    = 0U;

#if defined(DUMP_YSF)
			openFile();
#endif
			LogMessage("YSF, received RF header from %10.10s to DG-ID %u", m_rfSource, dgid);
			writeJSONRF("start", "voice_dn", m_rfSource, dgid);

			CSync::addYSFSync(data + 2U);

			CYSFFICH fich = m_lastFICH;

			fich.encode(data + 2U);

			data[0U] = TAG_DATA;
			data[1U] = 0x00U;

			writeNetwork(data, m_rfFrames % 128U);

#if defined(DUMP_YSF)
			writeFile(data + 2U);
#endif
			if (m_duplex) {
				fich.setMR(m_remoteGateway ? YSF_MR_NOT_BUSY : YSF_MR_BUSY);
				fich.setDev(m_lowDeviation);
				fich.encode(data + 2U);
				writeQueueRF(data);
			}

			m_rfFrames++;

			writeJSONRSSI();

			return true;
		}
	} else if (valid && fi == YSF_FI_TERMINATOR) {
		if (m_rfState == RS_RF_REJECTED) {
			m_rfPayload.reset();
			m_rfSource = NULL;
			m_rfDest   = NULL;
			m_rfState  = RS_RF_LISTENING;
		} else if (m_rfState == RS_RF_AUDIO) {
			m_rfPayload.processHeaderData(data + 2U);

			CSync::addYSFSync(data + 2U);

			CYSFFICH fich = m_lastFICH;

			fich.encode(data + 2U);

			data[0U] = TAG_EOT;
			data[1U] = 0x00U;

			writeNetwork(data, m_rfFrames % 128U);
#if defined(DUMP_YSF)
			writeFile(data + 2U);
#endif
			if (m_duplex) {
				fich.setMR(m_remoteGateway ? YSF_MR_NOT_BUSY : YSF_MR_BUSY);
				fich.setDev(m_lowDeviation);
				fich.encode(data + 2U);
				writeQueueRF(data);
			}

			m_rfFrames++;

			if (m_rssi != 0U) {
				LogMessage("YSF, received RF end of transmission from %10.10s to DG-ID %u, %.1f seconds, BER: %.1f%%, RSSI: -%u/-%u/-%u dBm", m_rfSource, dgid, float(m_rfFrames) / 10.0F, float(m_rfErrs * 100U) / float(m_rfBits), m_minRSSI, m_maxRSSI, m_aveRSSI / m_rssiCountTotal);
				writeJSONRF("end", float(m_rfFrames) / 10.0F, float(m_rfErrs * 100U) / float(m_rfBits), m_minRSSI, m_maxRSSI, m_aveRSSI / m_rssiCountTotal);
			} else {
				LogMessage("YSF, received RF end of transmission from %10.10s to DG-ID %u, %.1f seconds, BER: %.1f%%", m_rfSource, dgid, float(m_rfFrames) / 10.0F, float(m_rfErrs * 100U) / float(m_rfBits));
				writeJSONRF("end", float(m_rfFrames) / 10.0F, float(m_rfErrs * 100U) / float(m_rfBits));
			}

			writeEndRF();
		}
	} else {
		if (m_rfState == RS_RF_AUDIO) {
			// If valid is false, update the m_lastFICH for this transmission
			if (!valid) {
				unsigned char ft = m_lastFICH.getFT();
				unsigned char fn = m_lastFICH.getFN() + 1U;

				if (fn > ft)
					fn = 0U;

				m_lastFICH.setFN(fn);
			}

			CSync::addYSFSync(data + 2U);

			unsigned char fn = m_lastFICH.getFN();
			unsigned char dt = m_lastFICH.getDT();

			switch (dt) {
			case YSF_DT_VD_MODE1: {
					m_rfPayload.processVDMode1Data(data + 2U, fn);
					unsigned int errors = m_rfPayload.processVDMode1Audio(data + 2U);
					m_rfErrs += errors;
					m_rfBits += 235U;
					LogDebug("YSF, V/D Mode 1, seq %u, AMBE FEC %u/235 (%.1f%%)", m_rfFrames % 128, errors, float(errors) / 2.35F);
					writeJSONBER(235U, errors);
				}
				break;

			case YSF_DT_VD_MODE2: {
					m_rfPayload.processVDMode2Data(data + 2U, fn);
					unsigned int errors = m_rfPayload.processVDMode2Audio(data + 2U);
					m_rfErrs += errors;
					m_rfBits += 405U;
					LogDebug("YSF, V/D Mode 2, seq %u, Repetition FEC %u/405 (%.1f%%)", m_rfFrames % 128, errors, float(errors) / 4.05F);
					writeJSONBER(405U, errors);
				}
				break;

			default:
				break;
			}

			CYSFFICH fich = m_lastFICH;

			fich.encode(data + 2U);

			data[0U] = TAG_DATA;
			data[1U] = 0x00U;

			writeNetwork(data, m_rfFrames % 128U);

			if (m_duplex) {
				fich.setMR(m_remoteGateway ? YSF_MR_NOT_BUSY : YSF_MR_BUSY);
				fich.setDev(m_lowDeviation);
				fich.encode(data + 2U);
				writeQueueRF(data);
			}

#if defined(DUMP_YSF)
			writeFile(data + 2U);
#endif
			m_rfFrames++;

			writeJSONRSSI();

			return true;
		} else if (valid && m_rfState == RS_RF_LISTENING) {
			// Only use clean frames for late entry.
			unsigned char fn = m_lastFICH.getFN();
			unsigned char dt = m_lastFICH.getDT();

			switch (dt) {
			case YSF_DT_VD_MODE1:
				valid = m_rfPayload.processVDMode1Data(data + 2U, fn);
				break;

			case YSF_DT_VD_MODE2:
				valid = m_rfPayload.processVDMode2Data(data + 2U, fn);
				break;

			default:
				valid = false;
				break;
			}

			if (!valid)
				return false;

			unsigned char cm = m_lastFICH.getCM();
			if (cm == YSF_CM_GROUP1 || cm == YSF_CM_GROUP2)
				m_rfDest = (unsigned char*)"ALL       ";
			else
				m_rfDest = m_rfPayload.getDest();

			m_rfSource = m_rfPayload.getSource();

			if (m_rfSource == NULL || m_rfDest == NULL)
				return false;

			if (m_selfOnly) {
				bool ret = checkCallsign(m_rfSource);
				if (!ret) {
					LogMessage("YSF, invalid access attempt from %10.10s to DG-ID %u", m_rfSource, dgid);
					m_rfState = RS_RF_REJECTED;
					writeJSONRF("rejected", "voice_dn", m_rfSource, dgid);
					return true;
				}
			}

			m_rfFrames = 0U;
			m_rfErrs = 0U;
			m_rfBits = 1U;
			m_rfTimeoutTimer.start();
			m_rfState = RS_RF_AUDIO;

			m_minRSSI = m_rssi;
			m_maxRSSI = m_rssi;
			m_aveRSSI = m_rssi;
			m_rssiCountTotal = 1U;

			m_rssiAccum = m_rssi;
			m_rssiCount = 1U;

			m_bitErrsAccum = 0U;
			m_bitsCount    = 0U;

#if defined(DUMP_YSF)
			openFile();
#endif
			// Build a new header and transmit it
			unsigned char buffer[YSF_FRAME_LENGTH_BYTES + 2U];

			CSync::addYSFSync(buffer + 2U);

			CYSFFICH fich = m_lastFICH;
			fich.setFI(YSF_FI_HEADER);
			fich.encode(buffer + 2U);

			unsigned char csd1[20U], csd2[20U];
			memcpy(csd1 + YSF_CALLSIGN_LENGTH, m_rfSource, YSF_CALLSIGN_LENGTH);
			memset(csd2, ' ', YSF_CALLSIGN_LENGTH + YSF_CALLSIGN_LENGTH);

			if (cm == YSF_CM_GROUP1 || cm == YSF_CM_GROUP2)
				memset(csd1 + 0U, '*', YSF_CALLSIGN_LENGTH);
			else
				memcpy(csd1 + 0U, m_rfDest, YSF_CALLSIGN_LENGTH);

			CYSFPayload payload;
			payload.writeHeader(buffer + 2U, csd1, csd2);

			buffer[0U] = TAG_DATA;
			buffer[1U] = 0x00U;

			writeNetwork(buffer, m_rfFrames % 128U);

			if (m_duplex) {
				fich.setMR(m_remoteGateway ? YSF_MR_NOT_BUSY : YSF_MR_BUSY);
				fich.setDev(m_lowDeviation);
				fich.encode(buffer + 2U);
				writeQueueRF(buffer);
			}

#if defined(DUMP_YSF)
			writeFile(buffer + 2U);
#endif
			LogMessage("YSF, received RF late entry from %10.10s to DG-ID %u", m_rfSource, dgid);
			writeJSONRF("late_entry", "voice_dn", m_rfSource, dgid);

			CSync::addYSFSync(data + 2U);

			fich = m_lastFICH;

			fich.encode(data + 2U);

			data[0U] = TAG_DATA;
			data[1U] = 0x00U;

			writeNetwork(data, m_rfFrames % 128U);

			if (m_duplex) {
				fich.setMR(m_remoteGateway ? YSF_MR_NOT_BUSY : YSF_MR_BUSY);
				fich.setDev(m_lowDeviation);
				fich.encode(data + 2U);
				writeQueueRF(data);
			}

#if defined(DUMP_YSF)
			writeFile(data + 2U);
#endif
			m_rfFrames++;

			writeJSONRSSI();

			return true;
		}
	}

	return false;
}

bool CYSFControl::processFRData(bool valid, unsigned char *data)
{
	unsigned char fi   = m_lastFICH.getFI();
	unsigned char dgid = m_lastFICH.getDGId();

	if (valid && fi == YSF_FI_HEADER) {
		if (m_rfState == RS_RF_LISTENING) {
			valid = m_rfPayload.processHeaderData(data + 2U);
			if (!valid)
				return false;

			m_rfSource = m_rfPayload.getSource();

			if (m_selfOnly) {
				bool ret = checkCallsign(m_rfSource);
				if (!ret) {
					LogMessage("YSF, invalid access attempt from %10.10s to DG-ID %u", m_rfSource, dgid);
					m_rfState = RS_RF_REJECTED;
					writeJSONRF("rejected", "data_fr", m_rfSource, dgid);
					return true;
				}
			}

			unsigned char cm = m_lastFICH.getCM();
			if (cm == YSF_CM_GROUP1 || cm == YSF_CM_GROUP2)
				m_rfDest = (unsigned char*)"ALL       ";
			else
				m_rfDest = m_rfPayload.getDest();

			m_rfFrames = 0U;
			m_rfState = RS_RF_DATA;

			m_minRSSI = m_rssi;
			m_maxRSSI = m_rssi;
			m_aveRSSI = m_rssi;
			m_rssiCountTotal = 1U;

			m_rssiAccum = m_rssi;
			m_rssiCount = 1U;

			m_bitErrsAccum = 0U;
			m_bitsCount    = 0U;

#if defined(DUMP_YSF)
			openFile();
#endif
			LogMessage("YSF, received RF header from %10.10s to DG-ID %u", m_rfSource, dgid);
			writeJSONRF("start", "data_fr", m_rfSource, dgid);

			CSync::addYSFSync(data + 2U);

			CYSFFICH fich = m_lastFICH;

			fich.encode(data + 2U);

			data[0U] = TAG_DATA;
			data[1U] = 0x00U;

			writeNetwork(data, m_rfFrames % 128U);
#if defined(DUMP_YSF)
			writeFile(data + 2U);
#endif
			if (m_duplex) {
				fich.setMR(m_remoteGateway ? YSF_MR_NOT_BUSY : YSF_MR_BUSY);
				fich.setDev(m_lowDeviation);
				fich.encode(data + 2U);
				writeQueueRF(data);
			}

			m_rfFrames++;

			writeJSONRSSI();

			return true;
		}
	} else if (valid && fi == YSF_FI_TERMINATOR) {
		if (m_rfState == RS_RF_REJECTED) {
			m_rfPayload.reset();
			m_rfSource = NULL;
			m_rfDest   = NULL;
			m_rfState  = RS_RF_LISTENING;
		} else if (m_rfState == RS_RF_DATA) {
			m_rfPayload.processHeaderData(data + 2U);

			CSync::addYSFSync(data + 2U);

			CYSFFICH fich = m_lastFICH;

			fich.encode(data + 2U);

			data[0U] = TAG_EOT;
			data[1U] = 0x00U;

			writeNetwork(data, m_rfFrames % 128U);
#if defined(DUMP_YSF)
			writeFile(data + 2U);
#endif
			if (m_duplex) {
				fich.setMR(m_remoteGateway ? YSF_MR_NOT_BUSY : YSF_MR_BUSY);
				fich.setDev(m_lowDeviation);
				fich.encode(data + 2U);
				writeQueueRF(data);
			}

			m_rfFrames++;

			if (m_rssi != 0U) {
				LogMessage("YSF, received RF end of transmission from %10.10s to DG-ID %u, %.1f seconds, RSSI: -%u/-%u/-%u dBm", m_rfSource, dgid, float(m_rfFrames) / 10.0F, m_minRSSI, m_maxRSSI, m_aveRSSI / m_rssiCountTotal);
				writeJSONRF("end", float(m_rfFrames) / 10.0F, 0.0F, m_minRSSI, m_maxRSSI, m_aveRSSI / m_rssiCountTotal);
			} else {
				LogMessage("YSF, received RF end of transmission from %10.10s to DG-ID %u, %.1f seconds", m_rfSource, dgid, float(m_rfFrames) / 10.0F);
				writeJSONRF("end", float(m_rfFrames) / 10.0F, 0.0F);
			}

			writeEndRF();
		}
	} else {
		if (m_rfState == RS_RF_DATA) {
			// If valid is false, update the m_lastFICH for this transmission
			if (!valid) {
				unsigned char ft = m_lastFICH.getFT();
				unsigned char fn = m_lastFICH.getFN() + 1U;

				if (fn > ft)
					fn = 0U;

				m_lastFICH.setFN(fn);
			}

			CSync::addYSFSync(data + 2U);

			unsigned char fn = m_lastFICH.getFN();

			m_rfPayload.processDataFRModeData(data + 2U, fn);

			CYSFFICH fich = m_lastFICH;

			fich.encode(data + 2U);

			data[0U] = TAG_DATA;
			data[1U] = 0x00U;

			writeNetwork(data, m_rfFrames % 128U);

			if (m_duplex) {
				fich.setMR(m_remoteGateway ? YSF_MR_NOT_BUSY : YSF_MR_BUSY);
				fich.setDev(m_lowDeviation);
				fich.encode(data + 2U);
				writeQueueRF(data);
			}

#if defined(DUMP_YSF)
			writeFile(data + 2U);
#endif
			m_rfFrames++;

			writeJSONRSSI();

			return true;
		}
	}

	return false;
}

unsigned int CYSFControl::readModem(unsigned char* data)
{
	assert(data != NULL);

	if (m_queue.isEmpty())
		return 0U;

	unsigned char len = 0U;
	m_queue.getData(&len, 1U);

	m_queue.getData(data, len);

	return len;
}

void CYSFControl::writeEndRF()
{
	m_rfState = RS_RF_LISTENING;

	m_rfTimeoutTimer.stop();
	m_rfPayload.reset();

	// These variables are free'd by YSFPayload
	m_rfSource = NULL;
	m_rfDest = NULL;

	if (m_netState == RS_NET_IDLE) {
		if (m_network != NULL)
			m_network->reset();
	}

#if defined(DUMP_YSF)
	closeFile();
#endif
}

void CYSFControl::writeEndNet()
{
	m_netState = RS_NET_IDLE;

	m_netTimeoutTimer.stop();
	m_networkWatchdog.stop();
	m_packetTimer.stop();

	m_netPayload.reset();

	if (m_network != NULL)
		m_network->reset();
}

void CYSFControl::writeNetwork()
{
	unsigned char data[200U];
	unsigned int length = m_network->read(data);
	if (length == 0U)
		return;

	if (!m_enabled)
		return;

	if (m_rfState != RS_RF_LISTENING && m_netState == RS_NET_IDLE)
		return;

	m_networkWatchdog.start();

	bool gateway = ::memcmp(data + 4U, m_callsign, YSF_CALLSIGN_LENGTH) == 0;

	unsigned char n = (data[34U] & 0xFEU) >> 1;
	bool end = (data[34U] & 0x01U) == 0x01U;

	CYSFFICH fich;
	bool valid = fich.decode(data + 35U);

	unsigned char dgid = 0U;
	if (valid)
		dgid = fich.getDGId();

	if (!m_netTimeoutTimer.isRunning()) {
		if (end)
			return;

		::memcpy(m_netSource, data + 14U, YSF_CALLSIGN_LENGTH);
		::memcpy(m_netDest,   data + 24U, YSF_CALLSIGN_LENGTH);

		if (::memcmp(m_netSource, "          ", 10U) != 0 && ::memcmp(m_netDest, "          ", 10U) != 0) {
			LogMessage("YSF, received network data from %10.10s to DG-ID %u at %10.10s", m_netSource, dgid, data + 4U);
			writeJSONNet("start", m_netSource, dgid, data + 4U);
		}

		m_netTimeoutTimer.start();
		m_netPayload.reset();
		m_packetTimer.start();
		m_elapsed.start();
		m_netState  = RS_NET_AUDIO;
		m_netFrames = 0U;
		m_netLost   = 0U;
		m_netBits   = 1U;
		m_netN      = 0U;
	} else {
		// Check for duplicate frames, if we can
		if (m_netN == n)
			return;
	}

	data[33U] = end ? TAG_EOT : TAG_DATA;
	data[34U] = 0x00U;

	if (valid) {
		unsigned char dt = fich.getDT();
		unsigned char fn = fich.getFN();
		unsigned char ft = fich.getFT();
		unsigned char fi = fich.getFI();
		unsigned char cm = fich.getCM();

		if (::memcmp(m_netDest, "          ", YSF_CALLSIGN_LENGTH) == 0) {
			if (cm == YSF_CM_GROUP1 || cm == YSF_CM_GROUP2)
				::memcpy(m_netDest, "ALL       ", YSF_CALLSIGN_LENGTH);
		}

		if (m_remoteGateway) {
			fich.setVoIP(false);
			fich.setMR(YSF_MR_DIRECT);
		} else {
			fich.setVoIP(true);
			fich.setMR(YSF_MR_BUSY);
		}

		fich.setDev(m_lowDeviation);
		fich.encode(data + 35U);

		// Set the downlink callsign
		switch (fi) {
		case YSF_FI_HEADER: {
				bool ok = m_netPayload.processHeaderData(data + 35U);
				if (ok)
					processNetCallsigns(data, dgid);
			}
			break;

		case YSF_FI_TERMINATOR:
			m_netPayload.processHeaderData(data + 35U);
			break;

		case YSF_FI_COMMUNICATIONS:
			switch (dt) {
			case YSF_DT_VD_MODE1: {
					bool ok = m_netPayload.processVDMode1Data(data + 35U, fn, gateway);
					if (ok)
						processNetCallsigns(data, dgid);

					m_netPayload.processVDMode1Audio(data + 35U);
					m_netBits += 235U;
				}
				break;

			case YSF_DT_VD_MODE2: {
					bool ok = m_netPayload.processVDMode2Data(data + 35U, fn, gateway);
					if (ok)
						processNetCallsigns(data, dgid);

					m_netPayload.processVDMode2Audio(data + 35U);
					m_netBits += 135U;
				}
				break;

			case YSF_DT_DATA_FR_MODE:
				m_netPayload.processDataFRModeData(data + 35U, fn, gateway);
				break;

			case YSF_DT_VOICE_FR_MODE:
				if (fn == 0U && ft == 1U) {
					// The first packet after the header is odd
					m_netPayload.processVoiceFRModeData(data + 35U);
					m_netPayload.processVoiceFRModeAudio2(data + 35U);
					m_netBits += 288U;
				} else {
					m_netPayload.processVoiceFRModeAudio5(data + 35U);
					m_netBits += 720U;
				}
				break;

			default:
				break;
			}
			break;

		default:
			break;
		}
	}

	writeQueueNet(data + 33U);

	m_packetTimer.start();
	m_netFrames++;
	m_netN = n;

	if (end) {
		LogMessage("YSF, received network end of transmission from %10.10s to DG-ID %u at %10.10s, %.1f seconds, %u%% packet loss", m_netSource, dgid, data + 4U, float(m_netFrames) / 10.0F, (m_netLost * 100U) / m_netFrames);
		writeJSONNet("end", float(m_netFrames) / 10.0F, (m_netLost * 100U) / m_netFrames);
		writeEndNet();
	}
}

void CYSFControl::clock(unsigned int ms)
{
	if (m_network != NULL)
		writeNetwork();

	m_rfTimeoutTimer.clock(ms);
	m_netTimeoutTimer.clock(ms);

	if (m_netState == RS_NET_AUDIO) {
		m_networkWatchdog.clock(ms);

		if (m_networkWatchdog.hasExpired()) {
			LogMessage("YSF, network watchdog has expired, %.1f seconds, %u%% packet loss", float(m_netFrames) / 10.0F, (m_netLost * 100U) / m_netFrames);
			writeJSONNet("lost", float(m_netFrames) / 10.0F, (m_netLost * 100U) / m_netFrames);
			writeEndNet();
		}
	}
}

void CYSFControl::writeQueueRF(const unsigned char *data)
{
	assert(data != NULL);

	if (m_netState != RS_NET_IDLE)
		return;

	if (m_rfTimeoutTimer.isRunning() && m_rfTimeoutTimer.hasExpired())
		return;

	unsigned char len = YSF_FRAME_LENGTH_BYTES + 2U;

	unsigned int space = m_queue.freeSpace();
	if (space < (len + 1U)) {
		LogError("YSF, overflow in the System Fusion RF queue");
		return;
	}

	m_queue.addData(&len, 1U);

	m_queue.addData(data, len);
}

void CYSFControl::writeQueueNet(const unsigned char *data)
{
	assert(data != NULL);

	if (m_netTimeoutTimer.isRunning() && m_netTimeoutTimer.hasExpired())
		return;

	unsigned char len = YSF_FRAME_LENGTH_BYTES + 2U;

	unsigned int space = m_queue.freeSpace();
	if (space < (len + 1U)) {
		LogError("YSF, overflow in the System Fusion RF queue");
		return;
	}

	m_queue.addData(&len, 1U);

	m_queue.addData(data, len);
}

void CYSFControl::writeNetwork(const unsigned char *data, unsigned int count)
{
	assert(data != NULL);

	if (m_network == NULL)
		return;

	if (m_rfTimeoutTimer.isRunning() && m_rfTimeoutTimer.hasExpired())
		return;

	m_network->write(m_rfSource, m_rfDest, data + 2U, count, data[0U] == TAG_EOT);
}

bool CYSFControl::openFile()
{
	if (m_fp != NULL)
		return true;

	time_t t;
	::time(&t);

	struct tm* tm = ::localtime(&t);

	char name[100U];
	::sprintf(name, "YSF_%04d%02d%02d_%02d%02d%02d.ambe", tm->tm_year + 1900, tm->tm_mon + 1, tm->tm_mday, tm->tm_hour, tm->tm_min, tm->tm_sec);

	m_fp = ::fopen(name, "wb");
	if (m_fp == NULL)
		return false;

	::fwrite("YSF", 1U, 3U, m_fp);

	return true;
}

bool CYSFControl::writeFile(const unsigned char* data)
{
	if (m_fp == NULL)
		return false;

	::fwrite(data, 1U, YSF_FRAME_LENGTH_BYTES, m_fp);

	return true;
}

void CYSFControl::closeFile()
{
	if (m_fp != NULL) {
		::fclose(m_fp);
		m_fp = NULL;
	}
}

bool CYSFControl::checkCallsign(const unsigned char* callsign) const
{
	return ::memcmp(callsign, m_selfCallsign, ::strlen((char*)m_selfCallsign)) == 0;
}

void CYSFControl::processNetCallsigns(const unsigned char* data, unsigned char dgid)
{
	assert(data != NULL);

	if (::memcmp(m_netSource, "          ", 10U) == 0 || ::memcmp(m_netDest, "          ", 10U) == 0) {
		if (::memcmp(m_netSource, "          ", YSF_CALLSIGN_LENGTH) == 0) {
			unsigned char* source = m_netPayload.getSource();
			if (source != NULL)
				::memcpy(m_netSource, source, YSF_CALLSIGN_LENGTH);
		}

		if (::memcmp(m_netDest, "          ", YSF_CALLSIGN_LENGTH) == 0) {
			unsigned char* dest = m_netPayload.getDest();
			if (dest != NULL)
				::memcpy(m_netDest, dest, YSF_CALLSIGN_LENGTH);
		}

		if (::memcmp(m_netSource, "          ", 10U) != 0 && ::memcmp(m_netDest, "          ", 10U) != 0) {
			LogMessage("YSF, received network data from %10.10s to DG-ID %u at %10.10s", m_netSource, dgid, data + 4U);
			writeJSONNet("start", m_netSource, dgid, data + 4U);
		}
	}
}

bool CYSFControl::isBusy() const
{
	return m_rfState != RS_RF_LISTENING || m_netState != RS_NET_IDLE;
}

void CYSFControl::enable(bool enabled)
{
	if (!enabled && m_enabled) {
		m_queue.clear();

		// Reset the RF section
		m_rfState = RS_RF_LISTENING;

		m_rfTimeoutTimer.stop();
		m_rfPayload.reset();

		// These variables are free'd by YSFPayload
		m_rfSource = NULL;
		m_rfDest   = NULL;

		// Reset the networking section
		m_netState = RS_NET_IDLE;

		m_netTimeoutTimer.stop();
		m_networkWatchdog.stop();
		m_packetTimer.stop();

		m_netPayload.reset();
	}

	m_enabled = enabled;
}

void CYSFControl::writeJSONRSSI()
{
	if (m_rssi == 0U)
		return;

	if (m_rssiCount >= RSSI_COUNT) {
		nlohmann::json json;

		json["timestamp"] = CUtils::createTimestamp();
		json["mode"]      = "YSF";

		json["value"]     = -int(m_rssiAccum / m_rssiCount);

		WriteJSON("RSSI", json);

		m_rssiAccum = 0U;
		m_rssiCount = 0U;
	}
}

void CYSFControl::writeJSONBER(unsigned int bits, unsigned int errs)
{
	m_bitsCount    += bits;
	m_bitErrsAccum += errs;

	if (m_bitsCount >= (BER_COUNT * bits)) {
		nlohmann::json json;

		json["timestamp"] = CUtils::createTimestamp();
		json["mode"]      = "YSF";

		json["value"]     = float(m_bitErrsAccum * 100U) / float(m_bitsCount);

		WriteJSON("BER", json);

		m_bitErrsAccum = 0U;
		m_bitsCount    = 1U;
	}
}

void CYSFControl::writeJSONRF(const char* action, const char* mode, const unsigned char* source, unsigned char dgid)
{
	assert(action != NULL);
	assert(mode != NULL);
	assert(source != NULL);

	nlohmann::json json;

	writeJSONRF(json, action, source, dgid);

	json["mode"] = mode;

	WriteJSON("YSF", json);
}

void CYSFControl::writeJSONRF(const char* action, float duration, float ber)
{
	assert(action != NULL);

	nlohmann::json json;

	writeJSONRF(json, action);

	json["duration"] = duration;
	json["ber"]      = ber;

	WriteJSON("YSF", json);
}

void CYSFControl::writeJSONRF(const char* action, float duration, float ber, unsigned char minRSSI, unsigned char maxRSSI, unsigned int aveRSSI)
{
	assert(action != NULL);

	nlohmann::json json;

	writeJSONRF(json, action);

	json["duration"] = duration;
	json["ber"]      = ber;

	nlohmann::json rssi;
	rssi["min"] = -int(minRSSI);
	rssi["max"] = -int(maxRSSI);
	rssi["ave"] = -int(aveRSSI);

	json["rssi"] = rssi;

	WriteJSON("YSF", json);
}

void CYSFControl::writeJSONNet(const char* action, const unsigned char* source, unsigned char dgid, const unsigned char* reflector)
{
	assert(action != NULL);
	assert(source != NULL);
	assert(reflector != NULL);

	nlohmann::json json;

	writeJSONNet(json, action, source, dgid);

	json["reflector"] = convertBuffer(reflector);

	WriteJSON("YSF", json);
}

void CYSFControl::writeJSONNet(const char* action, float duration, unsigned int loss)
{
	assert(action != NULL);

	nlohmann::json json;

	writeJSONNet(json, action);

	json["duration"] = duration;
	json["loss"]     = loss;

	WriteJSON("YSF", json);
}

void CYSFControl::writeJSONRF(nlohmann::json& json, const char* action)
{
	assert(action != NULL);

	json["timestamp"] = CUtils::createTimestamp();
	json["action"]    = action;
}

void CYSFControl::writeJSONRF(nlohmann::json& json, const char* action, const unsigned char* source, unsigned char dgid)
{
	assert(action != NULL);
	assert(source != NULL);

	json["timestamp"] = CUtils::createTimestamp();

	json["source_cs"] = convertBuffer(source);

	json["source"] = "rf";
	json["action"] = action;
	json["dg-id"]  = int(dgid);
}

void CYSFControl::writeJSONNet(nlohmann::json& json, const char* action)
{
	assert(action != NULL);

	json["timestamp"] = CUtils::createTimestamp();
	json["action"]    = action;
}

void CYSFControl::writeJSONNet(nlohmann::json& json, const char* action, const unsigned char* source, unsigned char dgid)
{
	assert(action != NULL);
	assert(source != NULL);

	json["timestamp"] = CUtils::createTimestamp();

	json["source_cs"] = convertBuffer(source);

	json["source"] = "network";
	json["action"] = action;
	json["dg-id"]  = int(dgid);
}

std::string CYSFControl::convertBuffer(const unsigned char* buffer) const
{
	assert(buffer != NULL);

	std::string callsign((char*)buffer, 10U);

	size_t pos = callsign.find_first_of(' ');
	if (pos != std::string::npos)
		callsign = callsign.substr(0U, pos);

	return callsign;
}

<|MERGE_RESOLUTION|>--- conflicted
+++ resolved
@@ -1,1453 +1,1449 @@
-/*
- *	Copyright (C) 2015-2021,2023 Jonathan Naylor, G4KLX
- *
- *	This program is free software; you can redistribute it and/or modify
- *	it under the terms of the GNU General Public License as published by
- *	the Free Software Foundation; version 2 of the License.
- *
- *	This program is distributed in the hope that it will be useful,
- *	but WITHOUT ANY WARRANTY; without even the implied warranty of
- *	MERCHANTABILITY or FITNESS FOR A PARTICULAR PURPOSE.  See the
- *	GNU General Public License for more details.
- */
-
-#include "YSFControl.h"
-#include "Utils.h"
-#include "Sync.h"
-#include "Log.h"
-
-#include <cstdio>
-#include <cassert>
-#include <cstring>
-#include <ctime>
-
-const unsigned int RSSI_COUNT   = 13U;		// 13 * 100ms = 1300ms
-const unsigned int BER_COUNT    = 13U;		// 13 * 100ms = 1300ms
-
-// #define	DUMP_YSF
-
-CYSFControl::CYSFControl(const std::string& callsign, bool selfOnly, CYSFNetwork* network, unsigned int timeout, bool duplex, bool lowDeviation, bool remoteGateway, CRSSIInterpolator* rssiMapper) :
-m_callsign(NULL),
-m_selfCallsign(NULL),
-m_selfOnly(selfOnly),
-m_network(network),
-m_duplex(duplex),
-m_lowDeviation(lowDeviation),
-m_remoteGateway(remoteGateway),
-m_queue(5000U, "YSF Control"),
-m_rfState(RS_RF_LISTENING),
-m_netState(RS_NET_IDLE),
-m_rfTimeoutTimer(1000U, timeout),
-m_netTimeoutTimer(1000U, timeout),
-m_packetTimer(1000U, 0U, 200U),
-m_networkWatchdog(1000U, 0U, 1500U),
-m_elapsed(),
-m_rfFrames(0U),
-m_netFrames(0U),
-m_netLost(0U),
-m_rfErrs(0U),
-m_rfBits(1U),
-m_netBits(1U),
-m_rfSource(NULL),
-m_rfDest(NULL),
-m_netSource(NULL),
-m_netDest(NULL),
-m_lastFICH(),
-m_netN(0U),
-m_rfPayload(),
-m_netPayload(),
-m_rssiMapper(rssiMapper),
-m_rssi(0U),
-m_maxRSSI(0U),
-m_minRSSI(0U),
-m_aveRSSI(0U),
-m_rssiCountTotal(0U),
-m_rssiAccum(0U),
-m_rssiCount(0U),
-m_bitsCount(0U),
-m_bitErrsAccum(0U),
-m_enabled(true),
-m_fp(NULL)
-{
-	assert(rssiMapper != NULL);
-
-	m_rfPayload.setUplink(callsign);
-	m_rfPayload.setDownlink(callsign);
-
-	m_netPayload.setDownlink(callsign);
-
-	m_netSource = new unsigned char[YSF_CALLSIGN_LENGTH];
-	m_netDest   = new unsigned char[YSF_CALLSIGN_LENGTH];
-
-	m_callsign = new unsigned char[YSF_CALLSIGN_LENGTH];
-
-	std::string node = callsign;
-	node.resize(YSF_CALLSIGN_LENGTH, ' ');
-
-	for (unsigned int i = 0U; i < YSF_CALLSIGN_LENGTH; i++)
-		m_callsign[i] = node.at(i);
-
-	m_selfCallsign = new unsigned char[YSF_CALLSIGN_LENGTH];
-	::memset(m_selfCallsign, 0x00U, YSF_CALLSIGN_LENGTH);
-
-	for (unsigned int i = 0U; i < callsign.length(); i++)
-		m_selfCallsign[i] = callsign.at(i);
-}
-
-CYSFControl::~CYSFControl()
-{
-	delete[] m_netSource;
-	delete[] m_netDest;
-	delete[] m_callsign;
-	delete[] m_selfCallsign;
-}
-
-bool CYSFControl::writeModem(unsigned char *data, unsigned int len)
-{
-	assert(data != NULL);
-
-	if (!m_enabled)
-		return false;
-
-	unsigned char type = data[0U];
-
-	if (type == TAG_LOST && m_rfState == RS_RF_AUDIO) {
-		if (m_rssi != 0U) {
-			LogMessage("YSF, transmission lost from %10.10s to %10.10s, %.1f seconds, BER: %.1f%%, RSSI: -%u/-%u/-%u dBm", m_rfSource, m_rfDest, float(m_rfFrames) / 10.0F, float(m_rfErrs * 100U) / float(m_rfBits), m_minRSSI, m_maxRSSI, m_aveRSSI / m_rssiCountTotal);
-			writeJSONRF("lost", float(m_rfFrames) / 10.0F, float(m_rfErrs * 100U) / float(m_rfBits), m_minRSSI, m_maxRSSI, m_aveRSSI / m_rssiCountTotal);
-		} else {
-			LogMessage("YSF, transmission lost from %10.10s to %10.10s, %.1f seconds, BER: %.1f%%", m_rfSource, m_rfDest, float(m_rfFrames) / 10.0F, float(m_rfErrs * 100U) / float(m_rfBits));
-			writeJSONRF("lost", float(m_rfFrames) / 10.0F, float(m_rfErrs * 100U) / float(m_rfBits));
-		}
-		writeEndRF();
-		return false;
-	}
-
-	if (type == TAG_LOST && m_rfState == RS_RF_REJECTED) {
-		m_rfPayload.reset();
-		m_rfSource = NULL;
-		m_rfDest   = NULL;
-		m_rfState  = RS_RF_LISTENING;
-		return false;
-	}
-
-	if (type == TAG_LOST) {
-		m_rfPayload.reset();
-		m_rfState = RS_RF_LISTENING;
-		return false;
-	}
-
-	// Have we got RSSI bytes on the end?
-	if (len == (YSF_FRAME_LENGTH_BYTES + 4U)) {
-		uint16_t raw = 0U;
-		raw |= (data[122U] << 8) & 0xFF00U;
-		raw |= (data[123U] << 0) & 0x00FFU;
-
-		// Convert the raw RSSI to dBm
-		int rssi = m_rssiMapper->interpolate(raw);
-		if (rssi != 0)
-			LogDebug("YSF, raw RSSI: %u, reported RSSI: %d dBm", raw, rssi);
-
-		// RSSI is always reported as positive
-		m_rssi = (rssi >= 0) ? rssi : -rssi;
-
-		if (m_rssi > m_minRSSI)
-			m_minRSSI = m_rssi;
-		if (m_rssi < m_maxRSSI)
-			m_maxRSSI = m_rssi;
-
-		m_aveRSSI += m_rssi;
-		m_rssiCountTotal++;
-		
-		m_rssiAccum += m_rssi;
-		m_rssiCount++;
-	}
-
-	CYSFFICH fich;
-	bool valid = fich.decode(data + 2U);
-	if (!valid) {
-		unsigned char fi = m_lastFICH.getFI();
-		unsigned char ft = m_lastFICH.getFT();
-		unsigned char fn = m_lastFICH.getFN();
-		unsigned char bt = m_lastFICH.getBT();
-		unsigned char bn = m_lastFICH.getBN();
-
-		if (fi == YSF_FI_COMMUNICATIONS && ft > 0U) {
-			fn++;
-			if (fn > ft) {
-				fn = 0U;
-				if (bt > 0U)
-					bn++;
-			}
-		}
-
-		m_lastFICH.setFI(YSF_FI_COMMUNICATIONS);
-		m_lastFICH.setFN(fn);
-		m_lastFICH.setBN(bn);
-	} else {
-		m_lastFICH = fich;
-	}
-
-#ifdef notdef
-	// Stop repeater packets coming through, unless we're acting as a remote gateway
-	if (m_remoteGateway) {
-		unsigned char mr = m_lastFICH.getMR();
-		if (mr != YSF_MR_BUSY)
-			return false;
-	} else {
-		unsigned char mr = m_lastFICH.getMR();
-		if (mr == YSF_MR_BUSY)
-			return false;
-	}
-#endif
-
-	unsigned char dt = m_lastFICH.getDT();
-
-	bool ret = false;
-	switch (dt) {
-	case YSF_DT_VOICE_FR_MODE:
-		ret = processVWData(valid, data);
-		break;
-
-	case YSF_DT_VD_MODE1:
-	case YSF_DT_VD_MODE2:
-		ret = processDNData(valid, data);
-		break;
-
-	case YSF_DT_DATA_FR_MODE:
-		ret = processFRData(valid, data);
-		break;
-
-	default:
-		break;
-	}
-
-	return ret;
-}
-
-bool CYSFControl::processVWData(bool valid, unsigned char *data)
-{
-	unsigned char fi   = m_lastFICH.getFI();
-	unsigned char dgid = m_lastFICH.getDGId();
-
-	if (valid && fi == YSF_FI_HEADER) {
-		if (m_rfState == RS_RF_LISTENING) {
-			bool valid = m_rfPayload.processHeaderData(data + 2U);
-			if (!valid)
-				return false;
-
-			m_rfSource = m_rfPayload.getSource();
-
-			if (m_selfOnly) {
-				bool ret = checkCallsign(m_rfSource);
-				if (!ret) {
-					LogMessage("YSF, invalid access attempt from %10.10s to DG-ID %u", m_rfSource, dgid);
-					m_rfState = RS_RF_REJECTED;
-					writeJSONRF("rejected", "voice_vw", m_rfSource, dgid);
-					return true;
-				}
-			}
-
-			unsigned char cm = m_lastFICH.getCM();
-			if (cm == YSF_CM_GROUP1 || cm == YSF_CM_GROUP2)
-				m_rfDest = (unsigned char*)"ALL       ";
-			else
-				m_rfDest = m_rfPayload.getDest();
-
-			m_rfFrames = 0U;
-			m_rfErrs = 0U;
-			m_rfBits = 1U;
-			m_rfTimeoutTimer.start();
-			m_rfState = RS_RF_AUDIO;
-
-			m_minRSSI = m_rssi;
-			m_maxRSSI = m_rssi;
-			m_aveRSSI = m_rssi;
-			m_rssiCountTotal = 1U;
-
-			m_rssiAccum = m_rssi;
-			m_rssiCount = 1U;
-
-			m_bitErrsAccum = 0U;
-			m_bitsCount    = 0U;
-
-#if defined(DUMP_YSF)
-			openFile();
-#endif
-			LogMessage("YSF, received RF header from %10.10s to DG-ID %u", m_rfSource, dgid);
-			writeJSONRF("start", "voice_vw", m_rfSource, dgid);
-
-			CSync::addYSFSync(data + 2U);
-
-			CYSFFICH fich = m_lastFICH;
-
-			fich.encode(data + 2U);
-
-			data[0U] = TAG_DATA;
-			data[1U] = 0x00U;
-
-			writeNetwork(data, m_rfFrames % 128U);
-
-#if defined(DUMP_YSF)
-			writeFile(data + 2U);
-#endif
-			if (m_duplex) {
-				fich.setMR(m_remoteGateway ? YSF_MR_NOT_BUSY : YSF_MR_BUSY);
-				fich.setDev(m_lowDeviation);
-				fich.encode(data + 2U);
-				writeQueueRF(data);
-			}
-
-			m_rfFrames++;
-
-			writeJSONRSSI();
-
-			return true;
-		}
-	} else if (valid && fi == YSF_FI_TERMINATOR) {
-		if (m_rfState == RS_RF_REJECTED) {
-			m_rfPayload.reset();
-			m_rfSource = NULL;
-			m_rfDest   = NULL;
-			m_rfState  = RS_RF_LISTENING;
-		} else if (m_rfState == RS_RF_AUDIO) {
-			m_rfPayload.processHeaderData(data + 2U);
-
-			CSync::addYSFSync(data + 2U);
-
-			CYSFFICH fich = m_lastFICH;
-
-			fich.encode(data + 2U);
-
-			data[0U] = TAG_EOT;
-			data[1U] = 0x00U;
-
-			writeNetwork(data, m_rfFrames % 128U);
-#if defined(DUMP_YSF)
-			writeFile(data + 2U);
-#endif
-			if (m_duplex) {
-				fich.setMR(m_remoteGateway ? YSF_MR_NOT_BUSY : YSF_MR_BUSY);
-				fich.setDev(m_lowDeviation);
-				fich.encode(data + 2U);
-				writeQueueRF(data);
-			}
-
-			m_rfFrames++;
-
-			if (m_rssi != 0U) {
-				LogMessage("YSF, received RF end of transmission from %10.10s to DG-ID %u, %.1f seconds, BER: %.1f%%, RSSI: -%u/-%u/-%u dBm", m_rfSource, dgid, float(m_rfFrames) / 10.0F, float(m_rfErrs * 100U) / float(m_rfBits), m_minRSSI, m_maxRSSI, m_aveRSSI / m_rssiCountTotal);
-				writeJSONRF("end", float(m_rfFrames) / 10.0F, float(m_rfErrs * 100U) / float(m_rfBits), m_minRSSI, m_maxRSSI, m_aveRSSI / m_rssiCountTotal);
-			} else {
-				LogMessage("YSF, received RF end of transmission from %10.10s to DG-ID %u, %.1f seconds, BER: %.1f%%", m_rfSource, dgid, float(m_rfFrames) / 10.0F, float(m_rfErrs * 100U) / float(m_rfBits));
-				writeJSONRF("end", float(m_rfFrames) / 10.0F, float(m_rfErrs * 100U) / float(m_rfBits));
-			}
-
-			writeEndRF();
-		}
-	} else {
-		if (m_rfState == RS_RF_AUDIO) {
-			// If valid is false, update the m_lastFICH for this transmission
-			if (!valid) {
-				// XXX Check these values
-				m_lastFICH.setFT(0U);
-				m_lastFICH.setFN(0U);
-			}
-
-			CSync::addYSFSync(data + 2U);
-
-			CYSFFICH fich = m_lastFICH;
-
-			unsigned char fn = fich.getFN();
-			unsigned char ft = fich.getFT();
-
-			if (fn == 0U && ft == 1U) {
-				// The first packet after the header is odd
-				m_rfPayload.processVoiceFRModeData(data + 2U);
-				unsigned int errors = m_rfPayload.processVoiceFRModeAudio2(data + 2U);
-				m_rfErrs += errors;
-				m_rfBits += 288U;
-				LogDebug("YSF, V Mode 3, seq %u, AMBE FEC %u/288 (%.1f%%)", m_rfFrames % 128, errors, float(errors) / 2.88F);
-			} else {
-				unsigned int errors = m_rfPayload.processVoiceFRModeAudio5(data + 2U);
-				m_rfErrs += errors;
-				m_rfBits += 720U;
-				LogDebug("YSF, V Mode 3, seq %u, AMBE FEC %u/720 (%.1f%%)", m_rfFrames % 128, errors, float(errors) / 7.2F);
-				writeJSONBER(720U, errors);
-			}
-
-			fich.encode(data + 2U);
-
-			data[0U] = TAG_DATA;
-			data[1U] = 0x00U;
-
-			writeNetwork(data, m_rfFrames % 128U);
-
-			if (m_duplex) {
-				fich.setMR(m_remoteGateway ? YSF_MR_NOT_BUSY : YSF_MR_BUSY);
-				fich.setDev(m_lowDeviation);
-				fich.encode(data + 2U);
-				writeQueueRF(data);
-			}
-
-#if defined(DUMP_YSF)
-			writeFile(data + 2U);
-#endif
-			m_rfFrames++;
-
-<<<<<<< HEAD
-=======
-			m_display->writeFusionRSSI(m_rssi);
->>>>>>> 8a80d967
-			writeJSONRSSI();
-
-			return true;
-		}
-	}
-
-	return false;
-}
-
-bool CYSFControl::processDNData(bool valid, unsigned char *data)
-{
-	unsigned char fi   = m_lastFICH.getFI();
-	unsigned char dgid = m_lastFICH.getDGId();
-
-	if (valid && fi == YSF_FI_HEADER) {
-		if (m_rfState == RS_RF_LISTENING) {
-			bool valid = m_rfPayload.processHeaderData(data + 2U);
-			if (!valid)
-				return false;
-
-			m_rfSource = m_rfPayload.getSource();
-
-			if (m_selfOnly) {
-				bool ret = checkCallsign(m_rfSource);
-				if (!ret) {
-					LogMessage("YSF, invalid access attempt from %10.10s to DG-ID %u", m_rfSource, dgid);
-					m_rfState = RS_RF_REJECTED;
-					writeJSONRF("rejected", "voice_dn", m_rfSource, dgid);
-					return true;
-				}
-			}
-
-			unsigned char cm = m_lastFICH.getCM();
-			if (cm == YSF_CM_GROUP1 || cm == YSF_CM_GROUP2)
-				m_rfDest = (unsigned char*)"ALL       ";
-			else
-				m_rfDest = m_rfPayload.getDest();
-
-			m_rfFrames = 0U;
-			m_rfErrs = 0U;
-			m_rfBits = 1U;
-			m_rfTimeoutTimer.start();
-			m_rfState = RS_RF_AUDIO;
-
-			m_minRSSI = m_rssi;
-			m_maxRSSI = m_rssi;
-			m_aveRSSI = m_rssi;
-			m_rssiCountTotal = 1U;
-
-			m_rssiAccum = m_rssi;
-			m_rssiCount = 1U;
-
-			m_bitErrsAccum = 0U;
-			m_bitsCount    = 0U;
-
-#if defined(DUMP_YSF)
-			openFile();
-#endif
-			LogMessage("YSF, received RF header from %10.10s to DG-ID %u", m_rfSource, dgid);
-			writeJSONRF("start", "voice_dn", m_rfSource, dgid);
-
-			CSync::addYSFSync(data + 2U);
-
-			CYSFFICH fich = m_lastFICH;
-
-			fich.encode(data + 2U);
-
-			data[0U] = TAG_DATA;
-			data[1U] = 0x00U;
-
-			writeNetwork(data, m_rfFrames % 128U);
-
-#if defined(DUMP_YSF)
-			writeFile(data + 2U);
-#endif
-			if (m_duplex) {
-				fich.setMR(m_remoteGateway ? YSF_MR_NOT_BUSY : YSF_MR_BUSY);
-				fich.setDev(m_lowDeviation);
-				fich.encode(data + 2U);
-				writeQueueRF(data);
-			}
-
-			m_rfFrames++;
-
-			writeJSONRSSI();
-
-			return true;
-		}
-	} else if (valid && fi == YSF_FI_TERMINATOR) {
-		if (m_rfState == RS_RF_REJECTED) {
-			m_rfPayload.reset();
-			m_rfSource = NULL;
-			m_rfDest   = NULL;
-			m_rfState  = RS_RF_LISTENING;
-		} else if (m_rfState == RS_RF_AUDIO) {
-			m_rfPayload.processHeaderData(data + 2U);
-
-			CSync::addYSFSync(data + 2U);
-
-			CYSFFICH fich = m_lastFICH;
-
-			fich.encode(data + 2U);
-
-			data[0U] = TAG_EOT;
-			data[1U] = 0x00U;
-
-			writeNetwork(data, m_rfFrames % 128U);
-#if defined(DUMP_YSF)
-			writeFile(data + 2U);
-#endif
-			if (m_duplex) {
-				fich.setMR(m_remoteGateway ? YSF_MR_NOT_BUSY : YSF_MR_BUSY);
-				fich.setDev(m_lowDeviation);
-				fich.encode(data + 2U);
-				writeQueueRF(data);
-			}
-
-			m_rfFrames++;
-
-			if (m_rssi != 0U) {
-				LogMessage("YSF, received RF end of transmission from %10.10s to DG-ID %u, %.1f seconds, BER: %.1f%%, RSSI: -%u/-%u/-%u dBm", m_rfSource, dgid, float(m_rfFrames) / 10.0F, float(m_rfErrs * 100U) / float(m_rfBits), m_minRSSI, m_maxRSSI, m_aveRSSI / m_rssiCountTotal);
-				writeJSONRF("end", float(m_rfFrames) / 10.0F, float(m_rfErrs * 100U) / float(m_rfBits), m_minRSSI, m_maxRSSI, m_aveRSSI / m_rssiCountTotal);
-			} else {
-				LogMessage("YSF, received RF end of transmission from %10.10s to DG-ID %u, %.1f seconds, BER: %.1f%%", m_rfSource, dgid, float(m_rfFrames) / 10.0F, float(m_rfErrs * 100U) / float(m_rfBits));
-				writeJSONRF("end", float(m_rfFrames) / 10.0F, float(m_rfErrs * 100U) / float(m_rfBits));
-			}
-
-			writeEndRF();
-		}
-	} else {
-		if (m_rfState == RS_RF_AUDIO) {
-			// If valid is false, update the m_lastFICH for this transmission
-			if (!valid) {
-				unsigned char ft = m_lastFICH.getFT();
-				unsigned char fn = m_lastFICH.getFN() + 1U;
-
-				if (fn > ft)
-					fn = 0U;
-
-				m_lastFICH.setFN(fn);
-			}
-
-			CSync::addYSFSync(data + 2U);
-
-			unsigned char fn = m_lastFICH.getFN();
-			unsigned char dt = m_lastFICH.getDT();
-
-			switch (dt) {
-			case YSF_DT_VD_MODE1: {
-					m_rfPayload.processVDMode1Data(data + 2U, fn);
-					unsigned int errors = m_rfPayload.processVDMode1Audio(data + 2U);
-					m_rfErrs += errors;
-					m_rfBits += 235U;
-					LogDebug("YSF, V/D Mode 1, seq %u, AMBE FEC %u/235 (%.1f%%)", m_rfFrames % 128, errors, float(errors) / 2.35F);
-					writeJSONBER(235U, errors);
-				}
-				break;
-
-			case YSF_DT_VD_MODE2: {
-					m_rfPayload.processVDMode2Data(data + 2U, fn);
-					unsigned int errors = m_rfPayload.processVDMode2Audio(data + 2U);
-					m_rfErrs += errors;
-					m_rfBits += 405U;
-					LogDebug("YSF, V/D Mode 2, seq %u, Repetition FEC %u/405 (%.1f%%)", m_rfFrames % 128, errors, float(errors) / 4.05F);
-					writeJSONBER(405U, errors);
-				}
-				break;
-
-			default:
-				break;
-			}
-
-			CYSFFICH fich = m_lastFICH;
-
-			fich.encode(data + 2U);
-
-			data[0U] = TAG_DATA;
-			data[1U] = 0x00U;
-
-			writeNetwork(data, m_rfFrames % 128U);
-
-			if (m_duplex) {
-				fich.setMR(m_remoteGateway ? YSF_MR_NOT_BUSY : YSF_MR_BUSY);
-				fich.setDev(m_lowDeviation);
-				fich.encode(data + 2U);
-				writeQueueRF(data);
-			}
-
-#if defined(DUMP_YSF)
-			writeFile(data + 2U);
-#endif
-			m_rfFrames++;
-
-			writeJSONRSSI();
-
-			return true;
-		} else if (valid && m_rfState == RS_RF_LISTENING) {
-			// Only use clean frames for late entry.
-			unsigned char fn = m_lastFICH.getFN();
-			unsigned char dt = m_lastFICH.getDT();
-
-			switch (dt) {
-			case YSF_DT_VD_MODE1:
-				valid = m_rfPayload.processVDMode1Data(data + 2U, fn);
-				break;
-
-			case YSF_DT_VD_MODE2:
-				valid = m_rfPayload.processVDMode2Data(data + 2U, fn);
-				break;
-
-			default:
-				valid = false;
-				break;
-			}
-
-			if (!valid)
-				return false;
-
-			unsigned char cm = m_lastFICH.getCM();
-			if (cm == YSF_CM_GROUP1 || cm == YSF_CM_GROUP2)
-				m_rfDest = (unsigned char*)"ALL       ";
-			else
-				m_rfDest = m_rfPayload.getDest();
-
-			m_rfSource = m_rfPayload.getSource();
-
-			if (m_rfSource == NULL || m_rfDest == NULL)
-				return false;
-
-			if (m_selfOnly) {
-				bool ret = checkCallsign(m_rfSource);
-				if (!ret) {
-					LogMessage("YSF, invalid access attempt from %10.10s to DG-ID %u", m_rfSource, dgid);
-					m_rfState = RS_RF_REJECTED;
-					writeJSONRF("rejected", "voice_dn", m_rfSource, dgid);
-					return true;
-				}
-			}
-
-			m_rfFrames = 0U;
-			m_rfErrs = 0U;
-			m_rfBits = 1U;
-			m_rfTimeoutTimer.start();
-			m_rfState = RS_RF_AUDIO;
-
-			m_minRSSI = m_rssi;
-			m_maxRSSI = m_rssi;
-			m_aveRSSI = m_rssi;
-			m_rssiCountTotal = 1U;
-
-			m_rssiAccum = m_rssi;
-			m_rssiCount = 1U;
-
-			m_bitErrsAccum = 0U;
-			m_bitsCount    = 0U;
-
-#if defined(DUMP_YSF)
-			openFile();
-#endif
-			// Build a new header and transmit it
-			unsigned char buffer[YSF_FRAME_LENGTH_BYTES + 2U];
-
-			CSync::addYSFSync(buffer + 2U);
-
-			CYSFFICH fich = m_lastFICH;
-			fich.setFI(YSF_FI_HEADER);
-			fich.encode(buffer + 2U);
-
-			unsigned char csd1[20U], csd2[20U];
-			memcpy(csd1 + YSF_CALLSIGN_LENGTH, m_rfSource, YSF_CALLSIGN_LENGTH);
-			memset(csd2, ' ', YSF_CALLSIGN_LENGTH + YSF_CALLSIGN_LENGTH);
-
-			if (cm == YSF_CM_GROUP1 || cm == YSF_CM_GROUP2)
-				memset(csd1 + 0U, '*', YSF_CALLSIGN_LENGTH);
-			else
-				memcpy(csd1 + 0U, m_rfDest, YSF_CALLSIGN_LENGTH);
-
-			CYSFPayload payload;
-			payload.writeHeader(buffer + 2U, csd1, csd2);
-
-			buffer[0U] = TAG_DATA;
-			buffer[1U] = 0x00U;
-
-			writeNetwork(buffer, m_rfFrames % 128U);
-
-			if (m_duplex) {
-				fich.setMR(m_remoteGateway ? YSF_MR_NOT_BUSY : YSF_MR_BUSY);
-				fich.setDev(m_lowDeviation);
-				fich.encode(buffer + 2U);
-				writeQueueRF(buffer);
-			}
-
-#if defined(DUMP_YSF)
-			writeFile(buffer + 2U);
-#endif
-			LogMessage("YSF, received RF late entry from %10.10s to DG-ID %u", m_rfSource, dgid);
-			writeJSONRF("late_entry", "voice_dn", m_rfSource, dgid);
-
-			CSync::addYSFSync(data + 2U);
-
-			fich = m_lastFICH;
-
-			fich.encode(data + 2U);
-
-			data[0U] = TAG_DATA;
-			data[1U] = 0x00U;
-
-			writeNetwork(data, m_rfFrames % 128U);
-
-			if (m_duplex) {
-				fich.setMR(m_remoteGateway ? YSF_MR_NOT_BUSY : YSF_MR_BUSY);
-				fich.setDev(m_lowDeviation);
-				fich.encode(data + 2U);
-				writeQueueRF(data);
-			}
-
-#if defined(DUMP_YSF)
-			writeFile(data + 2U);
-#endif
-			m_rfFrames++;
-
-			writeJSONRSSI();
-
-			return true;
-		}
-	}
-
-	return false;
-}
-
-bool CYSFControl::processFRData(bool valid, unsigned char *data)
-{
-	unsigned char fi   = m_lastFICH.getFI();
-	unsigned char dgid = m_lastFICH.getDGId();
-
-	if (valid && fi == YSF_FI_HEADER) {
-		if (m_rfState == RS_RF_LISTENING) {
-			valid = m_rfPayload.processHeaderData(data + 2U);
-			if (!valid)
-				return false;
-
-			m_rfSource = m_rfPayload.getSource();
-
-			if (m_selfOnly) {
-				bool ret = checkCallsign(m_rfSource);
-				if (!ret) {
-					LogMessage("YSF, invalid access attempt from %10.10s to DG-ID %u", m_rfSource, dgid);
-					m_rfState = RS_RF_REJECTED;
-					writeJSONRF("rejected", "data_fr", m_rfSource, dgid);
-					return true;
-				}
-			}
-
-			unsigned char cm = m_lastFICH.getCM();
-			if (cm == YSF_CM_GROUP1 || cm == YSF_CM_GROUP2)
-				m_rfDest = (unsigned char*)"ALL       ";
-			else
-				m_rfDest = m_rfPayload.getDest();
-
-			m_rfFrames = 0U;
-			m_rfState = RS_RF_DATA;
-
-			m_minRSSI = m_rssi;
-			m_maxRSSI = m_rssi;
-			m_aveRSSI = m_rssi;
-			m_rssiCountTotal = 1U;
-
-			m_rssiAccum = m_rssi;
-			m_rssiCount = 1U;
-
-			m_bitErrsAccum = 0U;
-			m_bitsCount    = 0U;
-
-#if defined(DUMP_YSF)
-			openFile();
-#endif
-			LogMessage("YSF, received RF header from %10.10s to DG-ID %u", m_rfSource, dgid);
-			writeJSONRF("start", "data_fr", m_rfSource, dgid);
-
-			CSync::addYSFSync(data + 2U);
-
-			CYSFFICH fich = m_lastFICH;
-
-			fich.encode(data + 2U);
-
-			data[0U] = TAG_DATA;
-			data[1U] = 0x00U;
-
-			writeNetwork(data, m_rfFrames % 128U);
-#if defined(DUMP_YSF)
-			writeFile(data + 2U);
-#endif
-			if (m_duplex) {
-				fich.setMR(m_remoteGateway ? YSF_MR_NOT_BUSY : YSF_MR_BUSY);
-				fich.setDev(m_lowDeviation);
-				fich.encode(data + 2U);
-				writeQueueRF(data);
-			}
-
-			m_rfFrames++;
-
-			writeJSONRSSI();
-
-			return true;
-		}
-	} else if (valid && fi == YSF_FI_TERMINATOR) {
-		if (m_rfState == RS_RF_REJECTED) {
-			m_rfPayload.reset();
-			m_rfSource = NULL;
-			m_rfDest   = NULL;
-			m_rfState  = RS_RF_LISTENING;
-		} else if (m_rfState == RS_RF_DATA) {
-			m_rfPayload.processHeaderData(data + 2U);
-
-			CSync::addYSFSync(data + 2U);
-
-			CYSFFICH fich = m_lastFICH;
-
-			fich.encode(data + 2U);
-
-			data[0U] = TAG_EOT;
-			data[1U] = 0x00U;
-
-			writeNetwork(data, m_rfFrames % 128U);
-#if defined(DUMP_YSF)
-			writeFile(data + 2U);
-#endif
-			if (m_duplex) {
-				fich.setMR(m_remoteGateway ? YSF_MR_NOT_BUSY : YSF_MR_BUSY);
-				fich.setDev(m_lowDeviation);
-				fich.encode(data + 2U);
-				writeQueueRF(data);
-			}
-
-			m_rfFrames++;
-
-			if (m_rssi != 0U) {
-				LogMessage("YSF, received RF end of transmission from %10.10s to DG-ID %u, %.1f seconds, RSSI: -%u/-%u/-%u dBm", m_rfSource, dgid, float(m_rfFrames) / 10.0F, m_minRSSI, m_maxRSSI, m_aveRSSI / m_rssiCountTotal);
-				writeJSONRF("end", float(m_rfFrames) / 10.0F, 0.0F, m_minRSSI, m_maxRSSI, m_aveRSSI / m_rssiCountTotal);
-			} else {
-				LogMessage("YSF, received RF end of transmission from %10.10s to DG-ID %u, %.1f seconds", m_rfSource, dgid, float(m_rfFrames) / 10.0F);
-				writeJSONRF("end", float(m_rfFrames) / 10.0F, 0.0F);
-			}
-
-			writeEndRF();
-		}
-	} else {
-		if (m_rfState == RS_RF_DATA) {
-			// If valid is false, update the m_lastFICH for this transmission
-			if (!valid) {
-				unsigned char ft = m_lastFICH.getFT();
-				unsigned char fn = m_lastFICH.getFN() + 1U;
-
-				if (fn > ft)
-					fn = 0U;
-
-				m_lastFICH.setFN(fn);
-			}
-
-			CSync::addYSFSync(data + 2U);
-
-			unsigned char fn = m_lastFICH.getFN();
-
-			m_rfPayload.processDataFRModeData(data + 2U, fn);
-
-			CYSFFICH fich = m_lastFICH;
-
-			fich.encode(data + 2U);
-
-			data[0U] = TAG_DATA;
-			data[1U] = 0x00U;
-
-			writeNetwork(data, m_rfFrames % 128U);
-
-			if (m_duplex) {
-				fich.setMR(m_remoteGateway ? YSF_MR_NOT_BUSY : YSF_MR_BUSY);
-				fich.setDev(m_lowDeviation);
-				fich.encode(data + 2U);
-				writeQueueRF(data);
-			}
-
-#if defined(DUMP_YSF)
-			writeFile(data + 2U);
-#endif
-			m_rfFrames++;
-
-			writeJSONRSSI();
-
-			return true;
-		}
-	}
-
-	return false;
-}
-
-unsigned int CYSFControl::readModem(unsigned char* data)
-{
-	assert(data != NULL);
-
-	if (m_queue.isEmpty())
-		return 0U;
-
-	unsigned char len = 0U;
-	m_queue.getData(&len, 1U);
-
-	m_queue.getData(data, len);
-
-	return len;
-}
-
-void CYSFControl::writeEndRF()
-{
-	m_rfState = RS_RF_LISTENING;
-
-	m_rfTimeoutTimer.stop();
-	m_rfPayload.reset();
-
-	// These variables are free'd by YSFPayload
-	m_rfSource = NULL;
-	m_rfDest = NULL;
-
-	if (m_netState == RS_NET_IDLE) {
-		if (m_network != NULL)
-			m_network->reset();
-	}
-
-#if defined(DUMP_YSF)
-	closeFile();
-#endif
-}
-
-void CYSFControl::writeEndNet()
-{
-	m_netState = RS_NET_IDLE;
-
-	m_netTimeoutTimer.stop();
-	m_networkWatchdog.stop();
-	m_packetTimer.stop();
-
-	m_netPayload.reset();
-
-	if (m_network != NULL)
-		m_network->reset();
-}
-
-void CYSFControl::writeNetwork()
-{
-	unsigned char data[200U];
-	unsigned int length = m_network->read(data);
-	if (length == 0U)
-		return;
-
-	if (!m_enabled)
-		return;
-
-	if (m_rfState != RS_RF_LISTENING && m_netState == RS_NET_IDLE)
-		return;
-
-	m_networkWatchdog.start();
-
-	bool gateway = ::memcmp(data + 4U, m_callsign, YSF_CALLSIGN_LENGTH) == 0;
-
-	unsigned char n = (data[34U] & 0xFEU) >> 1;
-	bool end = (data[34U] & 0x01U) == 0x01U;
-
-	CYSFFICH fich;
-	bool valid = fich.decode(data + 35U);
-
-	unsigned char dgid = 0U;
-	if (valid)
-		dgid = fich.getDGId();
-
-	if (!m_netTimeoutTimer.isRunning()) {
-		if (end)
-			return;
-
-		::memcpy(m_netSource, data + 14U, YSF_CALLSIGN_LENGTH);
-		::memcpy(m_netDest,   data + 24U, YSF_CALLSIGN_LENGTH);
-
-		if (::memcmp(m_netSource, "          ", 10U) != 0 && ::memcmp(m_netDest, "          ", 10U) != 0) {
-			LogMessage("YSF, received network data from %10.10s to DG-ID %u at %10.10s", m_netSource, dgid, data + 4U);
-			writeJSONNet("start", m_netSource, dgid, data + 4U);
-		}
-
-		m_netTimeoutTimer.start();
-		m_netPayload.reset();
-		m_packetTimer.start();
-		m_elapsed.start();
-		m_netState  = RS_NET_AUDIO;
-		m_netFrames = 0U;
-		m_netLost   = 0U;
-		m_netBits   = 1U;
-		m_netN      = 0U;
-	} else {
-		// Check for duplicate frames, if we can
-		if (m_netN == n)
-			return;
-	}
-
-	data[33U] = end ? TAG_EOT : TAG_DATA;
-	data[34U] = 0x00U;
-
-	if (valid) {
-		unsigned char dt = fich.getDT();
-		unsigned char fn = fich.getFN();
-		unsigned char ft = fich.getFT();
-		unsigned char fi = fich.getFI();
-		unsigned char cm = fich.getCM();
-
-		if (::memcmp(m_netDest, "          ", YSF_CALLSIGN_LENGTH) == 0) {
-			if (cm == YSF_CM_GROUP1 || cm == YSF_CM_GROUP2)
-				::memcpy(m_netDest, "ALL       ", YSF_CALLSIGN_LENGTH);
-		}
-
-		if (m_remoteGateway) {
-			fich.setVoIP(false);
-			fich.setMR(YSF_MR_DIRECT);
-		} else {
-			fich.setVoIP(true);
-			fich.setMR(YSF_MR_BUSY);
-		}
-
-		fich.setDev(m_lowDeviation);
-		fich.encode(data + 35U);
-
-		// Set the downlink callsign
-		switch (fi) {
-		case YSF_FI_HEADER: {
-				bool ok = m_netPayload.processHeaderData(data + 35U);
-				if (ok)
-					processNetCallsigns(data, dgid);
-			}
-			break;
-
-		case YSF_FI_TERMINATOR:
-			m_netPayload.processHeaderData(data + 35U);
-			break;
-
-		case YSF_FI_COMMUNICATIONS:
-			switch (dt) {
-			case YSF_DT_VD_MODE1: {
-					bool ok = m_netPayload.processVDMode1Data(data + 35U, fn, gateway);
-					if (ok)
-						processNetCallsigns(data, dgid);
-
-					m_netPayload.processVDMode1Audio(data + 35U);
-					m_netBits += 235U;
-				}
-				break;
-
-			case YSF_DT_VD_MODE2: {
-					bool ok = m_netPayload.processVDMode2Data(data + 35U, fn, gateway);
-					if (ok)
-						processNetCallsigns(data, dgid);
-
-					m_netPayload.processVDMode2Audio(data + 35U);
-					m_netBits += 135U;
-				}
-				break;
-
-			case YSF_DT_DATA_FR_MODE:
-				m_netPayload.processDataFRModeData(data + 35U, fn, gateway);
-				break;
-
-			case YSF_DT_VOICE_FR_MODE:
-				if (fn == 0U && ft == 1U) {
-					// The first packet after the header is odd
-					m_netPayload.processVoiceFRModeData(data + 35U);
-					m_netPayload.processVoiceFRModeAudio2(data + 35U);
-					m_netBits += 288U;
-				} else {
-					m_netPayload.processVoiceFRModeAudio5(data + 35U);
-					m_netBits += 720U;
-				}
-				break;
-
-			default:
-				break;
-			}
-			break;
-
-		default:
-			break;
-		}
-	}
-
-	writeQueueNet(data + 33U);
-
-	m_packetTimer.start();
-	m_netFrames++;
-	m_netN = n;
-
-	if (end) {
-		LogMessage("YSF, received network end of transmission from %10.10s to DG-ID %u at %10.10s, %.1f seconds, %u%% packet loss", m_netSource, dgid, data + 4U, float(m_netFrames) / 10.0F, (m_netLost * 100U) / m_netFrames);
-		writeJSONNet("end", float(m_netFrames) / 10.0F, (m_netLost * 100U) / m_netFrames);
-		writeEndNet();
-	}
-}
-
-void CYSFControl::clock(unsigned int ms)
-{
-	if (m_network != NULL)
-		writeNetwork();
-
-	m_rfTimeoutTimer.clock(ms);
-	m_netTimeoutTimer.clock(ms);
-
-	if (m_netState == RS_NET_AUDIO) {
-		m_networkWatchdog.clock(ms);
-
-		if (m_networkWatchdog.hasExpired()) {
-			LogMessage("YSF, network watchdog has expired, %.1f seconds, %u%% packet loss", float(m_netFrames) / 10.0F, (m_netLost * 100U) / m_netFrames);
-			writeJSONNet("lost", float(m_netFrames) / 10.0F, (m_netLost * 100U) / m_netFrames);
-			writeEndNet();
-		}
-	}
-}
-
-void CYSFControl::writeQueueRF(const unsigned char *data)
-{
-	assert(data != NULL);
-
-	if (m_netState != RS_NET_IDLE)
-		return;
-
-	if (m_rfTimeoutTimer.isRunning() && m_rfTimeoutTimer.hasExpired())
-		return;
-
-	unsigned char len = YSF_FRAME_LENGTH_BYTES + 2U;
-
-	unsigned int space = m_queue.freeSpace();
-	if (space < (len + 1U)) {
-		LogError("YSF, overflow in the System Fusion RF queue");
-		return;
-	}
-
-	m_queue.addData(&len, 1U);
-
-	m_queue.addData(data, len);
-}
-
-void CYSFControl::writeQueueNet(const unsigned char *data)
-{
-	assert(data != NULL);
-
-	if (m_netTimeoutTimer.isRunning() && m_netTimeoutTimer.hasExpired())
-		return;
-
-	unsigned char len = YSF_FRAME_LENGTH_BYTES + 2U;
-
-	unsigned int space = m_queue.freeSpace();
-	if (space < (len + 1U)) {
-		LogError("YSF, overflow in the System Fusion RF queue");
-		return;
-	}
-
-	m_queue.addData(&len, 1U);
-
-	m_queue.addData(data, len);
-}
-
-void CYSFControl::writeNetwork(const unsigned char *data, unsigned int count)
-{
-	assert(data != NULL);
-
-	if (m_network == NULL)
-		return;
-
-	if (m_rfTimeoutTimer.isRunning() && m_rfTimeoutTimer.hasExpired())
-		return;
-
-	m_network->write(m_rfSource, m_rfDest, data + 2U, count, data[0U] == TAG_EOT);
-}
-
-bool CYSFControl::openFile()
-{
-	if (m_fp != NULL)
-		return true;
-
-	time_t t;
-	::time(&t);
-
-	struct tm* tm = ::localtime(&t);
-
-	char name[100U];
-	::sprintf(name, "YSF_%04d%02d%02d_%02d%02d%02d.ambe", tm->tm_year + 1900, tm->tm_mon + 1, tm->tm_mday, tm->tm_hour, tm->tm_min, tm->tm_sec);
-
-	m_fp = ::fopen(name, "wb");
-	if (m_fp == NULL)
-		return false;
-
-	::fwrite("YSF", 1U, 3U, m_fp);
-
-	return true;
-}
-
-bool CYSFControl::writeFile(const unsigned char* data)
-{
-	if (m_fp == NULL)
-		return false;
-
-	::fwrite(data, 1U, YSF_FRAME_LENGTH_BYTES, m_fp);
-
-	return true;
-}
-
-void CYSFControl::closeFile()
-{
-	if (m_fp != NULL) {
-		::fclose(m_fp);
-		m_fp = NULL;
-	}
-}
-
-bool CYSFControl::checkCallsign(const unsigned char* callsign) const
-{
-	return ::memcmp(callsign, m_selfCallsign, ::strlen((char*)m_selfCallsign)) == 0;
-}
-
-void CYSFControl::processNetCallsigns(const unsigned char* data, unsigned char dgid)
-{
-	assert(data != NULL);
-
-	if (::memcmp(m_netSource, "          ", 10U) == 0 || ::memcmp(m_netDest, "          ", 10U) == 0) {
-		if (::memcmp(m_netSource, "          ", YSF_CALLSIGN_LENGTH) == 0) {
-			unsigned char* source = m_netPayload.getSource();
-			if (source != NULL)
-				::memcpy(m_netSource, source, YSF_CALLSIGN_LENGTH);
-		}
-
-		if (::memcmp(m_netDest, "          ", YSF_CALLSIGN_LENGTH) == 0) {
-			unsigned char* dest = m_netPayload.getDest();
-			if (dest != NULL)
-				::memcpy(m_netDest, dest, YSF_CALLSIGN_LENGTH);
-		}
-
-		if (::memcmp(m_netSource, "          ", 10U) != 0 && ::memcmp(m_netDest, "          ", 10U) != 0) {
-			LogMessage("YSF, received network data from %10.10s to DG-ID %u at %10.10s", m_netSource, dgid, data + 4U);
-			writeJSONNet("start", m_netSource, dgid, data + 4U);
-		}
-	}
-}
-
-bool CYSFControl::isBusy() const
-{
-	return m_rfState != RS_RF_LISTENING || m_netState != RS_NET_IDLE;
-}
-
-void CYSFControl::enable(bool enabled)
-{
-	if (!enabled && m_enabled) {
-		m_queue.clear();
-
-		// Reset the RF section
-		m_rfState = RS_RF_LISTENING;
-
-		m_rfTimeoutTimer.stop();
-		m_rfPayload.reset();
-
-		// These variables are free'd by YSFPayload
-		m_rfSource = NULL;
-		m_rfDest   = NULL;
-
-		// Reset the networking section
-		m_netState = RS_NET_IDLE;
-
-		m_netTimeoutTimer.stop();
-		m_networkWatchdog.stop();
-		m_packetTimer.stop();
-
-		m_netPayload.reset();
-	}
-
-	m_enabled = enabled;
-}
-
-void CYSFControl::writeJSONRSSI()
-{
-	if (m_rssi == 0U)
-		return;
-
-	if (m_rssiCount >= RSSI_COUNT) {
-		nlohmann::json json;
-
-		json["timestamp"] = CUtils::createTimestamp();
-		json["mode"]      = "YSF";
-
-		json["value"]     = -int(m_rssiAccum / m_rssiCount);
-
-		WriteJSON("RSSI", json);
-
-		m_rssiAccum = 0U;
-		m_rssiCount = 0U;
-	}
-}
-
-void CYSFControl::writeJSONBER(unsigned int bits, unsigned int errs)
-{
-	m_bitsCount    += bits;
-	m_bitErrsAccum += errs;
-
-	if (m_bitsCount >= (BER_COUNT * bits)) {
-		nlohmann::json json;
-
-		json["timestamp"] = CUtils::createTimestamp();
-		json["mode"]      = "YSF";
-
-		json["value"]     = float(m_bitErrsAccum * 100U) / float(m_bitsCount);
-
-		WriteJSON("BER", json);
-
-		m_bitErrsAccum = 0U;
-		m_bitsCount    = 1U;
-	}
-}
-
-void CYSFControl::writeJSONRF(const char* action, const char* mode, const unsigned char* source, unsigned char dgid)
-{
-	assert(action != NULL);
-	assert(mode != NULL);
-	assert(source != NULL);
-
-	nlohmann::json json;
-
-	writeJSONRF(json, action, source, dgid);
-
-	json["mode"] = mode;
-
-	WriteJSON("YSF", json);
-}
-
-void CYSFControl::writeJSONRF(const char* action, float duration, float ber)
-{
-	assert(action != NULL);
-
-	nlohmann::json json;
-
-	writeJSONRF(json, action);
-
-	json["duration"] = duration;
-	json["ber"]      = ber;
-
-	WriteJSON("YSF", json);
-}
-
-void CYSFControl::writeJSONRF(const char* action, float duration, float ber, unsigned char minRSSI, unsigned char maxRSSI, unsigned int aveRSSI)
-{
-	assert(action != NULL);
-
-	nlohmann::json json;
-
-	writeJSONRF(json, action);
-
-	json["duration"] = duration;
-	json["ber"]      = ber;
-
-	nlohmann::json rssi;
-	rssi["min"] = -int(minRSSI);
-	rssi["max"] = -int(maxRSSI);
-	rssi["ave"] = -int(aveRSSI);
-
-	json["rssi"] = rssi;
-
-	WriteJSON("YSF", json);
-}
-
-void CYSFControl::writeJSONNet(const char* action, const unsigned char* source, unsigned char dgid, const unsigned char* reflector)
-{
-	assert(action != NULL);
-	assert(source != NULL);
-	assert(reflector != NULL);
-
-	nlohmann::json json;
-
-	writeJSONNet(json, action, source, dgid);
-
-	json["reflector"] = convertBuffer(reflector);
-
-	WriteJSON("YSF", json);
-}
-
-void CYSFControl::writeJSONNet(const char* action, float duration, unsigned int loss)
-{
-	assert(action != NULL);
-
-	nlohmann::json json;
-
-	writeJSONNet(json, action);
-
-	json["duration"] = duration;
-	json["loss"]     = loss;
-
-	WriteJSON("YSF", json);
-}
-
-void CYSFControl::writeJSONRF(nlohmann::json& json, const char* action)
-{
-	assert(action != NULL);
-
-	json["timestamp"] = CUtils::createTimestamp();
-	json["action"]    = action;
-}
-
-void CYSFControl::writeJSONRF(nlohmann::json& json, const char* action, const unsigned char* source, unsigned char dgid)
-{
-	assert(action != NULL);
-	assert(source != NULL);
-
-	json["timestamp"] = CUtils::createTimestamp();
-
-	json["source_cs"] = convertBuffer(source);
-
-	json["source"] = "rf";
-	json["action"] = action;
-	json["dg-id"]  = int(dgid);
-}
-
-void CYSFControl::writeJSONNet(nlohmann::json& json, const char* action)
-{
-	assert(action != NULL);
-
-	json["timestamp"] = CUtils::createTimestamp();
-	json["action"]    = action;
-}
-
-void CYSFControl::writeJSONNet(nlohmann::json& json, const char* action, const unsigned char* source, unsigned char dgid)
-{
-	assert(action != NULL);
-	assert(source != NULL);
-
-	json["timestamp"] = CUtils::createTimestamp();
-
-	json["source_cs"] = convertBuffer(source);
-
-	json["source"] = "network";
-	json["action"] = action;
-	json["dg-id"]  = int(dgid);
-}
-
-std::string CYSFControl::convertBuffer(const unsigned char* buffer) const
-{
-	assert(buffer != NULL);
-
-	std::string callsign((char*)buffer, 10U);
-
-	size_t pos = callsign.find_first_of(' ');
-	if (pos != std::string::npos)
-		callsign = callsign.substr(0U, pos);
-
-	return callsign;
-}
-
+/*
+ *	Copyright (C) 2015-2021,2023 Jonathan Naylor, G4KLX
+ *
+ *	This program is free software; you can redistribute it and/or modify
+ *	it under the terms of the GNU General Public License as published by
+ *	the Free Software Foundation; version 2 of the License.
+ *
+ *	This program is distributed in the hope that it will be useful,
+ *	but WITHOUT ANY WARRANTY; without even the implied warranty of
+ *	MERCHANTABILITY or FITNESS FOR A PARTICULAR PURPOSE.  See the
+ *	GNU General Public License for more details.
+ */
+
+#include "YSFControl.h"
+#include "Utils.h"
+#include "Sync.h"
+#include "Log.h"
+
+#include <cstdio>
+#include <cassert>
+#include <cstring>
+#include <ctime>
+
+const unsigned int RSSI_COUNT   = 13U;		// 13 * 100ms = 1300ms
+const unsigned int BER_COUNT    = 13U;		// 13 * 100ms = 1300ms
+
+// #define	DUMP_YSF
+
+CYSFControl::CYSFControl(const std::string& callsign, bool selfOnly, CYSFNetwork* network, unsigned int timeout, bool duplex, bool lowDeviation, bool remoteGateway, CRSSIInterpolator* rssiMapper) :
+m_callsign(NULL),
+m_selfCallsign(NULL),
+m_selfOnly(selfOnly),
+m_network(network),
+m_duplex(duplex),
+m_lowDeviation(lowDeviation),
+m_remoteGateway(remoteGateway),
+m_queue(5000U, "YSF Control"),
+m_rfState(RS_RF_LISTENING),
+m_netState(RS_NET_IDLE),
+m_rfTimeoutTimer(1000U, timeout),
+m_netTimeoutTimer(1000U, timeout),
+m_packetTimer(1000U, 0U, 200U),
+m_networkWatchdog(1000U, 0U, 1500U),
+m_elapsed(),
+m_rfFrames(0U),
+m_netFrames(0U),
+m_netLost(0U),
+m_rfErrs(0U),
+m_rfBits(1U),
+m_netBits(1U),
+m_rfSource(NULL),
+m_rfDest(NULL),
+m_netSource(NULL),
+m_netDest(NULL),
+m_lastFICH(),
+m_netN(0U),
+m_rfPayload(),
+m_netPayload(),
+m_rssiMapper(rssiMapper),
+m_rssi(0U),
+m_maxRSSI(0U),
+m_minRSSI(0U),
+m_aveRSSI(0U),
+m_rssiCountTotal(0U),
+m_rssiAccum(0U),
+m_rssiCount(0U),
+m_bitsCount(0U),
+m_bitErrsAccum(0U),
+m_enabled(true),
+m_fp(NULL)
+{
+	assert(rssiMapper != NULL);
+
+	m_rfPayload.setUplink(callsign);
+	m_rfPayload.setDownlink(callsign);
+
+	m_netPayload.setDownlink(callsign);
+
+	m_netSource = new unsigned char[YSF_CALLSIGN_LENGTH];
+	m_netDest   = new unsigned char[YSF_CALLSIGN_LENGTH];
+
+	m_callsign = new unsigned char[YSF_CALLSIGN_LENGTH];
+
+	std::string node = callsign;
+	node.resize(YSF_CALLSIGN_LENGTH, ' ');
+
+	for (unsigned int i = 0U; i < YSF_CALLSIGN_LENGTH; i++)
+		m_callsign[i] = node.at(i);
+
+	m_selfCallsign = new unsigned char[YSF_CALLSIGN_LENGTH];
+	::memset(m_selfCallsign, 0x00U, YSF_CALLSIGN_LENGTH);
+
+	for (unsigned int i = 0U; i < callsign.length(); i++)
+		m_selfCallsign[i] = callsign.at(i);
+}
+
+CYSFControl::~CYSFControl()
+{
+	delete[] m_netSource;
+	delete[] m_netDest;
+	delete[] m_callsign;
+	delete[] m_selfCallsign;
+}
+
+bool CYSFControl::writeModem(unsigned char *data, unsigned int len)
+{
+	assert(data != NULL);
+
+	if (!m_enabled)
+		return false;
+
+	unsigned char type = data[0U];
+
+	if (type == TAG_LOST && m_rfState == RS_RF_AUDIO) {
+		if (m_rssi != 0U) {
+			LogMessage("YSF, transmission lost from %10.10s to %10.10s, %.1f seconds, BER: %.1f%%, RSSI: -%u/-%u/-%u dBm", m_rfSource, m_rfDest, float(m_rfFrames) / 10.0F, float(m_rfErrs * 100U) / float(m_rfBits), m_minRSSI, m_maxRSSI, m_aveRSSI / m_rssiCountTotal);
+			writeJSONRF("lost", float(m_rfFrames) / 10.0F, float(m_rfErrs * 100U) / float(m_rfBits), m_minRSSI, m_maxRSSI, m_aveRSSI / m_rssiCountTotal);
+		} else {
+			LogMessage("YSF, transmission lost from %10.10s to %10.10s, %.1f seconds, BER: %.1f%%", m_rfSource, m_rfDest, float(m_rfFrames) / 10.0F, float(m_rfErrs * 100U) / float(m_rfBits));
+			writeJSONRF("lost", float(m_rfFrames) / 10.0F, float(m_rfErrs * 100U) / float(m_rfBits));
+		}
+		writeEndRF();
+		return false;
+	}
+
+	if (type == TAG_LOST && m_rfState == RS_RF_REJECTED) {
+		m_rfPayload.reset();
+		m_rfSource = NULL;
+		m_rfDest   = NULL;
+		m_rfState  = RS_RF_LISTENING;
+		return false;
+	}
+
+	if (type == TAG_LOST) {
+		m_rfPayload.reset();
+		m_rfState = RS_RF_LISTENING;
+		return false;
+	}
+
+	// Have we got RSSI bytes on the end?
+	if (len == (YSF_FRAME_LENGTH_BYTES + 4U)) {
+		uint16_t raw = 0U;
+		raw |= (data[122U] << 8) & 0xFF00U;
+		raw |= (data[123U] << 0) & 0x00FFU;
+
+		// Convert the raw RSSI to dBm
+		int rssi = m_rssiMapper->interpolate(raw);
+		if (rssi != 0)
+			LogDebug("YSF, raw RSSI: %u, reported RSSI: %d dBm", raw, rssi);
+
+		// RSSI is always reported as positive
+		m_rssi = (rssi >= 0) ? rssi : -rssi;
+
+		if (m_rssi > m_minRSSI)
+			m_minRSSI = m_rssi;
+		if (m_rssi < m_maxRSSI)
+			m_maxRSSI = m_rssi;
+
+		m_aveRSSI += m_rssi;
+		m_rssiCountTotal++;
+		
+		m_rssiAccum += m_rssi;
+		m_rssiCount++;
+	}
+
+	CYSFFICH fich;
+	bool valid = fich.decode(data + 2U);
+	if (!valid) {
+		unsigned char fi = m_lastFICH.getFI();
+		unsigned char ft = m_lastFICH.getFT();
+		unsigned char fn = m_lastFICH.getFN();
+		unsigned char bt = m_lastFICH.getBT();
+		unsigned char bn = m_lastFICH.getBN();
+
+		if (fi == YSF_FI_COMMUNICATIONS && ft > 0U) {
+			fn++;
+			if (fn > ft) {
+				fn = 0U;
+				if (bt > 0U)
+					bn++;
+			}
+		}
+
+		m_lastFICH.setFI(YSF_FI_COMMUNICATIONS);
+		m_lastFICH.setFN(fn);
+		m_lastFICH.setBN(bn);
+	} else {
+		m_lastFICH = fich;
+	}
+
+#ifdef notdef
+	// Stop repeater packets coming through, unless we're acting as a remote gateway
+	if (m_remoteGateway) {
+		unsigned char mr = m_lastFICH.getMR();
+		if (mr != YSF_MR_BUSY)
+			return false;
+	} else {
+		unsigned char mr = m_lastFICH.getMR();
+		if (mr == YSF_MR_BUSY)
+			return false;
+	}
+#endif
+
+	unsigned char dt = m_lastFICH.getDT();
+
+	bool ret = false;
+	switch (dt) {
+	case YSF_DT_VOICE_FR_MODE:
+		ret = processVWData(valid, data);
+		break;
+
+	case YSF_DT_VD_MODE1:
+	case YSF_DT_VD_MODE2:
+		ret = processDNData(valid, data);
+		break;
+
+	case YSF_DT_DATA_FR_MODE:
+		ret = processFRData(valid, data);
+		break;
+
+	default:
+		break;
+	}
+
+	return ret;
+}
+
+bool CYSFControl::processVWData(bool valid, unsigned char *data)
+{
+	unsigned char fi   = m_lastFICH.getFI();
+	unsigned char dgid = m_lastFICH.getDGId();
+
+	if (valid && fi == YSF_FI_HEADER) {
+		if (m_rfState == RS_RF_LISTENING) {
+			bool valid = m_rfPayload.processHeaderData(data + 2U);
+			if (!valid)
+				return false;
+
+			m_rfSource = m_rfPayload.getSource();
+
+			if (m_selfOnly) {
+				bool ret = checkCallsign(m_rfSource);
+				if (!ret) {
+					LogMessage("YSF, invalid access attempt from %10.10s to DG-ID %u", m_rfSource, dgid);
+					m_rfState = RS_RF_REJECTED;
+					writeJSONRF("rejected", "voice_vw", m_rfSource, dgid);
+					return true;
+				}
+			}
+
+			unsigned char cm = m_lastFICH.getCM();
+			if (cm == YSF_CM_GROUP1 || cm == YSF_CM_GROUP2)
+				m_rfDest = (unsigned char*)"ALL       ";
+			else
+				m_rfDest = m_rfPayload.getDest();
+
+			m_rfFrames = 0U;
+			m_rfErrs = 0U;
+			m_rfBits = 1U;
+			m_rfTimeoutTimer.start();
+			m_rfState = RS_RF_AUDIO;
+
+			m_minRSSI = m_rssi;
+			m_maxRSSI = m_rssi;
+			m_aveRSSI = m_rssi;
+			m_rssiCountTotal = 1U;
+
+			m_rssiAccum = m_rssi;
+			m_rssiCount = 1U;
+
+			m_bitErrsAccum = 0U;
+			m_bitsCount    = 0U;
+
+#if defined(DUMP_YSF)
+			openFile();
+#endif
+			LogMessage("YSF, received RF header from %10.10s to DG-ID %u", m_rfSource, dgid);
+			writeJSONRF("start", "voice_vw", m_rfSource, dgid);
+
+			CSync::addYSFSync(data + 2U);
+
+			CYSFFICH fich = m_lastFICH;
+
+			fich.encode(data + 2U);
+
+			data[0U] = TAG_DATA;
+			data[1U] = 0x00U;
+
+			writeNetwork(data, m_rfFrames % 128U);
+
+#if defined(DUMP_YSF)
+			writeFile(data + 2U);
+#endif
+			if (m_duplex) {
+				fich.setMR(m_remoteGateway ? YSF_MR_NOT_BUSY : YSF_MR_BUSY);
+				fich.setDev(m_lowDeviation);
+				fich.encode(data + 2U);
+				writeQueueRF(data);
+			}
+
+			m_rfFrames++;
+
+			writeJSONRSSI();
+
+			return true;
+		}
+	} else if (valid && fi == YSF_FI_TERMINATOR) {
+		if (m_rfState == RS_RF_REJECTED) {
+			m_rfPayload.reset();
+			m_rfSource = NULL;
+			m_rfDest   = NULL;
+			m_rfState  = RS_RF_LISTENING;
+		} else if (m_rfState == RS_RF_AUDIO) {
+			m_rfPayload.processHeaderData(data + 2U);
+
+			CSync::addYSFSync(data + 2U);
+
+			CYSFFICH fich = m_lastFICH;
+
+			fich.encode(data + 2U);
+
+			data[0U] = TAG_EOT;
+			data[1U] = 0x00U;
+
+			writeNetwork(data, m_rfFrames % 128U);
+#if defined(DUMP_YSF)
+			writeFile(data + 2U);
+#endif
+			if (m_duplex) {
+				fich.setMR(m_remoteGateway ? YSF_MR_NOT_BUSY : YSF_MR_BUSY);
+				fich.setDev(m_lowDeviation);
+				fich.encode(data + 2U);
+				writeQueueRF(data);
+			}
+
+			m_rfFrames++;
+
+			if (m_rssi != 0U) {
+				LogMessage("YSF, received RF end of transmission from %10.10s to DG-ID %u, %.1f seconds, BER: %.1f%%, RSSI: -%u/-%u/-%u dBm", m_rfSource, dgid, float(m_rfFrames) / 10.0F, float(m_rfErrs * 100U) / float(m_rfBits), m_minRSSI, m_maxRSSI, m_aveRSSI / m_rssiCountTotal);
+				writeJSONRF("end", float(m_rfFrames) / 10.0F, float(m_rfErrs * 100U) / float(m_rfBits), m_minRSSI, m_maxRSSI, m_aveRSSI / m_rssiCountTotal);
+			} else {
+				LogMessage("YSF, received RF end of transmission from %10.10s to DG-ID %u, %.1f seconds, BER: %.1f%%", m_rfSource, dgid, float(m_rfFrames) / 10.0F, float(m_rfErrs * 100U) / float(m_rfBits));
+				writeJSONRF("end", float(m_rfFrames) / 10.0F, float(m_rfErrs * 100U) / float(m_rfBits));
+			}
+
+			writeEndRF();
+		}
+	} else {
+		if (m_rfState == RS_RF_AUDIO) {
+			// If valid is false, update the m_lastFICH for this transmission
+			if (!valid) {
+				// XXX Check these values
+				m_lastFICH.setFT(0U);
+				m_lastFICH.setFN(0U);
+			}
+
+			CSync::addYSFSync(data + 2U);
+
+			CYSFFICH fich = m_lastFICH;
+
+			unsigned char fn = fich.getFN();
+			unsigned char ft = fich.getFT();
+
+			if (fn == 0U && ft == 1U) {
+				// The first packet after the header is odd
+				m_rfPayload.processVoiceFRModeData(data + 2U);
+				unsigned int errors = m_rfPayload.processVoiceFRModeAudio2(data + 2U);
+				m_rfErrs += errors;
+				m_rfBits += 288U;
+				LogDebug("YSF, V Mode 3, seq %u, AMBE FEC %u/288 (%.1f%%)", m_rfFrames % 128, errors, float(errors) / 2.88F);
+			} else {
+				unsigned int errors = m_rfPayload.processVoiceFRModeAudio5(data + 2U);
+				m_rfErrs += errors;
+				m_rfBits += 720U;
+				LogDebug("YSF, V Mode 3, seq %u, AMBE FEC %u/720 (%.1f%%)", m_rfFrames % 128, errors, float(errors) / 7.2F);
+				writeJSONBER(720U, errors);
+			}
+
+			fich.encode(data + 2U);
+
+			data[0U] = TAG_DATA;
+			data[1U] = 0x00U;
+
+			writeNetwork(data, m_rfFrames % 128U);
+
+			if (m_duplex) {
+				fich.setMR(m_remoteGateway ? YSF_MR_NOT_BUSY : YSF_MR_BUSY);
+				fich.setDev(m_lowDeviation);
+				fich.encode(data + 2U);
+				writeQueueRF(data);
+			}
+
+#if defined(DUMP_YSF)
+			writeFile(data + 2U);
+#endif
+			m_rfFrames++;
+
+			writeJSONRSSI();
+
+			return true;
+		}
+	}
+
+	return false;
+}
+
+bool CYSFControl::processDNData(bool valid, unsigned char *data)
+{
+	unsigned char fi   = m_lastFICH.getFI();
+	unsigned char dgid = m_lastFICH.getDGId();
+
+	if (valid && fi == YSF_FI_HEADER) {
+		if (m_rfState == RS_RF_LISTENING) {
+			bool valid = m_rfPayload.processHeaderData(data + 2U);
+			if (!valid)
+				return false;
+
+			m_rfSource = m_rfPayload.getSource();
+
+			if (m_selfOnly) {
+				bool ret = checkCallsign(m_rfSource);
+				if (!ret) {
+					LogMessage("YSF, invalid access attempt from %10.10s to DG-ID %u", m_rfSource, dgid);
+					m_rfState = RS_RF_REJECTED;
+					writeJSONRF("rejected", "voice_dn", m_rfSource, dgid);
+					return true;
+				}
+			}
+
+			unsigned char cm = m_lastFICH.getCM();
+			if (cm == YSF_CM_GROUP1 || cm == YSF_CM_GROUP2)
+				m_rfDest = (unsigned char*)"ALL       ";
+			else
+				m_rfDest = m_rfPayload.getDest();
+
+			m_rfFrames = 0U;
+			m_rfErrs = 0U;
+			m_rfBits = 1U;
+			m_rfTimeoutTimer.start();
+			m_rfState = RS_RF_AUDIO;
+
+			m_minRSSI = m_rssi;
+			m_maxRSSI = m_rssi;
+			m_aveRSSI = m_rssi;
+			m_rssiCountTotal = 1U;
+
+			m_rssiAccum = m_rssi;
+			m_rssiCount = 1U;
+
+			m_bitErrsAccum = 0U;
+			m_bitsCount    = 0U;
+
+#if defined(DUMP_YSF)
+			openFile();
+#endif
+			LogMessage("YSF, received RF header from %10.10s to DG-ID %u", m_rfSource, dgid);
+			writeJSONRF("start", "voice_dn", m_rfSource, dgid);
+
+			CSync::addYSFSync(data + 2U);
+
+			CYSFFICH fich = m_lastFICH;
+
+			fich.encode(data + 2U);
+
+			data[0U] = TAG_DATA;
+			data[1U] = 0x00U;
+
+			writeNetwork(data, m_rfFrames % 128U);
+
+#if defined(DUMP_YSF)
+			writeFile(data + 2U);
+#endif
+			if (m_duplex) {
+				fich.setMR(m_remoteGateway ? YSF_MR_NOT_BUSY : YSF_MR_BUSY);
+				fich.setDev(m_lowDeviation);
+				fich.encode(data + 2U);
+				writeQueueRF(data);
+			}
+
+			m_rfFrames++;
+
+			writeJSONRSSI();
+
+			return true;
+		}
+	} else if (valid && fi == YSF_FI_TERMINATOR) {
+		if (m_rfState == RS_RF_REJECTED) {
+			m_rfPayload.reset();
+			m_rfSource = NULL;
+			m_rfDest   = NULL;
+			m_rfState  = RS_RF_LISTENING;
+		} else if (m_rfState == RS_RF_AUDIO) {
+			m_rfPayload.processHeaderData(data + 2U);
+
+			CSync::addYSFSync(data + 2U);
+
+			CYSFFICH fich = m_lastFICH;
+
+			fich.encode(data + 2U);
+
+			data[0U] = TAG_EOT;
+			data[1U] = 0x00U;
+
+			writeNetwork(data, m_rfFrames % 128U);
+#if defined(DUMP_YSF)
+			writeFile(data + 2U);
+#endif
+			if (m_duplex) {
+				fich.setMR(m_remoteGateway ? YSF_MR_NOT_BUSY : YSF_MR_BUSY);
+				fich.setDev(m_lowDeviation);
+				fich.encode(data + 2U);
+				writeQueueRF(data);
+			}
+
+			m_rfFrames++;
+
+			if (m_rssi != 0U) {
+				LogMessage("YSF, received RF end of transmission from %10.10s to DG-ID %u, %.1f seconds, BER: %.1f%%, RSSI: -%u/-%u/-%u dBm", m_rfSource, dgid, float(m_rfFrames) / 10.0F, float(m_rfErrs * 100U) / float(m_rfBits), m_minRSSI, m_maxRSSI, m_aveRSSI / m_rssiCountTotal);
+				writeJSONRF("end", float(m_rfFrames) / 10.0F, float(m_rfErrs * 100U) / float(m_rfBits), m_minRSSI, m_maxRSSI, m_aveRSSI / m_rssiCountTotal);
+			} else {
+				LogMessage("YSF, received RF end of transmission from %10.10s to DG-ID %u, %.1f seconds, BER: %.1f%%", m_rfSource, dgid, float(m_rfFrames) / 10.0F, float(m_rfErrs * 100U) / float(m_rfBits));
+				writeJSONRF("end", float(m_rfFrames) / 10.0F, float(m_rfErrs * 100U) / float(m_rfBits));
+			}
+
+			writeEndRF();
+		}
+	} else {
+		if (m_rfState == RS_RF_AUDIO) {
+			// If valid is false, update the m_lastFICH for this transmission
+			if (!valid) {
+				unsigned char ft = m_lastFICH.getFT();
+				unsigned char fn = m_lastFICH.getFN() + 1U;
+
+				if (fn > ft)
+					fn = 0U;
+
+				m_lastFICH.setFN(fn);
+			}
+
+			CSync::addYSFSync(data + 2U);
+
+			unsigned char fn = m_lastFICH.getFN();
+			unsigned char dt = m_lastFICH.getDT();
+
+			switch (dt) {
+			case YSF_DT_VD_MODE1: {
+					m_rfPayload.processVDMode1Data(data + 2U, fn);
+					unsigned int errors = m_rfPayload.processVDMode1Audio(data + 2U);
+					m_rfErrs += errors;
+					m_rfBits += 235U;
+					LogDebug("YSF, V/D Mode 1, seq %u, AMBE FEC %u/235 (%.1f%%)", m_rfFrames % 128, errors, float(errors) / 2.35F);
+					writeJSONBER(235U, errors);
+				}
+				break;
+
+			case YSF_DT_VD_MODE2: {
+					m_rfPayload.processVDMode2Data(data + 2U, fn);
+					unsigned int errors = m_rfPayload.processVDMode2Audio(data + 2U);
+					m_rfErrs += errors;
+					m_rfBits += 405U;
+					LogDebug("YSF, V/D Mode 2, seq %u, Repetition FEC %u/405 (%.1f%%)", m_rfFrames % 128, errors, float(errors) / 4.05F);
+					writeJSONBER(405U, errors);
+				}
+				break;
+
+			default:
+				break;
+			}
+
+			CYSFFICH fich = m_lastFICH;
+
+			fich.encode(data + 2U);
+
+			data[0U] = TAG_DATA;
+			data[1U] = 0x00U;
+
+			writeNetwork(data, m_rfFrames % 128U);
+
+			if (m_duplex) {
+				fich.setMR(m_remoteGateway ? YSF_MR_NOT_BUSY : YSF_MR_BUSY);
+				fich.setDev(m_lowDeviation);
+				fich.encode(data + 2U);
+				writeQueueRF(data);
+			}
+
+#if defined(DUMP_YSF)
+			writeFile(data + 2U);
+#endif
+			m_rfFrames++;
+
+			writeJSONRSSI();
+
+			return true;
+		} else if (valid && m_rfState == RS_RF_LISTENING) {
+			// Only use clean frames for late entry.
+			unsigned char fn = m_lastFICH.getFN();
+			unsigned char dt = m_lastFICH.getDT();
+
+			switch (dt) {
+			case YSF_DT_VD_MODE1:
+				valid = m_rfPayload.processVDMode1Data(data + 2U, fn);
+				break;
+
+			case YSF_DT_VD_MODE2:
+				valid = m_rfPayload.processVDMode2Data(data + 2U, fn);
+				break;
+
+			default:
+				valid = false;
+				break;
+			}
+
+			if (!valid)
+				return false;
+
+			unsigned char cm = m_lastFICH.getCM();
+			if (cm == YSF_CM_GROUP1 || cm == YSF_CM_GROUP2)
+				m_rfDest = (unsigned char*)"ALL       ";
+			else
+				m_rfDest = m_rfPayload.getDest();
+
+			m_rfSource = m_rfPayload.getSource();
+
+			if (m_rfSource == NULL || m_rfDest == NULL)
+				return false;
+
+			if (m_selfOnly) {
+				bool ret = checkCallsign(m_rfSource);
+				if (!ret) {
+					LogMessage("YSF, invalid access attempt from %10.10s to DG-ID %u", m_rfSource, dgid);
+					m_rfState = RS_RF_REJECTED;
+					writeJSONRF("rejected", "voice_dn", m_rfSource, dgid);
+					return true;
+				}
+			}
+
+			m_rfFrames = 0U;
+			m_rfErrs = 0U;
+			m_rfBits = 1U;
+			m_rfTimeoutTimer.start();
+			m_rfState = RS_RF_AUDIO;
+
+			m_minRSSI = m_rssi;
+			m_maxRSSI = m_rssi;
+			m_aveRSSI = m_rssi;
+			m_rssiCountTotal = 1U;
+
+			m_rssiAccum = m_rssi;
+			m_rssiCount = 1U;
+
+			m_bitErrsAccum = 0U;
+			m_bitsCount    = 0U;
+
+#if defined(DUMP_YSF)
+			openFile();
+#endif
+			// Build a new header and transmit it
+			unsigned char buffer[YSF_FRAME_LENGTH_BYTES + 2U];
+
+			CSync::addYSFSync(buffer + 2U);
+
+			CYSFFICH fich = m_lastFICH;
+			fich.setFI(YSF_FI_HEADER);
+			fich.encode(buffer + 2U);
+
+			unsigned char csd1[20U], csd2[20U];
+			memcpy(csd1 + YSF_CALLSIGN_LENGTH, m_rfSource, YSF_CALLSIGN_LENGTH);
+			memset(csd2, ' ', YSF_CALLSIGN_LENGTH + YSF_CALLSIGN_LENGTH);
+
+			if (cm == YSF_CM_GROUP1 || cm == YSF_CM_GROUP2)
+				memset(csd1 + 0U, '*', YSF_CALLSIGN_LENGTH);
+			else
+				memcpy(csd1 + 0U, m_rfDest, YSF_CALLSIGN_LENGTH);
+
+			CYSFPayload payload;
+			payload.writeHeader(buffer + 2U, csd1, csd2);
+
+			buffer[0U] = TAG_DATA;
+			buffer[1U] = 0x00U;
+
+			writeNetwork(buffer, m_rfFrames % 128U);
+
+			if (m_duplex) {
+				fich.setMR(m_remoteGateway ? YSF_MR_NOT_BUSY : YSF_MR_BUSY);
+				fich.setDev(m_lowDeviation);
+				fich.encode(buffer + 2U);
+				writeQueueRF(buffer);
+			}
+
+#if defined(DUMP_YSF)
+			writeFile(buffer + 2U);
+#endif
+			LogMessage("YSF, received RF late entry from %10.10s to DG-ID %u", m_rfSource, dgid);
+			writeJSONRF("late_entry", "voice_dn", m_rfSource, dgid);
+
+			CSync::addYSFSync(data + 2U);
+
+			fich = m_lastFICH;
+
+			fich.encode(data + 2U);
+
+			data[0U] = TAG_DATA;
+			data[1U] = 0x00U;
+
+			writeNetwork(data, m_rfFrames % 128U);
+
+			if (m_duplex) {
+				fich.setMR(m_remoteGateway ? YSF_MR_NOT_BUSY : YSF_MR_BUSY);
+				fich.setDev(m_lowDeviation);
+				fich.encode(data + 2U);
+				writeQueueRF(data);
+			}
+
+#if defined(DUMP_YSF)
+			writeFile(data + 2U);
+#endif
+			m_rfFrames++;
+
+			writeJSONRSSI();
+
+			return true;
+		}
+	}
+
+	return false;
+}
+
+bool CYSFControl::processFRData(bool valid, unsigned char *data)
+{
+	unsigned char fi   = m_lastFICH.getFI();
+	unsigned char dgid = m_lastFICH.getDGId();
+
+	if (valid && fi == YSF_FI_HEADER) {
+		if (m_rfState == RS_RF_LISTENING) {
+			valid = m_rfPayload.processHeaderData(data + 2U);
+			if (!valid)
+				return false;
+
+			m_rfSource = m_rfPayload.getSource();
+
+			if (m_selfOnly) {
+				bool ret = checkCallsign(m_rfSource);
+				if (!ret) {
+					LogMessage("YSF, invalid access attempt from %10.10s to DG-ID %u", m_rfSource, dgid);
+					m_rfState = RS_RF_REJECTED;
+					writeJSONRF("rejected", "data_fr", m_rfSource, dgid);
+					return true;
+				}
+			}
+
+			unsigned char cm = m_lastFICH.getCM();
+			if (cm == YSF_CM_GROUP1 || cm == YSF_CM_GROUP2)
+				m_rfDest = (unsigned char*)"ALL       ";
+			else
+				m_rfDest = m_rfPayload.getDest();
+
+			m_rfFrames = 0U;
+			m_rfState = RS_RF_DATA;
+
+			m_minRSSI = m_rssi;
+			m_maxRSSI = m_rssi;
+			m_aveRSSI = m_rssi;
+			m_rssiCountTotal = 1U;
+
+			m_rssiAccum = m_rssi;
+			m_rssiCount = 1U;
+
+			m_bitErrsAccum = 0U;
+			m_bitsCount    = 0U;
+
+#if defined(DUMP_YSF)
+			openFile();
+#endif
+			LogMessage("YSF, received RF header from %10.10s to DG-ID %u", m_rfSource, dgid);
+			writeJSONRF("start", "data_fr", m_rfSource, dgid);
+
+			CSync::addYSFSync(data + 2U);
+
+			CYSFFICH fich = m_lastFICH;
+
+			fich.encode(data + 2U);
+
+			data[0U] = TAG_DATA;
+			data[1U] = 0x00U;
+
+			writeNetwork(data, m_rfFrames % 128U);
+#if defined(DUMP_YSF)
+			writeFile(data + 2U);
+#endif
+			if (m_duplex) {
+				fich.setMR(m_remoteGateway ? YSF_MR_NOT_BUSY : YSF_MR_BUSY);
+				fich.setDev(m_lowDeviation);
+				fich.encode(data + 2U);
+				writeQueueRF(data);
+			}
+
+			m_rfFrames++;
+
+			writeJSONRSSI();
+
+			return true;
+		}
+	} else if (valid && fi == YSF_FI_TERMINATOR) {
+		if (m_rfState == RS_RF_REJECTED) {
+			m_rfPayload.reset();
+			m_rfSource = NULL;
+			m_rfDest   = NULL;
+			m_rfState  = RS_RF_LISTENING;
+		} else if (m_rfState == RS_RF_DATA) {
+			m_rfPayload.processHeaderData(data + 2U);
+
+			CSync::addYSFSync(data + 2U);
+
+			CYSFFICH fich = m_lastFICH;
+
+			fich.encode(data + 2U);
+
+			data[0U] = TAG_EOT;
+			data[1U] = 0x00U;
+
+			writeNetwork(data, m_rfFrames % 128U);
+#if defined(DUMP_YSF)
+			writeFile(data + 2U);
+#endif
+			if (m_duplex) {
+				fich.setMR(m_remoteGateway ? YSF_MR_NOT_BUSY : YSF_MR_BUSY);
+				fich.setDev(m_lowDeviation);
+				fich.encode(data + 2U);
+				writeQueueRF(data);
+			}
+
+			m_rfFrames++;
+
+			if (m_rssi != 0U) {
+				LogMessage("YSF, received RF end of transmission from %10.10s to DG-ID %u, %.1f seconds, RSSI: -%u/-%u/-%u dBm", m_rfSource, dgid, float(m_rfFrames) / 10.0F, m_minRSSI, m_maxRSSI, m_aveRSSI / m_rssiCountTotal);
+				writeJSONRF("end", float(m_rfFrames) / 10.0F, 0.0F, m_minRSSI, m_maxRSSI, m_aveRSSI / m_rssiCountTotal);
+			} else {
+				LogMessage("YSF, received RF end of transmission from %10.10s to DG-ID %u, %.1f seconds", m_rfSource, dgid, float(m_rfFrames) / 10.0F);
+				writeJSONRF("end", float(m_rfFrames) / 10.0F, 0.0F);
+			}
+
+			writeEndRF();
+		}
+	} else {
+		if (m_rfState == RS_RF_DATA) {
+			// If valid is false, update the m_lastFICH for this transmission
+			if (!valid) {
+				unsigned char ft = m_lastFICH.getFT();
+				unsigned char fn = m_lastFICH.getFN() + 1U;
+
+				if (fn > ft)
+					fn = 0U;
+
+				m_lastFICH.setFN(fn);
+			}
+
+			CSync::addYSFSync(data + 2U);
+
+			unsigned char fn = m_lastFICH.getFN();
+
+			m_rfPayload.processDataFRModeData(data + 2U, fn);
+
+			CYSFFICH fich = m_lastFICH;
+
+			fich.encode(data + 2U);
+
+			data[0U] = TAG_DATA;
+			data[1U] = 0x00U;
+
+			writeNetwork(data, m_rfFrames % 128U);
+
+			if (m_duplex) {
+				fich.setMR(m_remoteGateway ? YSF_MR_NOT_BUSY : YSF_MR_BUSY);
+				fich.setDev(m_lowDeviation);
+				fich.encode(data + 2U);
+				writeQueueRF(data);
+			}
+
+#if defined(DUMP_YSF)
+			writeFile(data + 2U);
+#endif
+			m_rfFrames++;
+
+			writeJSONRSSI();
+
+			return true;
+		}
+	}
+
+	return false;
+}
+
+unsigned int CYSFControl::readModem(unsigned char* data)
+{
+	assert(data != NULL);
+
+	if (m_queue.isEmpty())
+		return 0U;
+
+	unsigned char len = 0U;
+	m_queue.getData(&len, 1U);
+
+	m_queue.getData(data, len);
+
+	return len;
+}
+
+void CYSFControl::writeEndRF()
+{
+	m_rfState = RS_RF_LISTENING;
+
+	m_rfTimeoutTimer.stop();
+	m_rfPayload.reset();
+
+	// These variables are free'd by YSFPayload
+	m_rfSource = NULL;
+	m_rfDest = NULL;
+
+	if (m_netState == RS_NET_IDLE) {
+		if (m_network != NULL)
+			m_network->reset();
+	}
+
+#if defined(DUMP_YSF)
+	closeFile();
+#endif
+}
+
+void CYSFControl::writeEndNet()
+{
+	m_netState = RS_NET_IDLE;
+
+	m_netTimeoutTimer.stop();
+	m_networkWatchdog.stop();
+	m_packetTimer.stop();
+
+	m_netPayload.reset();
+
+	if (m_network != NULL)
+		m_network->reset();
+}
+
+void CYSFControl::writeNetwork()
+{
+	unsigned char data[200U];
+	unsigned int length = m_network->read(data);
+	if (length == 0U)
+		return;
+
+	if (!m_enabled)
+		return;
+
+	if (m_rfState != RS_RF_LISTENING && m_netState == RS_NET_IDLE)
+		return;
+
+	m_networkWatchdog.start();
+
+	bool gateway = ::memcmp(data + 4U, m_callsign, YSF_CALLSIGN_LENGTH) == 0;
+
+	unsigned char n = (data[34U] & 0xFEU) >> 1;
+	bool end = (data[34U] & 0x01U) == 0x01U;
+
+	CYSFFICH fich;
+	bool valid = fich.decode(data + 35U);
+
+	unsigned char dgid = 0U;
+	if (valid)
+		dgid = fich.getDGId();
+
+	if (!m_netTimeoutTimer.isRunning()) {
+		if (end)
+			return;
+
+		::memcpy(m_netSource, data + 14U, YSF_CALLSIGN_LENGTH);
+		::memcpy(m_netDest,   data + 24U, YSF_CALLSIGN_LENGTH);
+
+		if (::memcmp(m_netSource, "          ", 10U) != 0 && ::memcmp(m_netDest, "          ", 10U) != 0) {
+			LogMessage("YSF, received network data from %10.10s to DG-ID %u at %10.10s", m_netSource, dgid, data + 4U);
+			writeJSONNet("start", m_netSource, dgid, data + 4U);
+		}
+
+		m_netTimeoutTimer.start();
+		m_netPayload.reset();
+		m_packetTimer.start();
+		m_elapsed.start();
+		m_netState  = RS_NET_AUDIO;
+		m_netFrames = 0U;
+		m_netLost   = 0U;
+		m_netBits   = 1U;
+		m_netN      = 0U;
+	} else {
+		// Check for duplicate frames, if we can
+		if (m_netN == n)
+			return;
+	}
+
+	data[33U] = end ? TAG_EOT : TAG_DATA;
+	data[34U] = 0x00U;
+
+	if (valid) {
+		unsigned char dt = fich.getDT();
+		unsigned char fn = fich.getFN();
+		unsigned char ft = fich.getFT();
+		unsigned char fi = fich.getFI();
+		unsigned char cm = fich.getCM();
+
+		if (::memcmp(m_netDest, "          ", YSF_CALLSIGN_LENGTH) == 0) {
+			if (cm == YSF_CM_GROUP1 || cm == YSF_CM_GROUP2)
+				::memcpy(m_netDest, "ALL       ", YSF_CALLSIGN_LENGTH);
+		}
+
+		if (m_remoteGateway) {
+			fich.setVoIP(false);
+			fich.setMR(YSF_MR_DIRECT);
+		} else {
+			fich.setVoIP(true);
+			fich.setMR(YSF_MR_BUSY);
+		}
+
+		fich.setDev(m_lowDeviation);
+		fich.encode(data + 35U);
+
+		// Set the downlink callsign
+		switch (fi) {
+		case YSF_FI_HEADER: {
+				bool ok = m_netPayload.processHeaderData(data + 35U);
+				if (ok)
+					processNetCallsigns(data, dgid);
+			}
+			break;
+
+		case YSF_FI_TERMINATOR:
+			m_netPayload.processHeaderData(data + 35U);
+			break;
+
+		case YSF_FI_COMMUNICATIONS:
+			switch (dt) {
+			case YSF_DT_VD_MODE1: {
+					bool ok = m_netPayload.processVDMode1Data(data + 35U, fn, gateway);
+					if (ok)
+						processNetCallsigns(data, dgid);
+
+					m_netPayload.processVDMode1Audio(data + 35U);
+					m_netBits += 235U;
+				}
+				break;
+
+			case YSF_DT_VD_MODE2: {
+					bool ok = m_netPayload.processVDMode2Data(data + 35U, fn, gateway);
+					if (ok)
+						processNetCallsigns(data, dgid);
+
+					m_netPayload.processVDMode2Audio(data + 35U);
+					m_netBits += 135U;
+				}
+				break;
+
+			case YSF_DT_DATA_FR_MODE:
+				m_netPayload.processDataFRModeData(data + 35U, fn, gateway);
+				break;
+
+			case YSF_DT_VOICE_FR_MODE:
+				if (fn == 0U && ft == 1U) {
+					// The first packet after the header is odd
+					m_netPayload.processVoiceFRModeData(data + 35U);
+					m_netPayload.processVoiceFRModeAudio2(data + 35U);
+					m_netBits += 288U;
+				} else {
+					m_netPayload.processVoiceFRModeAudio5(data + 35U);
+					m_netBits += 720U;
+				}
+				break;
+
+			default:
+				break;
+			}
+			break;
+
+		default:
+			break;
+		}
+	}
+
+	writeQueueNet(data + 33U);
+
+	m_packetTimer.start();
+	m_netFrames++;
+	m_netN = n;
+
+	if (end) {
+		LogMessage("YSF, received network end of transmission from %10.10s to DG-ID %u at %10.10s, %.1f seconds, %u%% packet loss", m_netSource, dgid, data + 4U, float(m_netFrames) / 10.0F, (m_netLost * 100U) / m_netFrames);
+		writeJSONNet("end", float(m_netFrames) / 10.0F, (m_netLost * 100U) / m_netFrames);
+		writeEndNet();
+	}
+}
+
+void CYSFControl::clock(unsigned int ms)
+{
+	if (m_network != NULL)
+		writeNetwork();
+
+	m_rfTimeoutTimer.clock(ms);
+	m_netTimeoutTimer.clock(ms);
+
+	if (m_netState == RS_NET_AUDIO) {
+		m_networkWatchdog.clock(ms);
+
+		if (m_networkWatchdog.hasExpired()) {
+			LogMessage("YSF, network watchdog has expired, %.1f seconds, %u%% packet loss", float(m_netFrames) / 10.0F, (m_netLost * 100U) / m_netFrames);
+			writeJSONNet("lost", float(m_netFrames) / 10.0F, (m_netLost * 100U) / m_netFrames);
+			writeEndNet();
+		}
+	}
+}
+
+void CYSFControl::writeQueueRF(const unsigned char *data)
+{
+	assert(data != NULL);
+
+	if (m_netState != RS_NET_IDLE)
+		return;
+
+	if (m_rfTimeoutTimer.isRunning() && m_rfTimeoutTimer.hasExpired())
+		return;
+
+	unsigned char len = YSF_FRAME_LENGTH_BYTES + 2U;
+
+	unsigned int space = m_queue.freeSpace();
+	if (space < (len + 1U)) {
+		LogError("YSF, overflow in the System Fusion RF queue");
+		return;
+	}
+
+	m_queue.addData(&len, 1U);
+
+	m_queue.addData(data, len);
+}
+
+void CYSFControl::writeQueueNet(const unsigned char *data)
+{
+	assert(data != NULL);
+
+	if (m_netTimeoutTimer.isRunning() && m_netTimeoutTimer.hasExpired())
+		return;
+
+	unsigned char len = YSF_FRAME_LENGTH_BYTES + 2U;
+
+	unsigned int space = m_queue.freeSpace();
+	if (space < (len + 1U)) {
+		LogError("YSF, overflow in the System Fusion RF queue");
+		return;
+	}
+
+	m_queue.addData(&len, 1U);
+
+	m_queue.addData(data, len);
+}
+
+void CYSFControl::writeNetwork(const unsigned char *data, unsigned int count)
+{
+	assert(data != NULL);
+
+	if (m_network == NULL)
+		return;
+
+	if (m_rfTimeoutTimer.isRunning() && m_rfTimeoutTimer.hasExpired())
+		return;
+
+	m_network->write(m_rfSource, m_rfDest, data + 2U, count, data[0U] == TAG_EOT);
+}
+
+bool CYSFControl::openFile()
+{
+	if (m_fp != NULL)
+		return true;
+
+	time_t t;
+	::time(&t);
+
+	struct tm* tm = ::localtime(&t);
+
+	char name[100U];
+	::sprintf(name, "YSF_%04d%02d%02d_%02d%02d%02d.ambe", tm->tm_year + 1900, tm->tm_mon + 1, tm->tm_mday, tm->tm_hour, tm->tm_min, tm->tm_sec);
+
+	m_fp = ::fopen(name, "wb");
+	if (m_fp == NULL)
+		return false;
+
+	::fwrite("YSF", 1U, 3U, m_fp);
+
+	return true;
+}
+
+bool CYSFControl::writeFile(const unsigned char* data)
+{
+	if (m_fp == NULL)
+		return false;
+
+	::fwrite(data, 1U, YSF_FRAME_LENGTH_BYTES, m_fp);
+
+	return true;
+}
+
+void CYSFControl::closeFile()
+{
+	if (m_fp != NULL) {
+		::fclose(m_fp);
+		m_fp = NULL;
+	}
+}
+
+bool CYSFControl::checkCallsign(const unsigned char* callsign) const
+{
+	return ::memcmp(callsign, m_selfCallsign, ::strlen((char*)m_selfCallsign)) == 0;
+}
+
+void CYSFControl::processNetCallsigns(const unsigned char* data, unsigned char dgid)
+{
+	assert(data != NULL);
+
+	if (::memcmp(m_netSource, "          ", 10U) == 0 || ::memcmp(m_netDest, "          ", 10U) == 0) {
+		if (::memcmp(m_netSource, "          ", YSF_CALLSIGN_LENGTH) == 0) {
+			unsigned char* source = m_netPayload.getSource();
+			if (source != NULL)
+				::memcpy(m_netSource, source, YSF_CALLSIGN_LENGTH);
+		}
+
+		if (::memcmp(m_netDest, "          ", YSF_CALLSIGN_LENGTH) == 0) {
+			unsigned char* dest = m_netPayload.getDest();
+			if (dest != NULL)
+				::memcpy(m_netDest, dest, YSF_CALLSIGN_LENGTH);
+		}
+
+		if (::memcmp(m_netSource, "          ", 10U) != 0 && ::memcmp(m_netDest, "          ", 10U) != 0) {
+			LogMessage("YSF, received network data from %10.10s to DG-ID %u at %10.10s", m_netSource, dgid, data + 4U);
+			writeJSONNet("start", m_netSource, dgid, data + 4U);
+		}
+	}
+}
+
+bool CYSFControl::isBusy() const
+{
+	return m_rfState != RS_RF_LISTENING || m_netState != RS_NET_IDLE;
+}
+
+void CYSFControl::enable(bool enabled)
+{
+	if (!enabled && m_enabled) {
+		m_queue.clear();
+
+		// Reset the RF section
+		m_rfState = RS_RF_LISTENING;
+
+		m_rfTimeoutTimer.stop();
+		m_rfPayload.reset();
+
+		// These variables are free'd by YSFPayload
+		m_rfSource = NULL;
+		m_rfDest   = NULL;
+
+		// Reset the networking section
+		m_netState = RS_NET_IDLE;
+
+		m_netTimeoutTimer.stop();
+		m_networkWatchdog.stop();
+		m_packetTimer.stop();
+
+		m_netPayload.reset();
+	}
+
+	m_enabled = enabled;
+}
+
+void CYSFControl::writeJSONRSSI()
+{
+	if (m_rssi == 0U)
+		return;
+
+	if (m_rssiCount >= RSSI_COUNT) {
+		nlohmann::json json;
+
+		json["timestamp"] = CUtils::createTimestamp();
+		json["mode"]      = "YSF";
+
+		json["value"]     = -int(m_rssiAccum / m_rssiCount);
+
+		WriteJSON("RSSI", json);
+
+		m_rssiAccum = 0U;
+		m_rssiCount = 0U;
+	}
+}
+
+void CYSFControl::writeJSONBER(unsigned int bits, unsigned int errs)
+{
+	m_bitsCount    += bits;
+	m_bitErrsAccum += errs;
+
+	if (m_bitsCount >= (BER_COUNT * bits)) {
+		nlohmann::json json;
+
+		json["timestamp"] = CUtils::createTimestamp();
+		json["mode"]      = "YSF";
+
+		json["value"]     = float(m_bitErrsAccum * 100U) / float(m_bitsCount);
+
+		WriteJSON("BER", json);
+
+		m_bitErrsAccum = 0U;
+		m_bitsCount    = 1U;
+	}
+}
+
+void CYSFControl::writeJSONRF(const char* action, const char* mode, const unsigned char* source, unsigned char dgid)
+{
+	assert(action != NULL);
+	assert(mode != NULL);
+	assert(source != NULL);
+
+	nlohmann::json json;
+
+	writeJSONRF(json, action, source, dgid);
+
+	json["mode"] = mode;
+
+	WriteJSON("YSF", json);
+}
+
+void CYSFControl::writeJSONRF(const char* action, float duration, float ber)
+{
+	assert(action != NULL);
+
+	nlohmann::json json;
+
+	writeJSONRF(json, action);
+
+	json["duration"] = duration;
+	json["ber"]      = ber;
+
+	WriteJSON("YSF", json);
+}
+
+void CYSFControl::writeJSONRF(const char* action, float duration, float ber, unsigned char minRSSI, unsigned char maxRSSI, unsigned int aveRSSI)
+{
+	assert(action != NULL);
+
+	nlohmann::json json;
+
+	writeJSONRF(json, action);
+
+	json["duration"] = duration;
+	json["ber"]      = ber;
+
+	nlohmann::json rssi;
+	rssi["min"] = -int(minRSSI);
+	rssi["max"] = -int(maxRSSI);
+	rssi["ave"] = -int(aveRSSI);
+
+	json["rssi"] = rssi;
+
+	WriteJSON("YSF", json);
+}
+
+void CYSFControl::writeJSONNet(const char* action, const unsigned char* source, unsigned char dgid, const unsigned char* reflector)
+{
+	assert(action != NULL);
+	assert(source != NULL);
+	assert(reflector != NULL);
+
+	nlohmann::json json;
+
+	writeJSONNet(json, action, source, dgid);
+
+	json["reflector"] = convertBuffer(reflector);
+
+	WriteJSON("YSF", json);
+}
+
+void CYSFControl::writeJSONNet(const char* action, float duration, unsigned int loss)
+{
+	assert(action != NULL);
+
+	nlohmann::json json;
+
+	writeJSONNet(json, action);
+
+	json["duration"] = duration;
+	json["loss"]     = loss;
+
+	WriteJSON("YSF", json);
+}
+
+void CYSFControl::writeJSONRF(nlohmann::json& json, const char* action)
+{
+	assert(action != NULL);
+
+	json["timestamp"] = CUtils::createTimestamp();
+	json["action"]    = action;
+}
+
+void CYSFControl::writeJSONRF(nlohmann::json& json, const char* action, const unsigned char* source, unsigned char dgid)
+{
+	assert(action != NULL);
+	assert(source != NULL);
+
+	json["timestamp"] = CUtils::createTimestamp();
+
+	json["source_cs"] = convertBuffer(source);
+
+	json["source"] = "rf";
+	json["action"] = action;
+	json["dg-id"]  = int(dgid);
+}
+
+void CYSFControl::writeJSONNet(nlohmann::json& json, const char* action)
+{
+	assert(action != NULL);
+
+	json["timestamp"] = CUtils::createTimestamp();
+	json["action"]    = action;
+}
+
+void CYSFControl::writeJSONNet(nlohmann::json& json, const char* action, const unsigned char* source, unsigned char dgid)
+{
+	assert(action != NULL);
+	assert(source != NULL);
+
+	json["timestamp"] = CUtils::createTimestamp();
+
+	json["source_cs"] = convertBuffer(source);
+
+	json["source"] = "network";
+	json["action"] = action;
+	json["dg-id"]  = int(dgid);
+}
+
+std::string CYSFControl::convertBuffer(const unsigned char* buffer) const
+{
+	assert(buffer != NULL);
+
+	std::string callsign((char*)buffer, 10U);
+
+	size_t pos = callsign.find_first_of(' ');
+	if (pos != std::string::npos)
+		callsign = callsign.substr(0U, pos);
+
+	return callsign;
+}
+