/*
 *   Copyright (C) 2011-2018,2020 by Jonathan Naylor G4KLX
 *
 *   This program is free software; you can redistribute it and/or modify
 *   it under the terms of the GNU General Public License as published by
 *   the Free Software Foundation; either version 2 of the License, or
 *   (at your option) any later version.
 *
 *   This program is distributed in the hope that it will be useful,
 *   but WITHOUT ANY WARRANTY; without even the implied warranty of
 *   MERCHANTABILITY or FITNESS FOR A PARTICULAR PURPOSE.  See the
 *   GNU General Public License for more details.
 *
 *   You should have received a copy of the GNU General Public License
 *   along with this program; if not, write to the Free Software
 *   Foundation, Inc., 675 Mass Ave, Cambridge, MA 02139, USA.
 */

#include "I2CController.h"
#include "DStarDefines.h"
#include "DMRDefines.h"
#include "YSFDefines.h"
#include "P25Defines.h"
#include "NXDNDefines.h"
#include "POCSAGDefines.h"
#include "Thread.h"
#include "Modem.h"
#include "NullModem.h"
#include "Utils.h"
#include "Log.h"

#include <cmath>
#include <cstdio>
#include <cassert>
#include <cstdint>
#include <ctime>

#if defined(_WIN32) || defined(_WIN64)
#include <Windows.h>
#else
#include <unistd.h>
#endif

const unsigned char MMDVM_FRAME_START = 0xE0U;

const unsigned char MMDVM_GET_VERSION = 0x00U;
const unsigned char MMDVM_GET_STATUS  = 0x01U;
const unsigned char MMDVM_SET_CONFIG  = 0x02U;
const unsigned char MMDVM_SET_MODE    = 0x03U;
const unsigned char MMDVM_SET_FREQ    = 0x04U;

const unsigned char MMDVM_SEND_CWID   = 0x0AU;

const unsigned char MMDVM_DSTAR_HEADER = 0x10U;
const unsigned char MMDVM_DSTAR_DATA   = 0x11U;
const unsigned char MMDVM_DSTAR_LOST   = 0x12U;
const unsigned char MMDVM_DSTAR_EOT    = 0x13U;

const unsigned char MMDVM_DMR_DATA1   = 0x18U;
const unsigned char MMDVM_DMR_LOST1   = 0x19U;
const unsigned char MMDVM_DMR_DATA2   = 0x1AU;
const unsigned char MMDVM_DMR_LOST2   = 0x1BU;
const unsigned char MMDVM_DMR_SHORTLC = 0x1CU;
const unsigned char MMDVM_DMR_START   = 0x1DU;
const unsigned char MMDVM_DMR_ABORT   = 0x1EU;

const unsigned char MMDVM_YSF_DATA    = 0x20U;
const unsigned char MMDVM_YSF_LOST    = 0x21U;

const unsigned char MMDVM_P25_HDR     = 0x30U;
const unsigned char MMDVM_P25_LDU     = 0x31U;
const unsigned char MMDVM_P25_LOST    = 0x32U;

const unsigned char MMDVM_NXDN_DATA   = 0x40U;
const unsigned char MMDVM_NXDN_LOST   = 0x41U;

const unsigned char MMDVM_POCSAG_DATA = 0x50U;

const unsigned char MMDVM_FM_PARAMS1  = 0x60U;
const unsigned char MMDVM_FM_PARAMS2  = 0x61U;
const unsigned char MMDVM_FM_PARAMS3  = 0x62U;

const unsigned char MMDVM_ACK         = 0x70U;
const unsigned char MMDVM_NAK         = 0x7FU;

const unsigned char MMDVM_SERIAL      = 0x80U;

const unsigned char MMDVM_TRANSPARENT = 0x90U;
const unsigned char MMDVM_QSO_INFO    = 0x91U;

const unsigned char MMDVM_DEBUG1      = 0xF1U;
const unsigned char MMDVM_DEBUG2      = 0xF2U;
const unsigned char MMDVM_DEBUG3      = 0xF3U;
const unsigned char MMDVM_DEBUG4      = 0xF4U;
const unsigned char MMDVM_DEBUG5      = 0xF5U;

const unsigned int MAX_RESPONSES = 30U;

const unsigned int BUFFER_LENGTH = 2000U;


CModem::CModem(const std::string& port, bool duplex, bool rxInvert, bool txInvert, bool pttInvert, unsigned int txDelay, unsigned int dmrDelay, bool useCOSAsLockout, bool trace, bool debug) :
m_port(port),
m_dmrColorCode(0U),
m_ysfLoDev(false),
m_ysfTXHang(4U),
m_p25TXHang(5U),
m_nxdnTXHang(5U),
m_duplex(duplex),
m_rxInvert(rxInvert),
m_txInvert(txInvert),
m_pttInvert(pttInvert),
m_txDelay(txDelay),
m_dmrDelay(dmrDelay),
m_rxLevel(0.0F),
m_cwIdTXLevel(0.0F),
m_dstarTXLevel(0.0F),
m_dmrTXLevel(0.0F),
m_ysfTXLevel(0.0F),
m_p25TXLevel(0.0F),
m_nxdnTXLevel(0.0F),
m_pocsagTXLevel(0.0F),
m_fmTXLevel(0.0F),
m_rfLevel(0.0F),
m_useCOSAsLockout(useCOSAsLockout),
m_trace(trace),
m_debug(debug),
m_rxFrequency(0U),
m_txFrequency(0U),
m_pocsagFrequency(0U),
m_dstarEnabled(false),
m_dmrEnabled(false),
m_ysfEnabled(false),
m_p25Enabled(false),
m_nxdnEnabled(false),
m_pocsagEnabled(false),
m_fmEnabled(false),
m_rxDCOffset(0),
m_txDCOffset(0),
m_serial(NULL),
m_buffer(NULL),
m_length(0U),
m_offset(0U),
m_rxDStarData(1000U, "Modem RX D-Star"),
m_txDStarData(1000U, "Modem TX D-Star"),
m_rxDMRData1(1000U, "Modem RX DMR1"),
m_rxDMRData2(1000U, "Modem RX DMR2"),
m_txDMRData1(1000U, "Modem TX DMR1"),
m_txDMRData2(1000U, "Modem TX DMR2"),
m_rxYSFData(1000U, "Modem RX YSF"),
m_txYSFData(1000U, "Modem TX YSF"),
m_rxP25Data(1000U, "Modem RX P25"),
m_txP25Data(1000U, "Modem TX P25"),
m_rxNXDNData(1000U, "Modem RX NXDN"),
m_txNXDNData(1000U, "Modem TX NXDN"),
m_txPOCSAGData(1000U, "Modem TX POCSAG"),
m_rxTransparentData(1000U, "Modem RX Transparent"),
m_txTransparentData(1000U, "Modem TX Transparent"),
m_sendTransparentDataFrameType(0U),
m_statusTimer(1000U, 0U, 250U),
m_inactivityTimer(1000U, 2U),
m_playoutTimer(1000U, 0U, 10U),
m_dstarSpace(0U),
m_dmrSpace1(0U),
m_dmrSpace2(0U),
m_ysfSpace(0U),
m_p25Space(0U),
m_nxdnSpace(0U),
m_pocsagSpace(0U),
m_tx(false),
m_cd(false),
m_lockout(false),
m_error(false),
m_mode(MODE_IDLE),
m_hwType(HWT_UNKNOWN),
m_fmCallsign(),
m_fmCallsignSpeed(20U),
m_fmCallsignFrequency(1000U),
m_fmCallsignTime(600U),
m_fmCallsignHoldoff(0U),
m_fmCallsignHighLevel(35.0F),
m_fmCallsignLowLevel(15.0F),
m_fmCallsignAtStart(true),
m_fmCallsignAtEnd(true),
m_fmCallsignAtLatch(true),
m_fmRfAck("K"),
m_fmAckSpeed(20U),
m_fmAckFrequency(1750U),
m_fmAckMinTime(4U),
m_fmAckDelay(1000U),
m_fmAckLevel(80.0F),
m_fmTimeout(120U),
m_fmTimeoutLevel(80.0F),
m_fmCtcssFrequency(88.4F),
m_fmCtcssHighThreshold(30U),
m_fmCtcssLowThreshold(20U),
m_fmCtcssLevel(10.0F),
m_fmKerchunkTime(0U),
m_fmKerchunkTX(true),
m_fmHangTime(5U),
m_fmAccessMode(1U),
m_fmCOSInvert(false),
m_fmRFAudioBoost(1U),
m_fmMaxDevLevel(90.0F)
{
	m_buffer = new unsigned char[BUFFER_LENGTH];

	assert(!port.empty());
}

CModem::~CModem()
{
	delete   m_serial;
	delete[] m_buffer;
}

void CModem::setSerialParams(const std::string& protocol, unsigned int address)
{
	// Create the serial controller instance according the protocol specified in conf.
	if (protocol == "i2c")
		m_serial = new CI2CController(m_port, SERIAL_115200, address, true);
	else
		m_serial = new CSerialController(m_port, SERIAL_115200, true);
}

void CModem::setRFParams(unsigned int rxFrequency, int rxOffset, unsigned int txFrequency, int txOffset, int txDCOffset, int rxDCOffset, float rfLevel, unsigned int pocsagFrequency)
{
	m_rxFrequency     = rxFrequency + rxOffset;
	m_txFrequency     = txFrequency + txOffset;
	m_txDCOffset      = txDCOffset;
	m_rxDCOffset      = rxDCOffset;
	m_rfLevel         = rfLevel;
	m_pocsagFrequency = pocsagFrequency + txOffset;
}

void CModem::setModeParams(bool dstarEnabled, bool dmrEnabled, bool ysfEnabled, bool p25Enabled, bool nxdnEnabled, bool pocsagEnabled, bool fmEnabled)
{
	m_dstarEnabled  = dstarEnabled;
	m_dmrEnabled    = dmrEnabled;
	m_ysfEnabled    = ysfEnabled;
	m_p25Enabled    = p25Enabled;
	m_nxdnEnabled   = nxdnEnabled;
	m_pocsagEnabled = pocsagEnabled;
	m_fmEnabled     = fmEnabled;
}

void CModem::setLevels(float rxLevel, float cwIdTXLevel, float dstarTXLevel, float dmrTXLevel, float ysfTXLevel, float p25TXLevel, float nxdnTXLevel, float pocsagTXLevel, float fmTXLevel)
{
	m_rxLevel       = rxLevel;
	m_cwIdTXLevel   = cwIdTXLevel;
	m_dstarTXLevel  = dstarTXLevel;
	m_dmrTXLevel    = dmrTXLevel;
	m_ysfTXLevel    = ysfTXLevel;
	m_p25TXLevel    = p25TXLevel;
	m_nxdnTXLevel   = nxdnTXLevel;
	m_pocsagTXLevel = pocsagTXLevel;
	m_fmTXLevel     = fmTXLevel;
}

void CModem::setDMRParams(unsigned int colorCode)
{
	assert(colorCode < 16U);

	m_dmrColorCode = colorCode;
}

void CModem::setYSFParams(bool loDev, unsigned int txHang)
{
	m_ysfLoDev  = loDev;
	m_ysfTXHang = txHang;
}

void CModem::setP25Params(unsigned int txHang)
{
	m_p25TXHang = txHang;
}

void CModem::setNXDNParams(unsigned int txHang)
{
	m_nxdnTXHang = txHang;
}

void CModem::setTransparentDataParams(unsigned int sendFrameType)
{
    m_sendTransparentDataFrameType = sendFrameType;
}

bool CModem::open()
{
	::LogMessage("Opening the MMDVM");

	bool ret = m_serial->open();
	if (!ret)
		return false;

	ret = readVersion();
	if (!ret) {
		m_serial->close();
		delete m_serial;
		m_serial = NULL;
		return false;
	} else {
		/* Stopping the inactivity timer here when a firmware version has been
		   successfuly read prevents the death spiral of "no reply from modem..." */
		m_inactivityTimer.stop();
	}

	ret = setFrequency();
	if (!ret) {
		m_serial->close();
		delete m_serial;
		m_serial = NULL;
		return false;
	}

	ret = setConfig();
	if (!ret) {
		m_serial->close();
		delete m_serial;
		m_serial = NULL;
		return false;
	}

	if (m_fmEnabled && m_duplex) {
		ret = setFMCallsignParams();
		if (!ret) {
			m_serial->close();
			delete m_serial;
			m_serial = NULL;
			return false;
		}

		ret = setFMAckParams();
		if (!ret) {
			m_serial->close();
			delete m_serial;
			m_serial = NULL;
			return false;
		}

		ret = setFMMiscParams();
		if (!ret) {
			m_serial->close();
			delete m_serial;
			m_serial = NULL;
			return false;
		}
	}

	m_statusTimer.start();

	m_error  = false;
	m_offset = 0U;

	return true;
}

void CModem::clock(unsigned int ms)
{
	assert(m_serial != NULL);

	// Poll the modem status every 250ms
	m_statusTimer.clock(ms);
	if (m_statusTimer.hasExpired()) {
		readStatus();
		m_statusTimer.start();
	}

	m_inactivityTimer.clock(ms);
	if (m_inactivityTimer.hasExpired()) {
		LogError("No reply from the modem for some time, resetting it");
		m_error = true;
		close();

		CThread::sleep(2000U);		// 2s
		while (!open())
			CThread::sleep(5000U);	// 5s
	}

	RESP_TYPE_MMDVM type = getResponse();

	if (type == RTM_TIMEOUT) {
		// Nothing to do
	} else if (type == RTM_ERROR) {
		// Nothing to do
	} else {
		// type == RTM_OK
		switch (m_buffer[2U]) {
			case MMDVM_DSTAR_HEADER: {
					if (m_trace)
						CUtils::dump(1U, "RX D-Star Header", m_buffer, m_length);

					unsigned char data = m_length - 2U;
					m_rxDStarData.addData(&data, 1U);

					data = TAG_HEADER;
					m_rxDStarData.addData(&data, 1U);

					m_rxDStarData.addData(m_buffer + 3U, m_length - 3U);
				}
				break;

			case MMDVM_DSTAR_DATA: {
					if (m_trace)
						CUtils::dump(1U, "RX D-Star Data", m_buffer, m_length);

					unsigned char data = m_length - 2U;
					m_rxDStarData.addData(&data, 1U);

					data = TAG_DATA;
					m_rxDStarData.addData(&data, 1U);

					m_rxDStarData.addData(m_buffer + 3U, m_length - 3U);
				}
				break;

			case MMDVM_DSTAR_LOST: {
					if (m_trace)
						CUtils::dump(1U, "RX D-Star Lost", m_buffer, m_length);

					unsigned char data = 1U;
					m_rxDStarData.addData(&data, 1U);

					data = TAG_LOST;
					m_rxDStarData.addData(&data, 1U);
				}
				break;

			case MMDVM_DSTAR_EOT: {
					if (m_trace)
						CUtils::dump(1U, "RX D-Star EOT", m_buffer, m_length);

					unsigned char data = 1U;
					m_rxDStarData.addData(&data, 1U);

					data = TAG_EOT;
					m_rxDStarData.addData(&data, 1U);
				}
				break;

			case MMDVM_DMR_DATA1: {
					if (m_trace)
						CUtils::dump(1U, "RX DMR Data 1", m_buffer, m_length);

					unsigned char data = m_length - 2U;
					m_rxDMRData1.addData(&data, 1U);

					if (m_buffer[3U] == (DMR_SYNC_DATA | DT_TERMINATOR_WITH_LC))
						data = TAG_EOT;
					else
						data = TAG_DATA;
					m_rxDMRData1.addData(&data, 1U);

					m_rxDMRData1.addData(m_buffer + 3U, m_length - 3U);
				}
				break;

			case MMDVM_DMR_DATA2: {
					if (m_trace)
						CUtils::dump(1U, "RX DMR Data 2", m_buffer, m_length);

					unsigned char data = m_length - 2U;
					m_rxDMRData2.addData(&data, 1U);

					if (m_buffer[3U] == (DMR_SYNC_DATA | DT_TERMINATOR_WITH_LC))
						data = TAG_EOT;
					else
						data = TAG_DATA;
					m_rxDMRData2.addData(&data, 1U);

					m_rxDMRData2.addData(m_buffer + 3U, m_length - 3U);
				}
				break;

			case MMDVM_DMR_LOST1: {
					if (m_trace)
						CUtils::dump(1U, "RX DMR Lost 1", m_buffer, m_length);

					unsigned char data = 1U;
					m_rxDMRData1.addData(&data, 1U);

					data = TAG_LOST;
					m_rxDMRData1.addData(&data, 1U);
				}
				break;

			case MMDVM_DMR_LOST2: {
					if (m_trace)
						CUtils::dump(1U, "RX DMR Lost 2", m_buffer, m_length);

					unsigned char data = 1U;
					m_rxDMRData2.addData(&data, 1U);

					data = TAG_LOST;
					m_rxDMRData2.addData(&data, 1U);
				}
				break;

			case MMDVM_YSF_DATA: {
					if (m_trace)
						CUtils::dump(1U, "RX YSF Data", m_buffer, m_length);

					unsigned char data = m_length - 2U;
					m_rxYSFData.addData(&data, 1U);

					data = TAG_DATA;
					m_rxYSFData.addData(&data, 1U);

					m_rxYSFData.addData(m_buffer + 3U, m_length - 3U);
				}
				break;

			case MMDVM_YSF_LOST: {
					if (m_trace)
						CUtils::dump(1U, "RX YSF Lost", m_buffer, m_length);

					unsigned char data = 1U;
					m_rxYSFData.addData(&data, 1U);

					data = TAG_LOST;
					m_rxYSFData.addData(&data, 1U);
				}
				break;

			case MMDVM_P25_HDR: {
				if (m_trace)
					CUtils::dump(1U, "RX P25 Header", m_buffer, m_length);

				unsigned char data = m_length - 2U;
				m_rxP25Data.addData(&data, 1U);

				data = TAG_HEADER;
				m_rxP25Data.addData(&data, 1U);

				m_rxP25Data.addData(m_buffer + 3U, m_length - 3U);
			}
			break;

			case MMDVM_P25_LDU: {
				if (m_trace)
					CUtils::dump(1U, "RX P25 LDU", m_buffer, m_length);

				unsigned char data = m_length - 2U;
				m_rxP25Data.addData(&data, 1U);

				data = TAG_DATA;
				m_rxP25Data.addData(&data, 1U);

				m_rxP25Data.addData(m_buffer + 3U, m_length - 3U);
			}
			break;

			case MMDVM_P25_LOST: {
				if (m_trace)
					CUtils::dump(1U, "RX P25 Lost", m_buffer, m_length);

				unsigned char data = 1U;
				m_rxP25Data.addData(&data, 1U);

				data = TAG_LOST;
				m_rxP25Data.addData(&data, 1U);
			}
			break;

			case MMDVM_NXDN_DATA: {
				if (m_trace)
					CUtils::dump(1U, "RX NXDN Data", m_buffer, m_length);

				unsigned char data = m_length - 2U;
				m_rxNXDNData.addData(&data, 1U);

				data = TAG_DATA;
				m_rxNXDNData.addData(&data, 1U);

				m_rxNXDNData.addData(m_buffer + 3U, m_length - 3U);
			}
			break;

			case MMDVM_NXDN_LOST: {
				if (m_trace)
					CUtils::dump(1U, "RX NXDN Lost", m_buffer, m_length);

				unsigned char data = 1U;
				m_rxNXDNData.addData(&data, 1U);

				data = TAG_LOST;
				m_rxNXDNData.addData(&data, 1U);
			}
			break;

			case MMDVM_GET_STATUS: {
					// if (m_trace)
					//	CUtils::dump(1U, "GET_STATUS", m_buffer, m_length);

					m_p25Space    = 0U;
					m_nxdnSpace   = 0U;
					m_pocsagSpace = 0U;

					m_mode = m_buffer[4U];

					m_tx = (m_buffer[5U] & 0x01U) == 0x01U;

					bool adcOverflow = (m_buffer[5U] & 0x02U) == 0x02U;
					if (adcOverflow)
						LogError("MMDVM ADC levels have overflowed");

					bool rxOverflow = (m_buffer[5U] & 0x04U) == 0x04U;
					if (rxOverflow)
						LogError("MMDVM RX buffer has overflowed");

					bool txOverflow = (m_buffer[5U] & 0x08U) == 0x08U;
					if (txOverflow)
						LogError("MMDVM TX buffer has overflowed");

					m_lockout = (m_buffer[5U] & 0x10U) == 0x10U;

					bool dacOverflow = (m_buffer[5U] & 0x20U) == 0x20U;
					if (dacOverflow)
						LogError("MMDVM DAC levels have overflowed");

					m_cd = (m_buffer[5U] & 0x40U) == 0x40U;

					m_dstarSpace  = m_buffer[6U];
					m_dmrSpace1   = m_buffer[7U];
					m_dmrSpace2   = m_buffer[8U];
					m_ysfSpace    = m_buffer[9U];

					if (m_length > 10U)
						m_p25Space    = m_buffer[10U];
					if (m_length > 11U)
						m_nxdnSpace   = m_buffer[11U];
					if (m_length > 12U)
						m_pocsagSpace = m_buffer[12U];

					m_inactivityTimer.start();
					// LogMessage("status=%02X, tx=%d, space=%u,%u,%u,%u,%u,%u,%u lockout=%d, cd=%d", m_buffer[5U], int(m_tx), m_dstarSpace, m_dmrSpace1, m_dmrSpace2, m_ysfSpace, m_p25Space, m_nxdnSpace, m_pocsagSpace, int(m_lockout), int(m_cd));
				}
				break;

			case MMDVM_TRANSPARENT: {
					if (m_trace)
						CUtils::dump(1U, "RX Transparent Data", m_buffer, m_length);

					unsigned char offset = m_sendTransparentDataFrameType;
					if (offset > 1U) offset = 1U;
					unsigned char data = m_length - 3U + offset;
					m_rxTransparentData.addData(&data, 1U);

					m_rxTransparentData.addData(m_buffer + 3U - offset, m_length - 3U + offset);
				}
				break;

			// These should not be received, but don't complain if we do
			case MMDVM_GET_VERSION:
			case MMDVM_ACK:
				break;

			case MMDVM_NAK:
				LogWarning("Received a NAK from the MMDVM, command = 0x%02X, reason = %u", m_buffer[3U], m_buffer[4U]);
				break;

			case MMDVM_DEBUG1:
			case MMDVM_DEBUG2:
			case MMDVM_DEBUG3:
			case MMDVM_DEBUG4:
			case MMDVM_DEBUG5:
				printDebug();
				break;

			case MMDVM_SERIAL:
				//MMDVMHost does not process serial data from the display,
				// so we send it to the transparent port if sendFrameType==1
				if (m_sendTransparentDataFrameType > 0U) {
					if (m_trace)
						CUtils::dump(1U, "RX Serial Data", m_buffer, m_length);

					unsigned char offset = m_sendTransparentDataFrameType;
					if (offset > 1U) offset = 1U;
					unsigned char data = m_length - 3U + offset;
					m_rxTransparentData.addData(&data, 1U);

					m_rxTransparentData.addData(m_buffer + 3U - offset, m_length - 3U + offset);
					break; //only break when sendFrameType>0, else message is unknown
				}
			default:
				LogMessage("Unknown message, type: %02X", m_buffer[2U]);
				CUtils::dump("Buffer dump", m_buffer, m_length);
				break;
		}
	}

	// Only feed data to the modem if the playout timer has expired
	m_playoutTimer.clock(ms);
	if (!m_playoutTimer.hasExpired())
		return;

	if (m_dstarSpace > 1U && !m_txDStarData.isEmpty()) {
		unsigned char buffer[4U];
		m_txDStarData.peek(buffer, 4U);

		if ((buffer[3U] == MMDVM_DSTAR_HEADER && m_dstarSpace > 4U) ||
			(buffer[3U] == MMDVM_DSTAR_DATA   && m_dstarSpace > 1U) ||
			(buffer[3U] == MMDVM_DSTAR_EOT    && m_dstarSpace > 1U)) {
			unsigned char len = 0U;
			m_txDStarData.getData(&len, 1U);
			m_txDStarData.getData(m_buffer, len);

			switch (buffer[3U]) {
			case MMDVM_DSTAR_HEADER:
				if (m_trace)
					CUtils::dump(1U, "TX D-Star Header", m_buffer, len);
				m_dstarSpace -= 4U;
				break;
			case MMDVM_DSTAR_DATA:
				if (m_trace)
					CUtils::dump(1U, "TX D-Star Data", m_buffer, len);
				m_dstarSpace -= 1U;
				break;
			default:
				if (m_trace)
					CUtils::dump(1U, "TX D-Star EOT", m_buffer, len);
				m_dstarSpace -= 1U;
				break;
			}

			int ret = m_serial->write(m_buffer, len);
			if (ret != int(len))
				LogWarning("Error when writing D-Star data to the MMDVM");

			m_playoutTimer.start();
		}
	}

	if (m_dmrSpace1 > 1U && !m_txDMRData1.isEmpty()) {
		unsigned char len = 0U;
		m_txDMRData1.getData(&len, 1U);
		m_txDMRData1.getData(m_buffer, len);

		if (m_trace)
			CUtils::dump(1U, "TX DMR Data 1", m_buffer, len);

		int ret = m_serial->write(m_buffer, len);
		if (ret != int(len))
			LogWarning("Error when writing DMR data to the MMDVM");

		m_playoutTimer.start();

		m_dmrSpace1--;
	}

	if (m_dmrSpace2 > 1U && !m_txDMRData2.isEmpty()) {
		unsigned char len = 0U;
		m_txDMRData2.getData(&len, 1U);
		m_txDMRData2.getData(m_buffer, len);

		if (m_trace)
			CUtils::dump(1U, "TX DMR Data 2", m_buffer, len);

		int ret = m_serial->write(m_buffer, len);
		if (ret != int(len))
			LogWarning("Error when writing DMR data to the MMDVM");

		m_playoutTimer.start();

		m_dmrSpace2--;
	}

	if (m_ysfSpace > 1U && !m_txYSFData.isEmpty()) {
		unsigned char len = 0U;
		m_txYSFData.getData(&len, 1U);
		m_txYSFData.getData(m_buffer, len);

		if (m_trace)
			CUtils::dump(1U, "TX YSF Data", m_buffer, len);

		int ret = m_serial->write(m_buffer, len);
		if (ret != int(len))
			LogWarning("Error when writing YSF data to the MMDVM");

		m_playoutTimer.start();

		m_ysfSpace--;
	}

	if (m_p25Space > 1U && !m_txP25Data.isEmpty()) {
		unsigned char len = 0U;
		m_txP25Data.getData(&len, 1U);
		m_txP25Data.getData(m_buffer, len);

		if (m_trace) {
			if (m_buffer[2U] == MMDVM_P25_HDR)
				CUtils::dump(1U, "TX P25 HDR", m_buffer, len);
			else
				CUtils::dump(1U, "TX P25 LDU", m_buffer, len);
		}

		int ret = m_serial->write(m_buffer, len);
		if (ret != int(len))
			LogWarning("Error when writing P25 data to the MMDVM");

		m_playoutTimer.start();

		m_p25Space--;
	}

	if (m_nxdnSpace > 1U && !m_txNXDNData.isEmpty()) {
		unsigned char len = 0U;
		m_txNXDNData.getData(&len, 1U);
		m_txNXDNData.getData(m_buffer, len);

		if (m_trace)
			CUtils::dump(1U, "TX NXDN Data", m_buffer, len);

		int ret = m_serial->write(m_buffer, len);
		if (ret != int(len))
			LogWarning("Error when writing NXDN data to the MMDVM");

		m_playoutTimer.start();

		m_nxdnSpace--;
	}

	if (m_pocsagSpace > 1U && !m_txPOCSAGData.isEmpty()) {
		unsigned char len = 0U;
		m_txPOCSAGData.getData(&len, 1U);
		m_txPOCSAGData.getData(m_buffer, len);

		if (m_trace)
			CUtils::dump(1U, "TX POCSAG Data", m_buffer, len);

		int ret = m_serial->write(m_buffer, len);
		if (ret != int(len))
			LogWarning("Error when writing POCSAG data to the MMDVM");

		m_playoutTimer.start();

		m_pocsagSpace--;
	}

	if (!m_txTransparentData.isEmpty()) {
		unsigned char len = 0U;
		m_txTransparentData.getData(&len, 1U);
		m_txTransparentData.getData(m_buffer, len);

		if (m_trace)
			CUtils::dump(1U, "TX Transparent Data", m_buffer, len);

		int ret = m_serial->write(m_buffer, len);
		if (ret != int(len))
			LogWarning("Error when writing Transparent data to the MMDVM");
	}
}

void CModem::close()
{
	assert(m_serial != NULL);

	::LogMessage("Closing the MMDVM");

	m_serial->close();
}

unsigned int CModem::readDStarData(unsigned char* data)
{
	assert(data != NULL);

	if (m_rxDStarData.isEmpty())
		return 0U;

	unsigned char len = 0U;
	m_rxDStarData.getData(&len, 1U);
	m_rxDStarData.getData(data, len);

	return len;
}

unsigned int CModem::readDMRData1(unsigned char* data)
{
	assert(data != NULL);

	if (m_rxDMRData1.isEmpty())
		return 0U;

	unsigned char len = 0U;
	m_rxDMRData1.getData(&len, 1U);
	m_rxDMRData1.getData(data, len);

	return len;
}

unsigned int CModem::readDMRData2(unsigned char* data)
{
	assert(data != NULL);

	if (m_rxDMRData2.isEmpty())
		return 0U;

	unsigned char len = 0U;
	m_rxDMRData2.getData(&len, 1U);
	m_rxDMRData2.getData(data, len);

	return len;
}

unsigned int CModem::readYSFData(unsigned char* data)
{
	assert(data != NULL);

	if (m_rxYSFData.isEmpty())
		return 0U;

	unsigned char len = 0U;
	m_rxYSFData.getData(&len, 1U);
	m_rxYSFData.getData(data, len);

	return len;
}

unsigned int CModem::readP25Data(unsigned char* data)
{
	assert(data != NULL);

	if (m_rxP25Data.isEmpty())
		return 0U;

	unsigned char len = 0U;
	m_rxP25Data.getData(&len, 1U);
	m_rxP25Data.getData(data, len);

	return len;
}

unsigned int CModem::readNXDNData(unsigned char* data)
{
	assert(data != NULL);

	if (m_rxNXDNData.isEmpty())
		return 0U;

	unsigned char len = 0U;
	m_rxNXDNData.getData(&len, 1U);
	m_rxNXDNData.getData(data, len);

	return len;
}

unsigned int CModem::readTransparentData(unsigned char* data)
{
	assert(data != NULL);

	if (m_rxTransparentData.isEmpty())
		return 0U;

	unsigned char len = 0U;
	m_rxTransparentData.getData(&len, 1U);
	m_rxTransparentData.getData(data, len);

	return len;
}

// To be implemented later if needed
unsigned int CModem::readSerial(unsigned char* data, unsigned int length)
{
	assert(data != NULL);
	assert(length > 0U);

	return 0U;
}

bool CModem::hasDStarSpace() const
{
	unsigned int space = m_txDStarData.freeSpace() / (DSTAR_FRAME_LENGTH_BYTES + 4U);

	return space > 1U;
}

bool CModem::writeDStarData(const unsigned char* data, unsigned int length)
{
	assert(data != NULL);
	assert(length > 0U);

	unsigned char buffer[50U];

	buffer[0U] = MMDVM_FRAME_START;
	buffer[1U] = length + 2U;

	switch (data[0U]) {
		case TAG_HEADER:
			buffer[2U] = MMDVM_DSTAR_HEADER;
			break;
		case TAG_DATA:
			buffer[2U] = MMDVM_DSTAR_DATA;
			break;
		case TAG_EOT:
			buffer[2U] = MMDVM_DSTAR_EOT;
			break;
		default:
			CUtils::dump(2U, "Unknown D-Star packet type", data, length);
			return false;
	}

	::memcpy(buffer + 3U, data + 1U, length - 1U);

	unsigned char len = length + 2U;
	m_txDStarData.addData(&len, 1U);
	m_txDStarData.addData(buffer, len);

	return true;
}

bool CModem::hasDMRSpace1() const
{
	unsigned int space = m_txDMRData1.freeSpace() / (DMR_FRAME_LENGTH_BYTES + 4U);

	return space > 1U;
}

bool CModem::hasDMRSpace2() const
{
	unsigned int space = m_txDMRData2.freeSpace() / (DMR_FRAME_LENGTH_BYTES + 4U);

	return space > 1U;
}

bool CModem::writeDMRData1(const unsigned char* data, unsigned int length)
{
	assert(data != NULL);
	assert(length > 0U);

	if (data[0U] != TAG_DATA && data[0U] != TAG_EOT)
		return false;

	unsigned char buffer[40U];

	buffer[0U] = MMDVM_FRAME_START;
	buffer[1U] = length + 2U;
	buffer[2U] = MMDVM_DMR_DATA1;

	::memcpy(buffer + 3U, data + 1U, length - 1U);

	unsigned char len = length + 2U;
	m_txDMRData1.addData(&len, 1U);
	m_txDMRData1.addData(buffer, len);

	return true;
}

bool CModem::writeDMRData2(const unsigned char* data, unsigned int length)
{
	assert(data != NULL);
	assert(length > 0U);

	if (data[0U] != TAG_DATA && data[0U] != TAG_EOT)
		return false;

	unsigned char buffer[40U];

	buffer[0U] = MMDVM_FRAME_START;
	buffer[1U] = length + 2U;
	buffer[2U] = MMDVM_DMR_DATA2;

	::memcpy(buffer + 3U, data + 1U, length - 1U);

	unsigned char len = length + 2U;
	m_txDMRData2.addData(&len, 1U);
	m_txDMRData2.addData(buffer, len);

	return true;
}

bool CModem::hasYSFSpace() const
{
	unsigned int space = m_txYSFData.freeSpace() / (YSF_FRAME_LENGTH_BYTES + 4U);

	return space > 1U;
}

bool CModem::writeYSFData(const unsigned char* data, unsigned int length)
{
	assert(data != NULL);
	assert(length > 0U);

	if (data[0U] != TAG_DATA && data[0U] != TAG_EOT)
		return false;

	unsigned char buffer[130U];

	buffer[0U] = MMDVM_FRAME_START;
	buffer[1U] = length + 2U;
	buffer[2U] = MMDVM_YSF_DATA;

	::memcpy(buffer + 3U, data + 1U, length - 1U);

	unsigned char len = length + 2U;
	m_txYSFData.addData(&len, 1U);
	m_txYSFData.addData(buffer, len);

	return true;
}

bool CModem::hasP25Space() const
{
	unsigned int space = m_txP25Data.freeSpace() / (P25_LDU_FRAME_LENGTH_BYTES + 4U);

	return space > 1U;
}

bool CModem::writeP25Data(const unsigned char* data, unsigned int length)
{
	assert(data != NULL);
	assert(length > 0U);

	if (data[0U] != TAG_HEADER && data[0U] != TAG_DATA && data[0U] != TAG_EOT)
		return false;

	unsigned char buffer[250U];

	buffer[0U] = MMDVM_FRAME_START;
	buffer[1U] = length + 2U;
	buffer[2U] = (data[0U] == TAG_HEADER) ? MMDVM_P25_HDR : MMDVM_P25_LDU;

	::memcpy(buffer + 3U, data + 1U, length - 1U);

	unsigned char len = length + 2U;
	m_txP25Data.addData(&len, 1U);
	m_txP25Data.addData(buffer, len);

	return true;
}

bool CModem::hasNXDNSpace() const
{
	unsigned int space = m_txNXDNData.freeSpace() / (NXDN_FRAME_LENGTH_BYTES + 4U);

	return space > 1U;
}

bool CModem::writeNXDNData(const unsigned char* data, unsigned int length)
{
	assert(data != NULL);
	assert(length > 0U);

	if (data[0U] != TAG_DATA && data[0U] != TAG_EOT)
		return false;

	unsigned char buffer[130U];

	buffer[0U] = MMDVM_FRAME_START;
	buffer[1U] = length + 2U;
	buffer[2U] = MMDVM_NXDN_DATA;

	::memcpy(buffer + 3U, data + 1U, length - 1U);

	unsigned char len = length + 2U;
	m_txNXDNData.addData(&len, 1U);
	m_txNXDNData.addData(buffer, len);

	return true;
}

bool CModem::hasPOCSAGSpace() const
{
	unsigned int space = m_txPOCSAGData.freeSpace() / (POCSAG_FRAME_LENGTH_BYTES + 4U);

	return space > 1U;
}

bool CModem::writePOCSAGData(const unsigned char* data, unsigned int length)
{
	assert(data != NULL);
	assert(length > 0U);

	unsigned char buffer[130U];

	buffer[0U] = MMDVM_FRAME_START;
	buffer[1U] = length + 3U;
	buffer[2U] = MMDVM_POCSAG_DATA;

	::memcpy(buffer + 3U, data, length);

	unsigned char len = length + 3U;
	m_txPOCSAGData.addData(&len, 1U);
	m_txPOCSAGData.addData(buffer, len);

	return true;
}

bool CModem::writeTransparentData(const unsigned char* data, unsigned int length)
{
	assert(data != NULL);
	assert(length > 0U);

	unsigned char buffer[250U];

	buffer[0U] = MMDVM_FRAME_START;
	buffer[1U] = length + 3U;
	buffer[2U] = MMDVM_TRANSPARENT;

	if (m_sendTransparentDataFrameType > 0U) {
		::memcpy(buffer + 2U, data, length);
		length--;
		buffer[1U]--;

		//when sendFrameType==1 , only 0x80 and 0x90 (MMDVM_SERIAL and MMDVM_TRANSPARENT) are allowed
		//  and reverted to default (MMDVM_TRANSPARENT) for any other value
		//when >1, frame type is not checked
		if (m_sendTransparentDataFrameType == 1U) {
			if ((buffer[2U] & 0xE0) != 0x80)
				buffer[2U] = MMDVM_TRANSPARENT;
		}
	} else {
		::memcpy(buffer + 3U, data, length);
	}

	unsigned char len = length + 3U;
	m_txTransparentData.addData(&len, 1U);
	m_txTransparentData.addData(buffer, len);

	return true;
}

bool CModem::writeDStarInfo(const char* my1, const char* my2, const char* your, const char* type, const char* reflector)
{
	assert(m_serial != NULL);
	assert(my1 != NULL);
	assert(my2 != NULL);
	assert(your != NULL);
	assert(type != NULL);
	assert(reflector != NULL);

	unsigned char buffer[50U];

	buffer[0U] = MMDVM_FRAME_START;
	buffer[1U] = 33U;
	buffer[2U] = MMDVM_QSO_INFO;

	buffer[3U] = MODE_DSTAR;

	::memcpy(buffer + 4U,  my1,  DSTAR_LONG_CALLSIGN_LENGTH);
	::memcpy(buffer + 12U, my2,  DSTAR_SHORT_CALLSIGN_LENGTH);

	::memcpy(buffer + 16U, your, DSTAR_LONG_CALLSIGN_LENGTH);

	::memcpy(buffer + 24U, type, 1U);

	::memcpy(buffer + 25U, reflector, DSTAR_LONG_CALLSIGN_LENGTH);

	return m_serial->write(buffer, 33U) != 33;
}

bool CModem::writeDMRInfo(unsigned int slotNo, const std::string& src, bool group, const std::string& dest, const char* type)
{
	assert(m_serial != NULL);
	assert(type != NULL);

	unsigned char buffer[50U];

	buffer[0U] = MMDVM_FRAME_START;
	buffer[1U] = 47U;
	buffer[2U] = MMDVM_QSO_INFO;

	buffer[3U] = MODE_DMR;

	buffer[4U] = slotNo;

	::sprintf((char*)(buffer + 5U), "%20.20s", src.c_str());

	buffer[25U] = group ? 'G' : 'I';

	::sprintf((char*)(buffer + 26U), "%20.20s", dest.c_str());

	::memcpy(buffer + 46U, type, 1U);

	return m_serial->write(buffer, 47U) != 47;
}

bool CModem::writeYSFInfo(const char* source, const char* dest, const char* type, const char* origin)
{
	assert(m_serial != NULL);
	assert(source != NULL);
	assert(dest != NULL);
	assert(type != NULL);
	assert(origin != NULL);

	unsigned char buffer[50U];

	buffer[0U] = MMDVM_FRAME_START;
	buffer[1U] = 35U;
	buffer[2U] = MMDVM_QSO_INFO;

	buffer[3U] = MODE_YSF;

	::memcpy(buffer + 4U,  source, YSF_CALLSIGN_LENGTH);
	::memcpy(buffer + 14U, dest,   YSF_CALLSIGN_LENGTH);

	::memcpy(buffer + 24U, type, 1U);

	::memcpy(buffer + 25U, origin, YSF_CALLSIGN_LENGTH);

	return m_serial->write(buffer, 35U) != 35;
}

bool CModem::writeP25Info(const char* source, bool group, unsigned int dest, const char* type)
{
	assert(m_serial != NULL);
	assert(source != NULL);
	assert(type != NULL);

	unsigned char buffer[40U];

	buffer[0U] = MMDVM_FRAME_START;
	buffer[1U] = 31U;
	buffer[2U] = MMDVM_QSO_INFO;

	buffer[3U] = MODE_DMR;

	::sprintf((char*)(buffer + 4U), "%20.20s", source);

	buffer[24U] = group ? 'G' : 'I';

	::sprintf((char*)(buffer + 25U), "%05u", dest);	// 16-bits

	::memcpy(buffer + 30U, type, 1U);

	return m_serial->write(buffer, 31U) != 31;
}

bool CModem::writeNXDNInfo(const char* source, bool group, unsigned int dest, const char* type)
{
	assert(m_serial != NULL);
	assert(source != NULL);
	assert(type != NULL);

	unsigned char buffer[40U];

	buffer[0U] = MMDVM_FRAME_START;
	buffer[1U] = 31U;
	buffer[2U] = MMDVM_QSO_INFO;

	buffer[3U] = MODE_NXDN;

	::sprintf((char*)(buffer + 4U), "%20.20s", source);

	buffer[24U] = group ? 'G' : 'I';

	::sprintf((char*)(buffer + 25U), "%05u", dest);	// 16-bits

	::memcpy(buffer + 30U, type, 1U);

	return m_serial->write(buffer, 31U) != 31;
}

bool CModem::writePOCSAGInfo(unsigned int ric, const std::string& message)
{
	assert(m_serial != NULL);

	size_t length = message.size();

	unsigned char buffer[250U];

	buffer[0U] = MMDVM_FRAME_START;
	buffer[1U] = length + 11U;
	buffer[2U] = MMDVM_QSO_INFO;

	buffer[3U] = MODE_POCSAG;

	::sprintf((char*)(buffer + 4U), "%07u", ric);	// 21-bits

	::memcpy(buffer + 11U, message.c_str(), length);

	int ret = m_serial->write(buffer, length + 11U);

	return ret != int(length + 11U);
}

bool CModem::writeIPInfo(const std::string& address)
{
	assert(m_serial != NULL);

	size_t length = address.size();

	unsigned char buffer[25U];

	buffer[0U] = MMDVM_FRAME_START;
	buffer[1U] = length + 4U;
	buffer[2U] = MMDVM_QSO_INFO;

	buffer[3U] = 250U;

	::memcpy(buffer + 4U, address.c_str(), length);

	int ret = m_serial->write(buffer, length + 4U);

	return ret != int(length + 4U);
}

bool CModem::writeSerial(const unsigned char* data, unsigned int length)
{
	assert(m_serial != NULL);
	assert(data != NULL);
	assert(length > 0U);

	unsigned char buffer[250U];

	buffer[0U] = MMDVM_FRAME_START;
	buffer[1U] = length + 3U;
	buffer[2U] = MMDVM_SERIAL;

	::memcpy(buffer + 3U, data, length);

	int ret = m_serial->write(buffer, length + 3U);

	return ret != int(length + 3U);
}

bool CModem::hasTX() const
{
	return m_tx;
}

bool CModem::hasCD() const
{
	return m_cd;
}

bool CModem::hasLockout() const
{
	return m_lockout;
}

bool CModem::hasError() const
{
	return m_error;
}

bool CModem::readVersion()
{
	assert(m_serial != NULL);

	CThread::sleep(2000U);	// 2s

	for (unsigned int i = 0U; i < 6U; i++) {
		unsigned char buffer[3U];

		buffer[0U] = MMDVM_FRAME_START;
		buffer[1U] = 3U;
		buffer[2U] = MMDVM_GET_VERSION;

		// CUtils::dump(1U, "Written", buffer, 3U);

		int ret = m_serial->write(buffer, 3U);
		if (ret != 3)
			return false;

#if defined(__APPLE__)
		m_serial->setNonblock(true);
#endif

		for (unsigned int count = 0U; count < MAX_RESPONSES; count++) {
			CThread::sleep(10U);
			RESP_TYPE_MMDVM resp = getResponse();
			if (resp == RTM_OK && m_buffer[2U] == MMDVM_GET_VERSION) {
				if (::memcmp(m_buffer + 4U, "MMDVM ", 6U) == 0)
					m_hwType = HWT_MMDVM;
				else if (::memcmp(m_buffer + 4U, "DVMEGA", 6U) == 0)
					m_hwType = HWT_DVMEGA;
				else if (::memcmp(m_buffer + 4U, "ZUMspot", 7U) == 0)
					m_hwType = HWT_MMDVM_ZUMSPOT;
				else if (::memcmp(m_buffer + 4U, "MMDVM_HS_Hat", 12U) == 0)
					m_hwType = HWT_MMDVM_HS_HAT;
				else if (::memcmp(m_buffer + 4U, "MMDVM_HS_Dual_Hat", 17U) == 0)
					m_hwType = HWT_MMDVM_HS_DUAL_HAT;
				else if (::memcmp(m_buffer + 4U, "Nano_hotSPOT", 12U) == 0)
					m_hwType = HWT_NANO_HOTSPOT;
				else if (::memcmp(m_buffer + 4U, "Nano_DV", 7U) == 0)
					m_hwType = HWT_NANO_DV;
				else if (::memcmp(m_buffer + 4U, "D2RG_MMDVM_HS", 13U) == 0)
					m_hwType = HWT_D2RG_MMDVM_HS;
				else if (::memcmp(m_buffer + 4U, "MMDVM_HS-", 9U) == 0)
					m_hwType = HWT_MMDVM_HS;
				else if (::memcmp(m_buffer + 4U, "OpenGD77_HS", 11U) == 0)
					m_hwType = HWT_OPENGD77_HS;

				LogInfo("MMDVM protocol version: %u, description: %.*s", m_buffer[3U], m_length - 4U, m_buffer + 4U);
				return true;
			}
		}

		CThread::sleep(1500U);
	}

	LogError("Unable to read the firmware version after six attempts");

	return false;
}

bool CModem::readStatus()
{
	assert(m_serial != NULL);

	unsigned char buffer[3U];

	buffer[0U] = MMDVM_FRAME_START;
	buffer[1U] = 3U;
	buffer[2U] = MMDVM_GET_STATUS;

	// CUtils::dump(1U, "Written", buffer, 3U);

	return m_serial->write(buffer, 3U) == 3;
}

bool CModem::writeConfig()
{
	return setConfig();
}

bool CModem::setConfig()
{
	assert(m_serial != NULL);

	unsigned char buffer[30U];

	buffer[0U] = MMDVM_FRAME_START;

	buffer[1U] = 24U;

	buffer[2U] = MMDVM_SET_CONFIG;

	buffer[3U] = 0x00U;
	if (m_rxInvert)
		buffer[3U] |= 0x01U;
	if (m_txInvert)
		buffer[3U] |= 0x02U;
	if (m_pttInvert)
		buffer[3U] |= 0x04U;
	if (m_ysfLoDev)
		buffer[3U] |= 0x08U;
	if (m_debug)
		buffer[3U] |= 0x10U;
	if (m_useCOSAsLockout)
		buffer[3U] |= 0x20U;
	if (!m_duplex)
		buffer[3U] |= 0x80U;

	buffer[4U] = 0x00U;
	if (m_dstarEnabled)
		buffer[4U] |= 0x01U;
	if (m_dmrEnabled)
		buffer[4U] |= 0x02U;
	if (m_ysfEnabled)
		buffer[4U] |= 0x04U;
	if (m_p25Enabled)
		buffer[4U] |= 0x08U;
	if (m_nxdnEnabled)
		buffer[4U] |= 0x10U;
	if (m_pocsagEnabled)
		buffer[4U] |= 0x20U;
	if (m_fmEnabled && m_duplex)
		buffer[4U] |= 0x40U;

	buffer[5U] = m_txDelay / 10U;		// In 10ms units

	buffer[6U] = MODE_IDLE;

	buffer[7U] = (unsigned char)(m_rxLevel * 2.55F + 0.5F);

	buffer[8U] = (unsigned char)(m_cwIdTXLevel * 2.55F + 0.5F);

	buffer[9U] = m_dmrColorCode;

	buffer[10U] = m_dmrDelay;

	buffer[11U] = 128U;           // Was OscOffset

	buffer[12U] = (unsigned char)(m_dstarTXLevel * 2.55F + 0.5F);
	buffer[13U] = (unsigned char)(m_dmrTXLevel * 2.55F + 0.5F);
	buffer[14U] = (unsigned char)(m_ysfTXLevel * 2.55F + 0.5F);
	buffer[15U] = (unsigned char)(m_p25TXLevel * 2.55F + 0.5F);

	buffer[16U] = (unsigned char)(m_txDCOffset + 128);
	buffer[17U] = (unsigned char)(m_rxDCOffset + 128);

	buffer[18U] = (unsigned char)(m_nxdnTXLevel * 2.55F + 0.5F);

	buffer[19U] = (unsigned char)m_ysfTXHang;

	buffer[20U] = (unsigned char)(m_pocsagTXLevel * 2.55F + 0.5F);

	buffer[21U] = (unsigned char)(m_fmTXLevel * 2.55F + 0.5F);

	buffer[22U] = (unsigned char)m_p25TXHang;

	buffer[23U] = (unsigned char)m_nxdnTXHang;

	// CUtils::dump(1U, "Written", buffer, 24U);

	int ret = m_serial->write(buffer, 24U);
	if (ret != 24)
		return false;

	unsigned int count = 0U;
	RESP_TYPE_MMDVM resp;
	do {
		CThread::sleep(10U);

		resp = getResponse();
		if (resp == RTM_OK && m_buffer[2U] != MMDVM_ACK && m_buffer[2U] != MMDVM_NAK) {
			count++;
			if (count >= MAX_RESPONSES) {
				LogError("The MMDVM is not responding to the SET_CONFIG command");
				return false;
			}
		}
	} while (resp == RTM_OK && m_buffer[2U] != MMDVM_ACK && m_buffer[2U] != MMDVM_NAK);

	// CUtils::dump(1U, "Response", m_buffer, m_length);

	if (resp == RTM_OK && m_buffer[2U] == MMDVM_NAK) {
		LogError("Received a NAK to the SET_CONFIG command from the modem");
		return false;
	}

	m_playoutTimer.start();

	return true;
}

bool CModem::setFrequency()
{
	assert(m_serial != NULL);

	unsigned char buffer[20U];
	unsigned char len;
	unsigned int  pocsagFrequency = 433000000U;

	if (m_pocsagEnabled)
		pocsagFrequency = m_pocsagFrequency;

	if (m_hwType == HWT_DVMEGA)
		len = 12U;
	else {
		buffer[12U]  = (unsigned char)(m_rfLevel * 2.55F + 0.5F);

		buffer[13U] = (pocsagFrequency >> 0)  & 0xFFU;
		buffer[14U] = (pocsagFrequency >> 8)  & 0xFFU;
		buffer[15U] = (pocsagFrequency >> 16) & 0xFFU;
		buffer[16U] = (pocsagFrequency >> 24) & 0xFFU;

		len = 17U;
	}

	buffer[0U]  = MMDVM_FRAME_START;

	buffer[1U]  = len;

	buffer[2U]  = MMDVM_SET_FREQ;

	buffer[3U]  = 0x00U;

	buffer[4U]  = (m_rxFrequency >> 0) & 0xFFU;
	buffer[5U]  = (m_rxFrequency >> 8) & 0xFFU;
	buffer[6U]  = (m_rxFrequency >> 16) & 0xFFU;
	buffer[7U]  = (m_rxFrequency >> 24) & 0xFFU;

	buffer[8U]  = (m_txFrequency >> 0) & 0xFFU;
	buffer[9U]  = (m_txFrequency >> 8) & 0xFFU;
	buffer[10U] = (m_txFrequency >> 16) & 0xFFU;
	buffer[11U] = (m_txFrequency >> 24) & 0xFFU;

	// CUtils::dump(1U, "Written", buffer, len);

	int ret = m_serial->write(buffer, len);
	if (ret != len)
		return false;

	unsigned int count = 0U;
	RESP_TYPE_MMDVM resp;
	do {
		CThread::sleep(10U);

		resp = getResponse();
		if (resp == RTM_OK && m_buffer[2U] != MMDVM_ACK && m_buffer[2U] != MMDVM_NAK) {
			count++;
			if (count >= MAX_RESPONSES) {
				LogError("The MMDVM is not responding to the SET_FREQ command");
				return false;
			}
		}
	} while (resp == RTM_OK && m_buffer[2U] != MMDVM_ACK && m_buffer[2U] != MMDVM_NAK);

	// CUtils::dump(1U, "Response", m_buffer, m_length);

	if (resp == RTM_OK && m_buffer[2U] == MMDVM_NAK) {
		LogError("Received a NAK to the SET_FREQ command from the modem");
		return false;
	}

	return true;
}

RESP_TYPE_MMDVM CModem::getResponse()
{
	assert(m_serial != NULL);

	if (m_offset == 0U) {
		// Get the start of the frame or nothing at all
		int ret = m_serial->read(m_buffer + 0U, 1U);
		if (ret < 0) {
			LogError("Error when reading from the modem");
			return RTM_ERROR;
		}

		if (ret == 0)
			return RTM_TIMEOUT;

		if (m_buffer[0U] != MMDVM_FRAME_START)
			return RTM_TIMEOUT;

		m_offset = 1U;
	}

	if (m_offset == 1U) {
		// Get the length of the frame
		int ret = m_serial->read(m_buffer + 1U, 1U);
		if (ret < 0) {
			LogError("Error when reading from the modem");
			m_offset = 0U;
			return RTM_ERROR;
		}

		if (ret == 0)
			return RTM_TIMEOUT;

		if (m_buffer[1U] >= 250U) {
			LogError("Invalid length received from the modem - %u", m_buffer[1U]);
			m_offset = 0U;
			return RTM_ERROR;
		}

		m_length = m_buffer[1U];
		m_offset = 2U;
	}

	if (m_offset == 2U) {
		// Get the frame type
		int ret = m_serial->read(m_buffer + 2U, 1U);
		if (ret < 0) {
			LogError("Error when reading from the modem");
			m_offset = 0U;
			return RTM_ERROR;
		}

		if (ret == 0)
			return RTM_TIMEOUT;

		m_offset = 3U;
	}

	if (m_offset >= 3U) {
		// Use later two byte length field
		if (m_length == 0U) {
			int ret = m_serial->read(m_buffer + 3U, 2U);
			if (ret < 0) {
				LogError("Error when reading from the modem");
				m_offset = 0U;
				return RTM_ERROR;
			}

			if (ret == 0)
				return RTM_TIMEOUT;

			m_length = (m_buffer[3U] << 8) | m_buffer[4U];
			m_offset = 5U;
		}

		while (m_offset < m_length) {
			int ret = m_serial->read(m_buffer + m_offset, m_length - m_offset);
			if (ret < 0) {
				LogError("Error when reading from the modem");
				m_offset = 0U;
				return RTM_ERROR;
			}

			if (ret == 0)
				return RTM_TIMEOUT;

			if (ret > 0)
				m_offset += ret;
		}
	}

	m_offset = 0U;

	// CUtils::dump(1U, "Received", m_buffer, m_length);

	return RTM_OK;
}

HW_TYPE CModem::getHWType() const
{
	return m_hwType;
}

unsigned char CModem::getMode() const
{
	return m_mode;
}

bool CModem::setMode(unsigned char mode)
{
	assert(m_serial != NULL);

	unsigned char buffer[4U];

	buffer[0U] = MMDVM_FRAME_START;
	buffer[1U] = 4U;
	buffer[2U] = MMDVM_SET_MODE;
	buffer[3U] = mode;

	// CUtils::dump(1U, "Written", buffer, 4U);

	return m_serial->write(buffer, 4U) == 4;
}

bool CModem::sendCWId(const std::string& callsign)
{
	assert(m_serial != NULL);

	unsigned int length = callsign.length();
	if (length > 200U)
		length = 200U;

	unsigned char buffer[205U];

	buffer[0U] = MMDVM_FRAME_START;
	buffer[1U] = length + 3U;
	buffer[2U] = MMDVM_SEND_CWID;

	for (unsigned int i = 0U; i < length; i++)
		buffer[i + 3U] = callsign.at(i);

	// CUtils::dump(1U, "Written", buffer, length + 3U);

	return m_serial->write(buffer, length + 3U) == int(length + 3U);
}

bool CModem::writeDMRStart(bool tx)
{
	assert(m_serial != NULL);

	if (tx && m_tx)
		return true;
	if (!tx && !m_tx)
		return true;

	unsigned char buffer[4U];

	buffer[0U] = MMDVM_FRAME_START;
	buffer[1U] = 4U;
	buffer[2U] = MMDVM_DMR_START;
	buffer[3U] = tx ? 0x01U : 0x00U;

	// CUtils::dump(1U, "Written", buffer, 4U);

	return m_serial->write(buffer, 4U) == 4;
}

bool CModem::writeDMRAbort(unsigned int slotNo)
{
	assert(m_serial != NULL);

	if (slotNo == 1U)
		m_txDMRData1.clear();
	else
		m_txDMRData2.clear();

	unsigned char buffer[4U];

	buffer[0U] = MMDVM_FRAME_START;
	buffer[1U] = 4U;
	buffer[2U] = MMDVM_DMR_ABORT;
	buffer[3U] = slotNo;

	// CUtils::dump(1U, "Written", buffer, 4U);

	return m_serial->write(buffer, 4U) == 4;
}

bool CModem::writeDMRShortLC(const unsigned char* lc)
{
	assert(m_serial != NULL);
	assert(lc != NULL);

	unsigned char buffer[12U];

	buffer[0U]  = MMDVM_FRAME_START;
	buffer[1U]  = 12U;
	buffer[2U]  = MMDVM_DMR_SHORTLC;
	buffer[3U]  = lc[0U];
	buffer[4U]  = lc[1U];
	buffer[5U]  = lc[2U];
	buffer[6U]  = lc[3U];
	buffer[7U]  = lc[4U];
	buffer[8U]  = lc[5U];
	buffer[9U]  = lc[6U];
	buffer[10U] = lc[7U];
	buffer[11U] = lc[8U];

	// CUtils::dump(1U, "Written", buffer, 12U);

	return m_serial->write(buffer, 12U) == 12;
}

void CModem::setFMCallsignParams(const std::string& callsign, unsigned int callsignSpeed, unsigned int callsignFrequency, unsigned int callsignTime, unsigned int callsignHoldoff, float callsignHighLevel, float callsignLowLevel, bool callsignAtStart, bool callsignAtEnd, bool callsignAtLatch)
{
	m_fmCallsign          = callsign;
	m_fmCallsignSpeed     = callsignSpeed;
	m_fmCallsignFrequency = callsignFrequency;
	m_fmCallsignTime      = callsignTime;
	m_fmCallsignHoldoff   = callsignHoldoff;
	m_fmCallsignHighLevel = callsignHighLevel;
	m_fmCallsignLowLevel  = callsignLowLevel;
	m_fmCallsignAtStart   = callsignAtStart;
	m_fmCallsignAtEnd     = callsignAtEnd;
	m_fmCallsignAtLatch   = callsignAtLatch;
}

void CModem::setFMAckParams(const std::string& rfAck, unsigned int ackSpeed, unsigned int ackFrequency, unsigned int ackMinTime, unsigned int ackDelay, float ackLevel)
{
	m_fmRfAck        = rfAck;
	m_fmAckSpeed     = ackSpeed;
	m_fmAckFrequency = ackFrequency;
	m_fmAckMinTime   = ackMinTime;
	m_fmAckDelay     = ackDelay;
	m_fmAckLevel     = ackLevel;
}

<<<<<<< HEAD
void CModem::setFMMiscParams(unsigned int timeout, float timeoutLevel, float ctcssFrequency, unsigned int ctcssHighThreshold, unsigned int ctcssLowThreshold, float ctcssLevel, unsigned int kerchunkTime, bool kerchunkTX, unsigned int hangTime, bool useCOS, bool cosInvert, unsigned int rfAudioBoost, float maxDevLevel)
=======
void CModem::setFMMiscParams(unsigned int timeout, float timeoutLevel, float ctcssFrequency, unsigned int ctcssHighThreshold, unsigned int ctcssLowThreshold, float ctcssLevel, unsigned int kerchunkTime, unsigned int hangTime, unsigned int accessMode, bool cosInvert, unsigned int rfAudioBoost, float maxDevLevel)
>>>>>>> 3e6d5d5a
{
	m_fmTimeout      = timeout;
	m_fmTimeoutLevel = timeoutLevel;

	m_fmCtcssFrequency     = ctcssFrequency;
	m_fmCtcssHighThreshold = ctcssHighThreshold;
	m_fmCtcssLowThreshold  = ctcssLowThreshold;
	m_fmCtcssLevel         = ctcssLevel;

	m_fmKerchunkTime = kerchunkTime;
	m_fmKerchunkTX   = kerchunkTX;

	m_fmHangTime     = hangTime;

	m_fmAccessMode   = accessMode;
	m_fmCOSInvert    = cosInvert;

	m_fmRFAudioBoost = rfAudioBoost;
	m_fmMaxDevLevel  = maxDevLevel;
}

bool CModem::setFMCallsignParams()
{
	assert(m_serial != NULL);

	unsigned char buffer[80U];
	unsigned char len = 10U + m_fmCallsign.size();

	buffer[0U] = MMDVM_FRAME_START;
	buffer[1U] = len;
	buffer[2U] = MMDVM_FM_PARAMS1;

	buffer[3U] = m_fmCallsignSpeed;
	buffer[4U] = m_fmCallsignFrequency / 10U;
	buffer[5U] = m_fmCallsignTime;
	buffer[6U] = m_fmCallsignHoldoff;

	buffer[7U] = (unsigned char)(m_fmCallsignHighLevel * 2.55F + 0.5F);
	buffer[8U] = (unsigned char)(m_fmCallsignLowLevel * 2.55F + 0.5F);

	buffer[9U] = 0x00U;
	if (m_fmCallsignAtStart)
		buffer[9U] |= 0x01U;
	if (m_fmCallsignAtEnd)
		buffer[9U] |= 0x02U;
	if (m_fmCallsignAtLatch)
		buffer[9U] |= 0x04U;

	for (unsigned int i = 0U; i < m_fmCallsign.size(); i++)
		buffer[10U + i] = m_fmCallsign.at(i);

	// CUtils::dump(1U, "Written", buffer, len);

	int ret = m_serial->write(buffer, len);
	if (ret != len)
		return false;

	unsigned int count = 0U;
	RESP_TYPE_MMDVM resp;
	do {
		CThread::sleep(10U);

		resp = getResponse();
		if (resp == RTM_OK && m_buffer[2U] != MMDVM_ACK && m_buffer[2U] != MMDVM_NAK) {
			count++;
			if (count >= MAX_RESPONSES) {
				LogError("The MMDVM is not responding to the SET_FM_PARAMS1 command");
				return false;
			}
		}
	} while (resp == RTM_OK && m_buffer[2U] != MMDVM_ACK && m_buffer[2U] != MMDVM_NAK);

	// CUtils::dump(1U, "Response", m_buffer, m_length);

	if (resp == RTM_OK && m_buffer[2U] == MMDVM_NAK) {
		LogError("Received a NAK to the SET_FM_PARAMS1 command from the modem");
		return false;
	}

	return true;
}

bool CModem::setFMAckParams()
{
	assert(m_serial != NULL);

	unsigned char buffer[80U];
	unsigned char len = 8U + m_fmRfAck.size();

	buffer[0U] = MMDVM_FRAME_START;
	buffer[1U] = len;
	buffer[2U] = MMDVM_FM_PARAMS2;

	buffer[3U] = m_fmAckSpeed;
	buffer[4U] = m_fmAckFrequency / 10U;
	buffer[5U] = m_fmAckMinTime;
	buffer[6U] = m_fmAckDelay / 10U;

	buffer[7U] = (unsigned char)(m_fmAckLevel * 2.55F + 0.5F);

	for (unsigned int i = 0U; i < m_fmRfAck.size(); i++)
		buffer[8U + i] = m_fmRfAck.at(i);

	// CUtils::dump(1U, "Written", buffer, len);

	int ret = m_serial->write(buffer, len);
	if (ret != len)
		return false;

	unsigned int count = 0U;
	RESP_TYPE_MMDVM resp;
	do {
		CThread::sleep(10U);

		resp = getResponse();
		if (resp == RTM_OK && m_buffer[2U] != MMDVM_ACK && m_buffer[2U] != MMDVM_NAK) {
			count++;
			if (count >= MAX_RESPONSES) {
				LogError("The MMDVM is not responding to the SET_FM_PARAMS2 command");
				return false;
			}
		}
	} while (resp == RTM_OK && m_buffer[2U] != MMDVM_ACK && m_buffer[2U] != MMDVM_NAK);

	// CUtils::dump(1U, "Response", m_buffer, m_length);

	if (resp == RTM_OK && m_buffer[2U] == MMDVM_NAK) {
		LogError("Received a NAK to the SET_FM_PARAMS2 command from the modem");
		return false;
	}

	return true;
}

bool CModem::setFMMiscParams()
{
	assert(m_serial != NULL);

	unsigned char buffer[20U];

	buffer[0U] = MMDVM_FRAME_START;
	buffer[1U] = 15U;
	buffer[2U] = MMDVM_FM_PARAMS3;

	buffer[3U] = m_fmTimeout / 5U;
	buffer[4U] = (unsigned char)(m_fmTimeoutLevel * 2.55F + 0.5F);

	buffer[5U] = (unsigned char)m_fmCtcssFrequency;
	buffer[6U] = m_fmCtcssHighThreshold;
	buffer[7U] = m_fmCtcssLowThreshold;
	buffer[8U] = (unsigned char)(m_fmCtcssLevel * 2.55F + 0.5F);

	buffer[9U]  = m_fmKerchunkTime;
	buffer[10U] = m_fmHangTime;

	buffer[11U] = m_fmAccessMode;
	if (m_fmCOSInvert)
<<<<<<< HEAD
		buffer[11U] |= 0x02U;
	if (m_fmKerchunkTX)
		buffer[11U] |= 0x04U;
=======
		buffer[11U] |= 0x80U;
>>>>>>> 3e6d5d5a

	buffer[12U] = m_fmRFAudioBoost;

	buffer[13U] = (unsigned char)(m_fmMaxDevLevel * 2.55F + 0.5F);

	buffer[14U] = (unsigned char)(m_rxLevel * 2.55F + 0.5F);

	// CUtils::dump(1U, "Written", buffer, 15U);

	int ret = m_serial->write(buffer, 15U);
	if (ret != 15)
		return false;

	unsigned int count = 0U;
	RESP_TYPE_MMDVM resp;
	do {
		CThread::sleep(10U);

		resp = getResponse();
		if (resp == RTM_OK && m_buffer[2U] != MMDVM_ACK && m_buffer[2U] != MMDVM_NAK) {
			count++;
			if (count >= MAX_RESPONSES) {
				LogError("The MMDVM is not responding to the SET_FM_PARAMS3 command");
				return false;
			}
		}
	} while (resp == RTM_OK && m_buffer[2U] != MMDVM_ACK && m_buffer[2U] != MMDVM_NAK);

	// CUtils::dump(1U, "Response", m_buffer, m_length);

	if (resp == RTM_OK && m_buffer[2U] == MMDVM_NAK) {
		LogError("Received a NAK to the SET_FM_PARAMS3 command from the modem");
		return false;
	}

	return true;
}

void CModem::printDebug()
{
	if (m_buffer[2U] == MMDVM_DEBUG1) {
		LogMessage("Debug: %.*s", m_length - 3U, m_buffer + 3U);
	} else if (m_buffer[2U] == MMDVM_DEBUG2) {
		short val1 = (m_buffer[m_length - 2U] << 8) | m_buffer[m_length - 1U];
		LogMessage("Debug: %.*s %d", m_length - 5U, m_buffer + 3U, val1);
	} else if (m_buffer[2U] == MMDVM_DEBUG3) {
		short val1 = (m_buffer[m_length - 4U] << 8) | m_buffer[m_length - 3U];
		short val2 = (m_buffer[m_length - 2U] << 8) | m_buffer[m_length - 1U];
		LogMessage("Debug: %.*s %d %d", m_length - 7U, m_buffer + 3U, val1, val2);
	} else if (m_buffer[2U] == MMDVM_DEBUG4) {
		short val1 = (m_buffer[m_length - 6U] << 8) | m_buffer[m_length - 5U];
		short val2 = (m_buffer[m_length - 4U] << 8) | m_buffer[m_length - 3U];
		short val3 = (m_buffer[m_length - 2U] << 8) | m_buffer[m_length - 1U];
		LogMessage("Debug: %.*s %d %d %d", m_length - 9U, m_buffer + 3U, val1, val2, val3);
	} else if (m_buffer[2U] == MMDVM_DEBUG5) {
		short val1 = (m_buffer[m_length - 8U] << 8) | m_buffer[m_length - 7U];
		short val2 = (m_buffer[m_length - 6U] << 8) | m_buffer[m_length - 5U];
		short val3 = (m_buffer[m_length - 4U] << 8) | m_buffer[m_length - 3U];
		short val4 = (m_buffer[m_length - 2U] << 8) | m_buffer[m_length - 1U];
		LogMessage("Debug: %.*s %d %d %d %d", m_length - 11U, m_buffer + 3U, val1, val2, val3, val4);
	}
}

CModem* CModem::createModem(const std::string& port, bool duplex, bool rxInvert, bool txInvert, bool pttInvert, unsigned int txDelay, unsigned int dmrDelay, bool useCOSAsLockout, bool trace, bool debug){
	if (port == "NullModem")
		return new CNullModem(port, duplex, rxInvert, txInvert, pttInvert, txDelay, dmrDelay, useCOSAsLockout, trace, debug);
	else
		return new CModem(port, duplex, rxInvert, txInvert, pttInvert, txDelay, dmrDelay, useCOSAsLockout, trace, debug);
}<|MERGE_RESOLUTION|>--- conflicted
+++ resolved
@@ -196,7 +196,6 @@
 m_fmCtcssLowThreshold(20U),
 m_fmCtcssLevel(10.0F),
 m_fmKerchunkTime(0U),
-m_fmKerchunkTX(true),
 m_fmHangTime(5U),
 m_fmAccessMode(1U),
 m_fmCOSInvert(false),
@@ -1935,11 +1934,7 @@
 	m_fmAckLevel     = ackLevel;
 }
 
-<<<<<<< HEAD
-void CModem::setFMMiscParams(unsigned int timeout, float timeoutLevel, float ctcssFrequency, unsigned int ctcssHighThreshold, unsigned int ctcssLowThreshold, float ctcssLevel, unsigned int kerchunkTime, bool kerchunkTX, unsigned int hangTime, bool useCOS, bool cosInvert, unsigned int rfAudioBoost, float maxDevLevel)
-=======
 void CModem::setFMMiscParams(unsigned int timeout, float timeoutLevel, float ctcssFrequency, unsigned int ctcssHighThreshold, unsigned int ctcssLowThreshold, float ctcssLevel, unsigned int kerchunkTime, unsigned int hangTime, unsigned int accessMode, bool cosInvert, unsigned int rfAudioBoost, float maxDevLevel)
->>>>>>> 3e6d5d5a
 {
 	m_fmTimeout      = timeout;
 	m_fmTimeoutLevel = timeoutLevel;
@@ -1950,7 +1945,6 @@
 	m_fmCtcssLevel         = ctcssLevel;
 
 	m_fmKerchunkTime = kerchunkTime;
-	m_fmKerchunkTX   = kerchunkTX;
 
 	m_fmHangTime     = hangTime;
 
@@ -2097,13 +2091,7 @@
 
 	buffer[11U] = m_fmAccessMode;
 	if (m_fmCOSInvert)
-<<<<<<< HEAD
-		buffer[11U] |= 0x02U;
-	if (m_fmKerchunkTX)
-		buffer[11U] |= 0x04U;
-=======
 		buffer[11U] |= 0x80U;
->>>>>>> 3e6d5d5a
 
 	buffer[12U] = m_fmRFAudioBoost;
 
