/*
 *	Copyright (C) 2015,2016,2017,2018 Jonathan Naylor, G4KLX
 *
 *	This program is free software; you can redistribute it and/or modify
 *	it under the terms of the GNU General Public License as published by
 *	the Free Software Foundation; version 2 of the License.
 *
 *	This program is distributed in the hope that it will be useful,
 *	but WITHOUT ANY WARRANTY; without even the implied warranty of
 *	MERCHANTABILITY or FITNESS FOR A PARTICULAR PURPOSE.  See the
 *	GNU General Public License for more details.
 */

#include "NXDNControl.h"
#include "NXDNFACCH1.h"
#include "NXDNSACCH.h"
#include "NXDNAudio.h"
#include "NXDNUDCH.h"
#include "AMBEFEC.h"
#include "Utils.h"
#include "Sync.h"
#include "Log.h"

#include <cstdio>
#include <cassert>
#include <cstring>
#include <ctime>

const unsigned char SCRAMBLER[] = {
	0x00U, 0x00U, 0x00U, 0x82U, 0xA0U, 0x88U, 0x8AU, 0x00U, 0xA2U, 0xA8U, 0x82U, 0x8AU, 0x82U, 0x02U,
	0x20U, 0x08U, 0x8AU, 0x20U, 0xAAU, 0xA2U, 0x82U, 0x08U, 0x22U, 0x8AU, 0xAAU, 0x08U, 0x28U, 0x88U,
	0x28U, 0x28U, 0x00U, 0x0AU, 0x02U, 0x82U, 0x20U, 0x28U, 0x82U, 0x2AU, 0xAAU, 0x20U, 0x22U, 0x80U,
	0xA8U, 0x8AU, 0x08U, 0xA0U, 0xAAU, 0x02U };

// #define	DUMP_NXDN

const unsigned char BIT_MASK_TABLE[] = { 0x80U, 0x40U, 0x20U, 0x10U, 0x08U, 0x04U, 0x02U, 0x01U };

#define WRITE_BIT1(p,i,b) p[(i)>>3] = (b) ? (p[(i)>>3] | BIT_MASK_TABLE[(i)&7]) : (p[(i)>>3] & ~BIT_MASK_TABLE[(i)&7])
#define READ_BIT1(p,i)    (p[(i)>>3] & BIT_MASK_TABLE[(i)&7])

CNXDNControl::CNXDNControl(unsigned int ran, unsigned int id, bool selfOnly, CNXDNNetwork* network, CDisplay* display, unsigned int timeout, bool duplex, bool remoteGateway, CNXDNLookup* lookup, CRSSIInterpolator* rssiMapper) :
m_ran(ran),
m_id(id),
m_selfOnly(selfOnly),
m_network(network),
m_display(display),
m_duplex(duplex),
m_remoteGateway(remoteGateway),
m_lookup(lookup),
m_queue(5000U, "NXDN Control"),
m_rfState(RS_RF_LISTENING),
m_netState(RS_NET_IDLE),
m_rfTimeoutTimer(1000U, timeout),
m_netTimeoutTimer(1000U, timeout),
m_packetTimer(1000U, 0U, 200U),
m_networkWatchdog(1000U, 0U, 1500U),
m_elapsed(),
m_rfFrames(0U),
m_netFrames(0U),
m_rfErrs(0U),
m_rfBits(1U),
m_rfLastLICH(),
m_rfLayer3(),
m_netLayer3(),
m_rfMask(0x00U),
m_netMask(0x00U),
m_rssiMapper(rssiMapper),
m_rssi(0U),
m_maxRSSI(0U),
m_minRSSI(0U),
m_aveRSSI(0U),
m_rssiCount(0U),
m_fp(NULL)
{
	assert(display != NULL);
	assert(lookup != NULL);
	assert(rssiMapper != NULL);
}

CNXDNControl::~CNXDNControl()
{
}

bool CNXDNControl::writeModem(unsigned char *data, unsigned int len)
{
	assert(data != NULL);

	unsigned char type = data[0U];

	if (type == TAG_LOST && m_rfState == RS_RF_AUDIO) {
		if (m_rssi != 0U)
			LogMessage("NXDN, transmission lost, %.1f seconds, BER: %.1f%%, RSSI: -%u/-%u/-%u dBm", float(m_rfFrames) / 12.5F, float(m_rfErrs * 100U) / float(m_rfBits), m_minRSSI, m_maxRSSI, m_aveRSSI / m_rssiCount);
		else
			LogMessage("NXDN, transmission lost, %.1f seconds, BER: %.1f%%", float(m_rfFrames) / 12.5F, float(m_rfErrs * 100U) / float(m_rfBits));
		writeEndRF();
		return false;
	}

	if (type == TAG_LOST && m_rfState == RS_RF_DATA) {
		writeEndRF();
		return false;
	}

	if (type == TAG_LOST) {
		m_rfState = RS_RF_LISTENING;
		m_rfMask  = 0x00U;
		m_rfLayer3.reset();
		return false;
	}

	// Have we got RSSI bytes on the end?
	if (len == (NXDN_FRAME_LENGTH_BYTES + 4U)) {
		uint16_t raw = 0U;
		raw |= (data[50U] << 8) & 0xFF00U;
		raw |= (data[51U] << 0) & 0x00FFU;

		// Convert the raw RSSI to dBm
		int rssi = m_rssiMapper->interpolate(raw);
		if (rssi != 0)
			LogDebug("NXDN, raw RSSI: %u, reported RSSI: %d dBm", raw, rssi);

		// RSSI is always reported as positive
		m_rssi = (rssi >= 0) ? rssi : -rssi;

		if (m_rssi > m_minRSSI)
			m_minRSSI = m_rssi;
		if (m_rssi < m_maxRSSI)
			m_maxRSSI = m_rssi;

		m_aveRSSI += m_rssi;
		m_rssiCount++;
	}

	scrambler(data + 2U);

	CNXDNLICH lich;
	bool valid = lich.decode(data + 2U);

	if (valid)
		m_rfLastLICH = lich;

	// Stop repeater packets coming through, unless we're acting as a remote gateway
	if (m_remoteGateway) {
		unsigned char direction = m_rfLastLICH.getDirection();
		if (direction == NXDN_LICH_DIRECTION_INBOUND)
			return false;
	} else {
		unsigned char direction = m_rfLastLICH.getDirection();
		if (direction == NXDN_LICH_DIRECTION_OUTBOUND)
			return false;
	}

	unsigned char usc    = m_rfLastLICH.getFCT();
	unsigned char option = m_rfLastLICH.getOption();

	bool ret;
	if (usc == NXDN_LICH_USC_UDCH)
		ret = processData(option, data);
	else
		ret = processVoice(usc, option, data);

	return ret;
}

bool CNXDNControl::processVoice(unsigned char usc, unsigned char option, unsigned char *data)
{
	CNXDNSACCH sacch;
	bool valid = sacch.decode(data + 2U);
	if (valid) {
		unsigned char ran = sacch.getRAN();
		if (ran != m_ran && ran != 0U)
			return false;
	} else if (m_rfState == RS_RF_LISTENING) {
		return false;
	}

	unsigned char netData[40U];
	::memset(netData, 0x00U, 40U);

	if (usc == NXDN_LICH_USC_SACCH_NS) {
		// The SACCH on a non-superblock frame is usually an idle and not interesting apart from the RAN.
		CNXDNFACCH1 facch;
		bool valid = facch.decode(data + 2U, NXDN_FSW_LENGTH_BITS + NXDN_LICH_LENGTH_BITS + NXDN_SACCH_LENGTH_BITS);
		if (!valid)
			valid = facch.decode(data + 2U, NXDN_FSW_LENGTH_BITS + NXDN_LICH_LENGTH_BITS + NXDN_SACCH_LENGTH_BITS + NXDN_FACCH1_LENGTH_BITS);
		if (!valid)
			return false;

		unsigned char buffer[10U];
		facch.getData(buffer);

		CNXDNLayer3 layer3;
		layer3.decode(buffer, NXDN_FACCH1_LENGTH_BITS);

		unsigned char type = layer3.getMessageType();
		if (type == NXDN_MESSAGE_TYPE_TX_REL) {
			if (m_rfState != RS_RF_AUDIO) {
				m_rfState = RS_RF_LISTENING;
				m_rfMask  = 0x00U;
				m_rfLayer3.reset();
				return false;
			}
		} else if (type == NXDN_MESSAGE_TYPE_VCALL) {
			if (m_rfState == RS_RF_LISTENING && m_selfOnly) {
				unsigned short srcId = layer3.getSourceUnitId();
				if (srcId != m_id) {
					m_rfState = RS_RF_REJECTED;
					return false;
				}
			}
		} else {
			return false;
		}

		m_rfLayer3 = layer3;

		data[0U] = type == NXDN_MESSAGE_TYPE_TX_REL ? TAG_EOT : TAG_DATA;
		data[1U] = 0x00U;

		CSync::addNXDNSync(data + 2U);

<<<<<<< HEAD
		CNXDNLICH lich;
		lich.setRFCT(NXDN_LICH_RFCT_RDCH);
		lich.setFCT(NXDN_LICH_USC_SACCH_NS);
		lich.setOption(NXDN_LICH_STEAL_FACCH);
		lich.setDirection(m_remoteGateway ? NXDN_LICH_DIRECTION_INBOUND : NXDN_LICH_DIRECTION_OUTBOUND);
=======
		CNXDNLICH lich = m_rfLastLICH;
		lich.setDirection(m_remoteGateway || !m_duplex ? NXDN_LICH_DIRECTION_INBOUND : NXDN_LICH_DIRECTION_OUTBOUND);
>>>>>>> 87c54358
		lich.encode(data + 2U);

		netData[0U] = lich.getRaw();

		CNXDNSACCH sacch;
		sacch.setRAN(m_ran);
		sacch.setStructure(NXDN_SR_SINGLE);
		sacch.setData(SACCH_IDLE);
		sacch.encode(data + 2U);

		sacch.getRaw(netData + 1U);

		facch.encode(data + 2U, NXDN_FSW_LENGTH_BITS + NXDN_LICH_LENGTH_BITS + NXDN_SACCH_LENGTH_BITS);
		facch.encode(data + 2U, NXDN_FSW_LENGTH_BITS + NXDN_LICH_LENGTH_BITS + NXDN_SACCH_LENGTH_BITS + NXDN_FACCH1_LENGTH_BITS);

		facch.getRaw(netData + 5U + 0U);
		facch.getRaw(netData + 5U + 14U);

		scrambler(data + 2U);

		writeNetwork(netData, true);

#if defined(DUMP_NXDN)
		writeFile(data + 2U);
#endif
		if (m_duplex)
			writeQueueRF(data);

		if (data[0U] == TAG_EOT) {
			m_rfFrames++;
			if (m_rssi != 0U)
				LogMessage("NXDN, received RF end of transmission, %.1f seconds, BER: %.1f%%, RSSI: -%u/-%u/-%u dBm", float(m_rfFrames) / 12.5F, float(m_rfErrs * 100U) / float(m_rfBits), m_minRSSI, m_maxRSSI, m_aveRSSI / m_rssiCount);
			else
				LogMessage("NXDN, received RF end of transmission, %.1f seconds, BER: %.1f%%", float(m_rfFrames) / 12.5F, float(m_rfErrs * 100U) / float(m_rfBits));
			writeEndRF();
		} else {
			m_rfFrames  = 0U;
			m_rfErrs    = 0U;
			m_rfBits    = 1U;
			m_rfTimeoutTimer.start();
			m_rfState   = RS_RF_AUDIO;
			m_minRSSI   = m_rssi;
			m_maxRSSI   = m_rssi;
			m_aveRSSI   = m_rssi;
			m_rssiCount = 1U;
#if defined(DUMP_NXDN)
			openFile();
#endif
			unsigned short srcId = m_rfLayer3.getSourceUnitId();
			unsigned short dstId = m_rfLayer3.getDestinationGroupId();
			bool grp             = m_rfLayer3.getIsGroup();

			std::string source = m_lookup->find(srcId);
			LogMessage("NXDN, received RF header from %s to %s%u", source.c_str(), grp ? "TG " : "", dstId);
			m_display->writeNXDN(source.c_str(), grp, dstId, "R");
		}

		return true;
	} else {
		if (m_rfState == RS_RF_LISTENING) {
			CNXDNFACCH1 facch;
			bool valid = false;
			switch (option) {
			case NXDN_LICH_STEAL_FACCH:
				valid = facch.decode(data + 2U, NXDN_FSW_LENGTH_BITS + NXDN_LICH_LENGTH_BITS + NXDN_SACCH_LENGTH_BITS);
				if (!valid)
					valid = facch.decode(data + 2U, NXDN_FSW_LENGTH_BITS + NXDN_LICH_LENGTH_BITS + NXDN_SACCH_LENGTH_BITS + NXDN_FACCH1_LENGTH_BITS);
				break;
			case NXDN_LICH_STEAL_FACCH1_1:
				valid = facch.decode(data + 2U, NXDN_FSW_LENGTH_BITS + NXDN_LICH_LENGTH_BITS + NXDN_SACCH_LENGTH_BITS);
				break;
			case NXDN_LICH_STEAL_FACCH1_2:
				valid = facch.decode(data + 2U, NXDN_FSW_LENGTH_BITS + NXDN_LICH_LENGTH_BITS + NXDN_SACCH_LENGTH_BITS + NXDN_FACCH1_LENGTH_BITS);
				break;
			default:
				break;
			}

			bool hasInfo = false;
			if (valid) {
				unsigned char buffer[10U];
				facch.getData(buffer);

				CNXDNLayer3 layer3;
				layer3.decode(buffer, NXDN_FACCH1_LENGTH_BITS);

				hasInfo = layer3.getMessageType() == NXDN_MESSAGE_TYPE_VCALL;
				if (!hasInfo)
					return false;

				m_rfLayer3 = layer3;
			}

			if (!hasInfo) {
				unsigned char message[3U];
				sacch.getData(message);

				unsigned char structure = sacch.getStructure();
				switch (structure) {
				case NXDN_SR_1_4:
					m_rfLayer3.decode(message, 18U, 0U);
					if(m_rfLayer3.getMessageType() == NXDN_MESSAGE_TYPE_VCALL)
						m_rfMask = 0x01U;
					else
						m_rfMask = 0x00U;
					break;
				case NXDN_SR_2_4:
					m_rfMask |= 0x02U;
					m_rfLayer3.decode(message, 18U, 18U);
					break;
				case NXDN_SR_3_4:
					m_rfMask |= 0x04U;
					m_rfLayer3.decode(message, 18U, 36U);
					break;
				case NXDN_SR_4_4:
					m_rfMask |= 0x08U;
					m_rfLayer3.decode(message, 18U, 54U);
					break;
				default:
					break;
				}

				if (m_rfMask != 0x0FU)
					return false;

				unsigned char type = m_rfLayer3.getMessageType();
				if (type != NXDN_MESSAGE_TYPE_VCALL)
					return false;
			}

			unsigned short srcId = m_rfLayer3.getSourceUnitId();
			unsigned short dstId = m_rfLayer3.getDestinationGroupId();
			bool grp = m_rfLayer3.getIsGroup();

			if (m_selfOnly) {
				if (srcId != m_id) {
					m_rfState = RS_RF_REJECTED;
					return false;
				}
			}

			m_rfFrames = 0U;
			m_rfErrs = 0U;
			m_rfBits = 1U;
			m_rfTimeoutTimer.start();
			m_rfState = RS_RF_AUDIO;

			m_minRSSI = m_rssi;
			m_maxRSSI = m_rssi;
			m_aveRSSI = m_rssi;
			m_rssiCount = 1U;
#if defined(DUMP_NXDN)
			openFile();
#endif
			std::string source = m_lookup->find(srcId);
			LogMessage("NXDN, received RF late entry from %s to %s%u", source.c_str(), grp ? "TG " : "", dstId);
			m_display->writeNXDN(source.c_str(), grp, dstId, "R");

			m_rfState = RS_RF_AUDIO;

			// Create a dummy start message
			unsigned char start[NXDN_FRAME_LENGTH_BYTES + 2U];

			start[0U] = TAG_DATA;
			start[1U] = 0x00U;

			// Generate the sync
			CSync::addNXDNSync(start + 2U);

			// Generate the LICH
			CNXDNLICH lich;
			lich.setRFCT(NXDN_LICH_RFCT_RDCH);
			lich.setFCT(NXDN_LICH_USC_SACCH_NS);
			lich.setOption(NXDN_LICH_STEAL_FACCH);
			lich.setDirection(m_remoteGateway || !m_duplex ? NXDN_LICH_DIRECTION_INBOUND : NXDN_LICH_DIRECTION_OUTBOUND);
			lich.encode(start + 2U);

			netData[0U] = lich.getRaw();

			CNXDNSACCH sacch;
			sacch.setRAN(m_ran);
			sacch.setStructure(NXDN_SR_SINGLE);
			sacch.setData(SACCH_IDLE);
			sacch.encode(start + 2U);

			sacch.getRaw(netData + 1U);

			unsigned char message[22U];
			m_rfLayer3.getData(message);

			facch.setData(message);
			facch.encode(start + 2U, NXDN_FSW_LENGTH_BITS + NXDN_LICH_LENGTH_BITS + NXDN_SACCH_LENGTH_BITS);
			facch.encode(start + 2U, NXDN_FSW_LENGTH_BITS + NXDN_LICH_LENGTH_BITS + NXDN_SACCH_LENGTH_BITS + NXDN_FACCH1_LENGTH_BITS);

			facch.getRaw(netData + 5U + 0U);
			facch.getRaw(netData + 5U + 14U);

			scrambler(start + 2U);

			writeNetwork(netData, true);

#if defined(DUMP_NXDN)
			writeFile(start + 2U);
#endif
			if (m_duplex)
				writeQueueRF(start);
		}
	}

	if (m_rfState == RS_RF_AUDIO) {
		// Regenerate the sync
		CSync::addNXDNSync(data + 2U);

		// Regenerate the LICH
		CNXDNLICH lich;
		lich.setRFCT(NXDN_LICH_RFCT_RDCH);
		lich.setFCT(NXDN_LICH_USC_SACCH_SS);
		lich.setOption(option);
		lich.setDirection(m_remoteGateway || !m_duplex ? NXDN_LICH_DIRECTION_INBOUND : NXDN_LICH_DIRECTION_OUTBOUND);
		lich.encode(data + 2U);

		netData[0U] = lich.getRaw();

		// Regenerate SACCH if it's valid
		CNXDNSACCH sacch;
		bool validSACCH = sacch.decode(data + 2U);
		if (validSACCH) {
			sacch.setRAN(m_ran);
			sacch.encode(data + 2U);
		}

		sacch.getRaw(netData + 1U);

		// Regenerate the audio and interpret the FACCH1 data
		if (option == NXDN_LICH_STEAL_NONE) {
			CAMBEFEC ambe;
			unsigned int errors = 0U;
			errors += ambe.regenerateYSFDN(data + 2U + NXDN_FSW_LICH_SACCH_LENGTH_BYTES + 0U);
			errors += ambe.regenerateYSFDN(data + 2U + NXDN_FSW_LICH_SACCH_LENGTH_BYTES + 9U);
			errors += ambe.regenerateYSFDN(data + 2U + NXDN_FSW_LICH_SACCH_LENGTH_BYTES + 18U);
			errors += ambe.regenerateYSFDN(data + 2U + NXDN_FSW_LICH_SACCH_LENGTH_BYTES + 27U);
			m_rfErrs += errors;
			m_rfBits += 188U;
			m_display->writeNXDNBER(float(errors) / 1.88F);
			LogDebug("NXDN, AMBE FEC %u/188 (%.1f%%)", errors, float(errors) / 1.88F);

			CNXDNAudio audio;
			audio.decode(data + 2U + NXDN_FSW_LICH_SACCH_LENGTH_BYTES + 0U,  netData + 5U + 0U);
			audio.decode(data + 2U + NXDN_FSW_LICH_SACCH_LENGTH_BYTES + 18U, netData + 5U + 14U);
		} else if (option == NXDN_LICH_STEAL_FACCH1_1) {
			CNXDNFACCH1 facch1;
			bool valid = facch1.decode(data + 2U, NXDN_FSW_LENGTH_BITS + NXDN_LICH_LENGTH_BITS + NXDN_SACCH_LENGTH_BITS);
			if (valid)
				facch1.encode(data + 2U, NXDN_FSW_LENGTH_BITS + NXDN_LICH_LENGTH_BITS + NXDN_SACCH_LENGTH_BITS);
			facch1.getRaw(netData + 5U + 0U);

			CAMBEFEC ambe;
			unsigned int errors = 0U;
			errors += ambe.regenerateYSFDN(data + 2U + NXDN_FSW_LICH_SACCH_LENGTH_BYTES + 18U);
			errors += ambe.regenerateYSFDN(data + 2U + NXDN_FSW_LICH_SACCH_LENGTH_BYTES + 27U);
			m_rfErrs += errors;
			m_rfBits += 94U;
			m_display->writeNXDNBER(float(errors) / 0.94F);
			LogDebug("NXDN, AMBE FEC %u/94 (%.1f%%)", errors, float(errors) / 0.94F);

			CNXDNAudio audio;
			audio.decode(data + 2U + NXDN_FSW_LICH_SACCH_LENGTH_BYTES + 18U, netData + 5U + 14U);
		} else if (option == NXDN_LICH_STEAL_FACCH1_2) {
			CAMBEFEC ambe;
			unsigned int errors = 0U;
			errors += ambe.regenerateYSFDN(data + 2U + NXDN_FSW_LICH_SACCH_LENGTH_BYTES);
			errors += ambe.regenerateYSFDN(data + 2U + NXDN_FSW_LICH_SACCH_LENGTH_BYTES + 9U);
			m_rfErrs += errors;
			m_rfBits += 94U;
			m_display->writeNXDNBER(float(errors) / 0.94F);
			LogDebug("NXDN, AMBE FEC %u/94 (%.1f%%)", errors, float(errors) / 0.94F);

			CNXDNAudio audio;
			audio.decode(data + 2U + NXDN_FSW_LICH_SACCH_LENGTH_BYTES + 0U, netData + 5U + 0U);

			CNXDNFACCH1 facch1;
			bool valid = facch1.decode(data + 2U, NXDN_FSW_LENGTH_BITS + NXDN_LICH_LENGTH_BITS + NXDN_SACCH_LENGTH_BITS + NXDN_FACCH1_LENGTH_BITS);
			if (valid)
				facch1.encode(data + 2U, NXDN_FSW_LENGTH_BITS + NXDN_LICH_LENGTH_BITS + NXDN_SACCH_LENGTH_BITS + NXDN_FACCH1_LENGTH_BITS);
			facch1.getRaw(netData + 5U + 14U);
		} else {
			CNXDNFACCH1 facch11;
			bool valid1 = facch11.decode(data + 2U, NXDN_FSW_LENGTH_BITS + NXDN_LICH_LENGTH_BITS + NXDN_SACCH_LENGTH_BITS);
			if (valid1)
				facch11.encode(data + 2U, NXDN_FSW_LENGTH_BITS + NXDN_LICH_LENGTH_BITS + NXDN_SACCH_LENGTH_BITS);
			facch11.getRaw(netData + 5U + 0U);

			CNXDNFACCH1 facch12;
			bool valid2 = facch12.decode(data + 2U, NXDN_FSW_LENGTH_BITS + NXDN_LICH_LENGTH_BITS + NXDN_SACCH_LENGTH_BITS + NXDN_FACCH1_LENGTH_BITS);
			if (valid2)
				facch12.encode(data + 2U, NXDN_FSW_LENGTH_BITS + NXDN_LICH_LENGTH_BITS + NXDN_SACCH_LENGTH_BITS + NXDN_FACCH1_LENGTH_BITS);
			facch12.getRaw(netData + 5U + 14U);
		}

		data[0U] = TAG_DATA;
		data[1U] = 0x00U;

		scrambler(data + 2U);

		writeNetwork(netData, false);

#if defined(DUMP_NXDN)
		writeFile(data + 2U);
#endif

		if (m_duplex)
			writeQueueRF(data);

		m_rfFrames++;

		m_display->writeNXDNRSSI(m_rssi);
	}

	return true;
}

bool CNXDNControl::processData(unsigned char option, unsigned char *data)
{
	CNXDNUDCH udch;
	bool validUDCH = udch.decode(data + 2U);
	if (m_rfState == RS_RF_LISTENING && !validUDCH)
		return false;

	if (validUDCH) {
		unsigned char ran = udch.getRAN();
		if (ran != m_ran && ran != 0U)
			return false;
	}

	unsigned char netData[40U];
	::memset(netData, 0x00U, 40U);

	// The layer3 data will only be correct if valid is true
	unsigned char buffer[23U];
	udch.getData(buffer);

	CNXDNLayer3 layer3;
	layer3.decode(buffer, 184U);

	if (m_rfState == RS_RF_LISTENING) {
		unsigned char type = layer3.getMessageType();
		if (type != NXDN_MESSAGE_TYPE_DCALL_HDR)
			return false;

		unsigned short srcId = layer3.getSourceUnitId();
		unsigned short dstId = layer3.getDestinationGroupId();
		bool grp             = layer3.getIsGroup();

		if (m_selfOnly) {
			if (srcId != m_id)
				return false;
		}

		unsigned char frames = layer3.getDataBlocks();

		std::string source = m_lookup->find(srcId);

		m_display->writeNXDN(source.c_str(), grp, dstId, "R");
		m_display->writeNXDNRSSI(m_rssi);

		LogMessage("NXDN, received RF data header from %s to %s%u, %u blocks", source.c_str(), grp ? "TG " : "", dstId, frames);

		m_rfLayer3 = layer3;
		m_rfFrames = 0U;

		m_rfState = RS_RF_DATA;

#if defined(DUMP_NXDN)
		openFile();
#endif
	}

	if (m_rfState != RS_RF_DATA)
		return false;

	CSync::addNXDNSync(data + 2U);

	CNXDNLICH lich;
	lich.setRFCT(NXDN_LICH_RFCT_RDCH);
	lich.setFCT(NXDN_LICH_USC_UDCH);
	lich.setOption(option);
	lich.setDirection(m_remoteGateway || !m_duplex ? NXDN_LICH_DIRECTION_INBOUND : NXDN_LICH_DIRECTION_OUTBOUND);
	lich.encode(data + 2U);

	netData[0U] = lich.getRaw();

	udch.getRaw(netData + 1U);

	if (validUDCH) {
		unsigned char type = layer3.getMessageType();
		data[0U] = type == NXDN_MESSAGE_TYPE_TX_REL ? TAG_EOT : TAG_DATA;

		udch.setRAN(m_ran);
		udch.encode(data + 2U);
	} else {
		data[0U] = TAG_DATA;
		data[1U] = 0x00U;
	}

	scrambler(data + 2U);

	writeNetwork(netData, true);

	if (m_duplex)
		writeQueueRF(data);

	m_rfFrames++;

#if defined(DUMP_NXDN)
	writeFile(data + 2U);
#endif

	if (data[0U] == TAG_EOT) {
		LogMessage("NXDN, ended RF data transmission");
		writeEndRF();
	}

	return true;
}

unsigned int CNXDNControl::readModem(unsigned char* data)
{
	assert(data != NULL);

	if (m_queue.isEmpty())
		return 0U;

	unsigned char len = 0U;
	m_queue.getData(&len, 1U);

	m_queue.getData(data, len);

	return len;
}

void CNXDNControl::writeEndRF()
{
	m_rfState = RS_RF_LISTENING;

	m_rfMask = 0x00U;
	m_rfLayer3.reset();

	m_rfTimeoutTimer.stop();

	if (m_netState == RS_NET_IDLE) {
		m_display->clearNXDN();

		if (m_network != NULL)
			m_network->reset();
	}

#if defined(DUMP_NXDN)
	closeFile();
#endif
}

void CNXDNControl::writeEndNet()
{
	m_netState = RS_NET_IDLE;

	m_netMask = 0x00U;
	m_netLayer3.reset();

	m_netTimeoutTimer.stop();
	m_networkWatchdog.stop();
	m_packetTimer.stop();

	m_display->clearNXDN();

	if (m_network != NULL)
		m_network->reset();
}

void CNXDNControl::writeNetwork()
{
	unsigned char netData[40U];
	bool exists = m_network->read(netData);
	if (!exists)
		return;

	if (m_rfState != RS_RF_LISTENING && m_netState == RS_NET_IDLE)
		return;

	m_networkWatchdog.start();

	unsigned char data[NXDN_FRAME_LENGTH_BYTES + 2U];

	CSync::addNXDNSync(data + 2U);

	CNXDNLICH lich;
	lich.setRaw(netData[0U]);
	unsigned char usc    = lich.getFCT();
	unsigned char option = lich.getOption();
	lich.setDirection(m_remoteGateway ? NXDN_LICH_DIRECTION_INBOUND : NXDN_LICH_DIRECTION_OUTBOUND);
	lich.encode(data + 2U);

	if (usc == NXDN_LICH_USC_UDCH) {
		CNXDNLayer3 layer3;
		layer3.setData(netData + 2U, 23U);
		unsigned char type = layer3.getMessageType();

		if (m_netState == RS_NET_IDLE) {
			if (type == NXDN_MESSAGE_TYPE_DCALL_HDR) {
				unsigned short srcId = layer3.getSourceUnitId();
				unsigned short dstId = layer3.getDestinationGroupId();
				bool grp             = layer3.getIsGroup();

				unsigned char frames = layer3.getDataBlocks();

				std::string source = m_lookup->find(srcId);
				m_display->writeNXDN(source.c_str(), grp, dstId, "N");
				LogMessage("NXDN, received network data header from %s to %s%u, %u blocks", source.c_str(), grp ? "TG " : "", dstId, frames);

				m_netState = RS_NET_DATA;
			} else {
				return;
			}
		}

		if (m_netState == RS_NET_DATA) {
			data[0U] = type == NXDN_MESSAGE_TYPE_TX_REL ? TAG_EOT : TAG_DATA;
			data[1U] = 0x00U;

			CNXDNUDCH udch;
			udch.setRAN(m_ran);
			udch.setData(netData + 2U);
			udch.encode(data + 2U);

			scrambler(data + 2U);

			writeQueueNet(data);

			if (type == NXDN_MESSAGE_TYPE_TX_REL) {
				LogMessage("NXDN, ended network data transmission");
				writeEndNet();
			}
		}
	} else if (usc == NXDN_LICH_USC_SACCH_NS) {
		m_netLayer3.setData(netData + 5U + 0U, 10U);

		unsigned char type = m_netLayer3.getMessageType();
		if (type == NXDN_MESSAGE_TYPE_TX_REL && m_netState == RS_NET_IDLE)
			return;
		if (type == NXDN_MESSAGE_TYPE_VCALL && m_netState != RS_NET_IDLE)
			return;

		CNXDNSACCH sacch;
		sacch.setRAN(m_ran);
		sacch.setStructure(NXDN_SR_SINGLE);
		sacch.setData(SACCH_IDLE);
		sacch.encode(data + 2U);

		CNXDNFACCH1 facch;
		facch.setRaw(netData + 5U + 0U);
		facch.encode(data + 2U, NXDN_FSW_LENGTH_BITS + NXDN_LICH_LENGTH_BITS + NXDN_SACCH_LENGTH_BITS);
		facch.encode(data + 2U, NXDN_FSW_LENGTH_BITS + NXDN_LICH_LENGTH_BITS + NXDN_SACCH_LENGTH_BITS + NXDN_FACCH1_LENGTH_BITS);

		data[0U] = type == NXDN_MESSAGE_TYPE_TX_REL ? TAG_EOT : TAG_DATA;
		data[1U] = 0x00U;

		scrambler(data + 2U);

		writeQueueNet(data);

		if (type == NXDN_MESSAGE_TYPE_TX_REL) {
			m_netFrames++;
			LogMessage("NXDN, received network end of transmission, %.1f seconds", float(m_netFrames) / 12.5F);
			writeEndNet();
		} else if (type == NXDN_MESSAGE_TYPE_VCALL) {
			unsigned short srcId = m_netLayer3.getSourceUnitId();
			unsigned short dstId = m_netLayer3.getDestinationGroupId();
			bool grp             = m_netLayer3.getIsGroup();

			std::string source = m_lookup->find(srcId);
			LogMessage("NXDN, received network transmission from %s to %s%u", source.c_str(), grp ? "TG " : "", dstId);
			m_display->writeNXDN(source.c_str(), grp, dstId, "N");

			m_netTimeoutTimer.start();
			m_packetTimer.start();
			m_elapsed.start();
			m_netState  = RS_NET_AUDIO;
			m_netFrames = 1U;
		} else {
			CUtils::dump(2U, "NXDN, interesting non superblock network frame", netData, 33U);
			return;
		}
	} else {
		if (m_netState == RS_NET_IDLE) {
			unsigned char structure = (netData[1U] >> 6) & 0x03U;
			switch (structure) {
			case NXDN_SR_1_4:
				m_netLayer3.decode(netData + 2U, 18U, 0U);
				if (m_netLayer3.getMessageType() == NXDN_MESSAGE_TYPE_VCALL)
					m_netMask = 0x01U;
				else
					m_netMask = 0x00U;
				break;
			case NXDN_SR_2_4:
				m_netMask |= 0x02U;
				m_netLayer3.decode(netData + 2U, 18U, 18U);
				break;
			case NXDN_SR_3_4:
				m_netMask |= 0x04U;
				m_netLayer3.decode(netData + 2U, 18U, 36U);
				break;
			case NXDN_SR_4_4:
				m_netMask |= 0x08U;
				m_netLayer3.decode(netData + 2U, 18U, 54U);
				break;
			default:
				break;
			}

			if (m_netMask != 0x0FU)
				return;

			unsigned char type = m_netLayer3.getMessageType();
			if (type != NXDN_MESSAGE_TYPE_VCALL)
				return;

			unsigned short srcId = m_netLayer3.getSourceUnitId();
			unsigned short dstId = m_netLayer3.getDestinationGroupId();
			bool grp             = m_netLayer3.getIsGroup();

			std::string source = m_lookup->find(srcId);
			LogMessage("NXDN, received network transmission from %s to %s%u", source.c_str(), grp ? "TG " : "", dstId);
			m_display->writeNXDN(source.c_str(), grp, dstId, "N");

			m_netTimeoutTimer.start();
			m_packetTimer.start();
			m_elapsed.start();
			m_netState  = RS_NET_AUDIO;
			m_netFrames = 1U;

			// Create a dummy start message
			unsigned char start[NXDN_FRAME_LENGTH_BYTES + 2U];

			start[0U] = TAG_DATA;
			start[1U] = 0x00U;

			// Generate the sync
			CSync::addNXDNSync(start + 2U);

			// Generate the LICH
			CNXDNLICH lich;
			lich.setRFCT(NXDN_LICH_RFCT_RDCH);
			lich.setFCT(NXDN_LICH_USC_SACCH_NS);
			lich.setOption(NXDN_LICH_STEAL_FACCH);
			lich.setDirection(m_remoteGateway ? NXDN_LICH_DIRECTION_INBOUND : NXDN_LICH_DIRECTION_OUTBOUND);
			lich.encode(start + 2U);

			CNXDNSACCH sacch;
			sacch.setRAN(m_ran);
			sacch.setStructure(NXDN_SR_SINGLE);
			sacch.setData(SACCH_IDLE);
			sacch.encode(start + 2U);

			unsigned char message[22U];
			m_netLayer3.getData(message);

			CNXDNFACCH1 facch;
			facch.setData(message);
			facch.encode(start + 2U, NXDN_FSW_LENGTH_BITS + NXDN_LICH_LENGTH_BITS + NXDN_SACCH_LENGTH_BITS);
			facch.encode(start + 2U, NXDN_FSW_LENGTH_BITS + NXDN_LICH_LENGTH_BITS + NXDN_SACCH_LENGTH_BITS + NXDN_FACCH1_LENGTH_BITS);

			scrambler(start + 2U);

			writeQueueNet(start);
		}

		m_netFrames++;

		data[0U] = TAG_DATA;
		data[1U] = 0x00U;

		CNXDNSACCH sacch;
		sacch.setRaw(netData + 1U);
		sacch.setRAN(m_ran);
		sacch.encode(data + 2U);

		if (option == NXDN_LICH_STEAL_NONE) {
			CNXDNAudio audio;
			audio.encode(netData + 5U + 0U,  data + 2U + NXDN_FSW_LICH_SACCH_LENGTH_BYTES + 0U);
			audio.encode(netData + 5U + 14U, data + 2U + NXDN_FSW_LICH_SACCH_LENGTH_BYTES + 18U);
		} else if (option == NXDN_LICH_STEAL_FACCH1_1) {
			CNXDNFACCH1 facch1;
			facch1.setRaw(netData + 5U + 0U);
			facch1.encode(data + 2U, NXDN_FSW_LENGTH_BITS + NXDN_LICH_LENGTH_BITS + NXDN_SACCH_LENGTH_BITS);

			CNXDNAudio audio;
			audio.encode(netData + 5U + 14U, data + 2U + NXDN_FSW_LICH_SACCH_LENGTH_BYTES + 18U);
		} else if (option == NXDN_LICH_STEAL_FACCH1_2) {
			CNXDNAudio audio;
			audio.encode(netData + 5U + 0U, data + 2U + NXDN_FSW_LICH_SACCH_LENGTH_BYTES + 0U);

			CNXDNFACCH1 facch1;
			facch1.setRaw(netData + 5U + 14U);
			facch1.encode(data + 2U, NXDN_FSW_LENGTH_BITS + NXDN_LICH_LENGTH_BITS + NXDN_SACCH_LENGTH_BITS + NXDN_FACCH1_LENGTH_BITS);
		} else {
			CNXDNFACCH1 facch11;
			facch11.setRaw(netData + 5U + 0U);
			facch11.encode(data + 2U, NXDN_FSW_LENGTH_BITS + NXDN_LICH_LENGTH_BITS + NXDN_SACCH_LENGTH_BITS);

			CNXDNFACCH1 facch12;
			facch12.setRaw(netData + 5U + 14U);
			facch12.encode(data + 2U, NXDN_FSW_LENGTH_BITS + NXDN_LICH_LENGTH_BITS + NXDN_SACCH_LENGTH_BITS + NXDN_FACCH1_LENGTH_BITS);
		}

		scrambler(data + 2U);

		writeQueueNet(data);
	}
}

void CNXDNControl::clock(unsigned int ms)
{
	if (m_network != NULL)
		writeNetwork();

	m_rfTimeoutTimer.clock(ms);
	m_netTimeoutTimer.clock(ms);

	if (m_netState == RS_NET_AUDIO) {
		m_networkWatchdog.clock(ms);

		if (m_networkWatchdog.hasExpired()) {
			LogMessage("NXDN, network watchdog has expired, %.1f seconds", float(m_netFrames) / 12.5F);
			writeEndNet();
		}
	}
}

void CNXDNControl::writeQueueRF(const unsigned char *data)
{
	assert(data != NULL);

	if (m_netState != RS_NET_IDLE)
		return;

	if (m_rfTimeoutTimer.isRunning() && m_rfTimeoutTimer.hasExpired())
		return;

	unsigned char len = NXDN_FRAME_LENGTH_BYTES + 2U;

	unsigned int space = m_queue.freeSpace();
	if (space < (len + 1U)) {
		LogError("NXDN, overflow in the NXDN RF queue");
		return;
	}

	m_queue.addData(&len, 1U);

	m_queue.addData(data, len);
}

void CNXDNControl::writeQueueNet(const unsigned char *data)
{
	assert(data != NULL);

	if (m_netTimeoutTimer.isRunning() && m_netTimeoutTimer.hasExpired())
		return;

	unsigned char len = NXDN_FRAME_LENGTH_BYTES + 2U;

	unsigned int space = m_queue.freeSpace();
	if (space < (len + 1U)) {
		LogError("NXDN, overflow in the NXDN RF queue");
		return;
	}

	m_queue.addData(&len, 1U);

	m_queue.addData(data, len);
}

void CNXDNControl::writeNetwork(const unsigned char *data, bool single)
{
	assert(data != NULL);

	if (m_network == NULL)
		return;

	if (m_rfTimeoutTimer.isRunning() && m_rfTimeoutTimer.hasExpired())
		return;

	m_network->write(data, single);
}

void CNXDNControl::scrambler(unsigned char* data) const
{
	assert(data != NULL);

	for (unsigned int i = 0U; i < NXDN_FRAME_LENGTH_BYTES; i++)
		data[i] ^= SCRAMBLER[i];
}

bool CNXDNControl::openFile()
{
	if (m_fp != NULL)
		return true;

	time_t t;
	::time(&t);

	struct tm* tm = ::localtime(&t);

	char name[100U];
	::sprintf(name, "NXDN_%04d%02d%02d_%02d%02d%02d.ambe", tm->tm_year + 1900, tm->tm_mon + 1, tm->tm_mday, tm->tm_hour, tm->tm_min, tm->tm_sec);

	m_fp = ::fopen(name, "wb");
	if (m_fp == NULL)
		return false;

	::fwrite("NXDN", 1U, 3U, m_fp);

	return true;
}

bool CNXDNControl::writeFile(const unsigned char* data)
{
	if (m_fp == NULL)
		return false;

	::fwrite(data, 1U, NXDN_FRAME_LENGTH_BYTES, m_fp);

	return true;
}

void CNXDNControl::closeFile()
{
	if (m_fp != NULL) {
		::fclose(m_fp);
		m_fp = NULL;
	}
}<|MERGE_RESOLUTION|>--- conflicted
+++ resolved
@@ -220,16 +220,11 @@
 
 		CSync::addNXDNSync(data + 2U);
 
-<<<<<<< HEAD
 		CNXDNLICH lich;
 		lich.setRFCT(NXDN_LICH_RFCT_RDCH);
 		lich.setFCT(NXDN_LICH_USC_SACCH_NS);
 		lich.setOption(NXDN_LICH_STEAL_FACCH);
-		lich.setDirection(m_remoteGateway ? NXDN_LICH_DIRECTION_INBOUND : NXDN_LICH_DIRECTION_OUTBOUND);
-=======
-		CNXDNLICH lich = m_rfLastLICH;
 		lich.setDirection(m_remoteGateway || !m_duplex ? NXDN_LICH_DIRECTION_INBOUND : NXDN_LICH_DIRECTION_OUTBOUND);
->>>>>>> 87c54358
 		lich.encode(data + 2U);
 
 		netData[0U] = lich.getRaw();
@@ -728,7 +723,7 @@
 	lich.setRaw(netData[0U]);
 	unsigned char usc    = lich.getFCT();
 	unsigned char option = lich.getOption();
-	lich.setDirection(m_remoteGateway ? NXDN_LICH_DIRECTION_INBOUND : NXDN_LICH_DIRECTION_OUTBOUND);
+	lich.setDirection(m_remoteGateway || !m_duplex ? NXDN_LICH_DIRECTION_INBOUND : NXDN_LICH_DIRECTION_OUTBOUND);
 	lich.encode(data + 2U);
 
 	if (usc == NXDN_LICH_USC_UDCH) {
@@ -883,7 +878,7 @@
 			lich.setRFCT(NXDN_LICH_RFCT_RDCH);
 			lich.setFCT(NXDN_LICH_USC_SACCH_NS);
 			lich.setOption(NXDN_LICH_STEAL_FACCH);
-			lich.setDirection(m_remoteGateway ? NXDN_LICH_DIRECTION_INBOUND : NXDN_LICH_DIRECTION_OUTBOUND);
+			lich.setDirection(m_remoteGateway || !m_duplex ? NXDN_LICH_DIRECTION_INBOUND : NXDN_LICH_DIRECTION_OUTBOUND);
 			lich.encode(start + 2U);
 
 			CNXDNSACCH sacch;
