/*
 *   Copyright (C) 2020 by Jonathan Naylor G4KLX
 *
 *   This program is free software; you can redistribute it and/or modify
 *   it under the terms of the GNU General Public License as published by
 *   the Free Software Foundation; either version 2 of the License, or
 *   (at your option) any later version.
 *
 *   This program is distributed in the hope that it will be useful,
 *   but WITHOUT ANY WARRANTY; without even the implied warranty of
 *   MERCHANTABILITY or FITNESS FOR A PARTICULAR PURPOSE.  See the
 *   GNU General Public License for more details.
 *
 *   You should have received a copy of the GNU General Public License
 *   along with this program; if not, write to the Free Software
 *   Foundation, Inc., 675 Mass Ave, Cambridge, MA 02139, USA.
 */

#ifndef	NXDNNetwork_H
#define	NXDNNetwork_H

#include "NXDNDefines.h"

#include <cstdint>

enum NXDN_NETWORK_MESSAGE_TYPE {
	NNMT_VOICE_HEADER,
	NNMT_VOICE_BODY,
	NNMT_VOICE_TRAILER,
	NNMT_DATA_HEADER,
	NNMT_DATA_BODY,
	NNMT_DATA_TRAILER
};

class INXDNNetwork {
public:
	virtual ~INXDNNetwork() = 0;

	virtual bool open() = 0;

	virtual void enable(bool enabled) = 0;

	virtual bool write(const unsigned char* data, NXDN_NETWORK_MESSAGE_TYPE type) = 0;

	virtual bool read(unsigned char* data) = 0;

	virtual void reset() = 0;

	virtual void close() = 0;

	virtual void clock(unsigned int ms) = 0;

private:
<<<<<<< HEAD
	CUDPSocket                 m_socket;
	sockaddr_storage           m_address;
	unsigned int               m_addrlen;
	bool                       m_debug;
	bool                       m_enabled;
	CRingBuffer<unsigned char> m_buffer;
=======
>>>>>>> 5dcdfd81
};

#endif<|MERGE_RESOLUTION|>--- conflicted
+++ resolved
@@ -51,15 +51,6 @@
 	virtual void clock(unsigned int ms) = 0;
 
 private:
-<<<<<<< HEAD
-	CUDPSocket                 m_socket;
-	sockaddr_storage           m_address;
-	unsigned int               m_addrlen;
-	bool                       m_debug;
-	bool                       m_enabled;
-	CRingBuffer<unsigned char> m_buffer;
-=======
->>>>>>> 5dcdfd81
 };
 
 #endif