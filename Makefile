--- conflicted
+++ resolved
@@ -2,17 +2,8 @@
 
 CC      = cc
 CXX     = c++
-CFLAGS  = -g -O3 -Wall -std=c++0x -pthread
+CFLAGS  = -g -O3 -Wall -std=c++0x -pthread -DHAVE_LOG_H
 LIBS    = -lpthread
-<<<<<<< HEAD
-=======
-
-# Use the following CFLAGS and LIBS if you do want to use gpsd.
-#CFLAGS  = -g -O3 -Wall -DUSE_GPSD -std=c++0x -pthread
-#LIBS    = -lpthread -lgps
-
-CFLAGS += -DHAVE_LOG_H
->>>>>>> e935fc10
 LDFLAGS = -g
 
 OBJECTS = \
