--- conflicted
+++ resolved
@@ -22,13 +22,8 @@
 MMDVMHost:	GitVersion.h $(OBJECTS) 
 		$(CXX) $(OBJECTS) $(LDFLAGS) $(LIBS) -o MMDVMHost
 
-<<<<<<< HEAD
 RemoteCommand:	Log.o MQTTPublisher.o RemoteCommand.o UDPSocket.o
 		$(CXX) Log.o MQTTPublisher.o RemoteCommand.o UDPSocket.o $(CFLAGS) $(LIBS) -o RemoteCommand
-=======
-RemoteCommand:	Log.o RemoteCommand.o UDPSocket.o
-		$(CXX) Log.o RemoteCommand.o UDPSocket.o $(LDFLAGS) $(LIBS) -o RemoteCommand
->>>>>>> 8686444c
 
 %.o: %.cpp
 		$(CXX) $(CFLAGS) -c -o $@ $<
