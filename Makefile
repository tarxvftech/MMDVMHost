# This makefile is for all platforms, but doesn't include support for the HD44780, OLED, or PCF8574 displays on the Raspberry Pi.

CC      = cc
CXX     = c++
CFLAGS  = -g -O3 -Wall -std=c++0x -pthread
LIBS    = -lpthread
LDFLAGS = -g

OBJECTS = AX25Control.o AX25Network.o \
		AMBEFEC.o BCH.o BPTC19696.o CASTInfo.o Conf.o CRC.o Display.o DMRControl.o DMRCSBK.o DMRData.o DMRDataHeader.o DMREMB.o DMREmbeddedData.o DMRFullLC.o \
		DMRLookup.o DMRLC.o DMRNetwork.o DMRShortLC.o DMRSlot.o DMRSlotType.o DMRAccessControl.o DMRTA.o DMRTrellis.o DStarControl.o DStarHeader.o DStarNetwork.o \
<<<<<<< HEAD
		DStarSlowData.o Golay2087.o Golay24128.o Hamming.o I2CController.o LCDproc.o Log.o MMDVMHost.o MobileGPS.o Modem.o ModemSerialPort.o Mutex.o \
		NetworkInfo.o Nextion.o NullDisplay.o NullModem.o NXDNAudio.o NXDNControl.o NXDNConvolution.o NXDNCRC.o NXDNFACCH1.o  NXDNIcomNetwork.o \
		NXDNKenwoodNetwork.o NXDNLayer3.o NXDNLICH.o NXDNLookup.o NXDNNetwork.o NXDNSACCH.o NXDNUDCH.o P25Audio.o P25Control.o P25Data.o P25LowSpeedData.o \
		P25Network.o P25NID.o P25Trellis.o P25Utils.o POCSAGControl.o POCSAGNetwork.o QR1676.o RemoteControl.o RS129.o RS241213.o RSSIInterpolator.o \
		SerialController.o SerialPort.o SHA256.o StopWatch.o Sync.o TFTSerial.o TFTSurenoo.o Thread.o Timer.o UDPSocket.o UMP.o UserDB.o UserDBentry.o Utils.o \
		YSFControl.o YSFConvolution.o YSFFICH.o YSFNetwork.o YSFPayload.o
=======
		DStarSlowData.o FMControl.o FMNetwork.o Golay2087.o Golay24128.o Hamming.o I2CController.o IIRDirectForm1Filter.o LCDproc.o Log.o MMDVMHost.o MobileGPS.o Modem.o \
		ModemSerialPort.o Mutex.o NetworkInfo.o Nextion.o NullDisplay.o NullModem.o NXDNAudio.o NXDNControl.o NXDNConvolution.o NXDNCRC.o NXDNFACCH1.o \
		NXDNLayer3.o NXDNLICH.o NXDNLookup.o NXDNNetwork.o NXDNSACCH.o NXDNUDCH.o P25Audio.o P25Control.o P25Data.o P25LowSpeedData.o P25Network.o P25NID.o \
		P25Trellis.o P25Utils.o POCSAGControl.o POCSAGNetwork.o QR1676.o RemoteControl.o RS129.o RS241213.o RSSIInterpolator.o SerialController.o SerialPort.o \
		SHA256.o StopWatch.o Sync.o TFTSerial.o TFTSurenoo.o Thread.o Timer.o UDPSocket.o UMP.o UserDB.o UserDBentry.o Utils.o YSFControl.o YSFConvolution.o \
		YSFFICH.o YSFNetwork.o YSFPayload.o
>>>>>>> f936a6c5

all:		MMDVMHost RemoteCommand

MMDVMHost:	GitVersion.h $(OBJECTS) 
		$(CXX) $(OBJECTS) $(CFLAGS) $(LIBS) -o MMDVMHost

RemoteCommand:	Log.o RemoteCommand.o UDPSocket.o
		$(CXX) Log.o RemoteCommand.o UDPSocket.o $(CFLAGS) $(LIBS) -o RemoteCommand

%.o: %.cpp
		$(CXX) $(CFLAGS) -c -o $@ $<

install:
		install -m 755 MMDVMHost /usr/local/bin/
		install -m 755 RemoteCommand /usr/local/bin/

clean:
		$(RM) MMDVMHost RemoteCommand *.o *.d *.bak *~ GitVersion.h

# Export the current git version if the index file exists, else 000...
GitVersion.h:
ifneq ("$(wildcard .git/index)","")
	echo "const char *gitversion = \"$(shell git rev-parse HEAD)\";" > $@
else
	echo "const char *gitversion = \"0000000000000000000000000000000000000000\";" > $@
endif<|MERGE_RESOLUTION|>--- conflicted
+++ resolved
@@ -9,21 +9,12 @@
 OBJECTS = AX25Control.o AX25Network.o \
 		AMBEFEC.o BCH.o BPTC19696.o CASTInfo.o Conf.o CRC.o Display.o DMRControl.o DMRCSBK.o DMRData.o DMRDataHeader.o DMREMB.o DMREmbeddedData.o DMRFullLC.o \
 		DMRLookup.o DMRLC.o DMRNetwork.o DMRShortLC.o DMRSlot.o DMRSlotType.o DMRAccessControl.o DMRTA.o DMRTrellis.o DStarControl.o DStarHeader.o DStarNetwork.o \
-<<<<<<< HEAD
-		DStarSlowData.o Golay2087.o Golay24128.o Hamming.o I2CController.o LCDproc.o Log.o MMDVMHost.o MobileGPS.o Modem.o ModemSerialPort.o Mutex.o \
-		NetworkInfo.o Nextion.o NullDisplay.o NullModem.o NXDNAudio.o NXDNControl.o NXDNConvolution.o NXDNCRC.o NXDNFACCH1.o  NXDNIcomNetwork.o \
-		NXDNKenwoodNetwork.o NXDNLayer3.o NXDNLICH.o NXDNLookup.o NXDNNetwork.o NXDNSACCH.o NXDNUDCH.o P25Audio.o P25Control.o P25Data.o P25LowSpeedData.o \
-		P25Network.o P25NID.o P25Trellis.o P25Utils.o POCSAGControl.o POCSAGNetwork.o QR1676.o RemoteControl.o RS129.o RS241213.o RSSIInterpolator.o \
-		SerialController.o SerialPort.o SHA256.o StopWatch.o Sync.o TFTSerial.o TFTSurenoo.o Thread.o Timer.o UDPSocket.o UMP.o UserDB.o UserDBentry.o Utils.o \
-		YSFControl.o YSFConvolution.o YSFFICH.o YSFNetwork.o YSFPayload.o
-=======
 		DStarSlowData.o FMControl.o FMNetwork.o Golay2087.o Golay24128.o Hamming.o I2CController.o IIRDirectForm1Filter.o LCDproc.o Log.o MMDVMHost.o MobileGPS.o Modem.o \
 		ModemSerialPort.o Mutex.o NetworkInfo.o Nextion.o NullDisplay.o NullModem.o NXDNAudio.o NXDNControl.o NXDNConvolution.o NXDNCRC.o NXDNFACCH1.o \
 		NXDNLayer3.o NXDNLICH.o NXDNLookup.o NXDNNetwork.o NXDNSACCH.o NXDNUDCH.o P25Audio.o P25Control.o P25Data.o P25LowSpeedData.o P25Network.o P25NID.o \
 		P25Trellis.o P25Utils.o POCSAGControl.o POCSAGNetwork.o QR1676.o RemoteControl.o RS129.o RS241213.o RSSIInterpolator.o SerialController.o SerialPort.o \
 		SHA256.o StopWatch.o Sync.o TFTSerial.o TFTSurenoo.o Thread.o Timer.o UDPSocket.o UMP.o UserDB.o UserDBentry.o Utils.o YSFControl.o YSFConvolution.o \
 		YSFFICH.o YSFNetwork.o YSFPayload.o
->>>>>>> f936a6c5
 
 all:		MMDVMHost RemoteCommand
 
