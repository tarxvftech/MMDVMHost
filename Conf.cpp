/*
 *   Copyright (C) 2015-2020 by Jonathan Naylor G4KLX
 *
 *   This program is free software; you can redistribute it and/or modify
 *   it under the terms of the GNU General Public License as published by
 *   the Free Software Foundation; either version 2 of the License, or
 *   (at your option) any later version.
 *
 *   This program is distributed in the hope that it will be useful,
 *   but WITHOUT ANY WARRANTY; without even the implied warranty of
 *   MERCHANTABILITY or FITNESS FOR A PARTICULAR PURPOSE.  See the
 *   GNU General Public License for more details.
 *
 *   You should have received a copy of the GNU General Public License
 *   along with this program; if not, write to the Free Software
 *   Foundation, Inc., 675 Mass Ave, Cambridge, MA 02139, USA.
 */

#include "DStarDefines.h"
#include "Conf.h"
#include "Log.h"

#include <cstdio>
#include <cstdlib>
#include <cstring>
#include <cctype>

const int BUFFER_SIZE = 500;

enum SECTION {
	SECTION_NONE,
	SECTION_GENERAL,
	SECTION_INFO,
	SECTION_LOG,
	SECTION_CWID,
	SECTION_DMRID_LOOKUP,
	SECTION_NXDNID_LOOKUP,
	SECTION_MODEM,
	SECTION_TRANSPARENT,
	SECTION_DSTAR,
	SECTION_DMR,
	SECTION_FUSION,
	SECTION_P25,
	SECTION_NXDN,
	SECTION_M17,
	SECTION_POCSAG,
	SECTION_FM,
	SECTION_AX25,
	SECTION_DSTAR_NETWORK,
	SECTION_DMR_NETWORK,
	SECTION_FUSION_NETWORK,
	SECTION_P25_NETWORK,
	SECTION_NXDN_NETWORK,
	SECTION_M17_NETWORK,
	SECTION_POCSAG_NETWORK,
	SECTION_FM_NETWORK,
	SECTION_AX25_NETWORK,
	SECTION_TFTSERIAL,
	SECTION_HD44780,
	SECTION_NEXTION,
	SECTION_OLED,
	SECTION_LCDPROC,
	SECTION_LOCK_FILE,
	SECTION_REMOTE_CONTROL
};

CConf::CConf(const std::string& file) :
m_file(file),
m_callsign(),
m_id(0U),
m_timeout(120U),
m_duplex(true),
m_display(),
m_daemon(false),
m_rxFrequency(0U),
m_txFrequency(0U),
m_power(0U),
m_logDisplayLevel(0U),
m_logFileLevel(0U),
m_logFilePath(),
m_logFileRoot(),
m_logFileRotate(true),
m_cwIdEnabled(false),
m_cwIdTime(10U),
m_cwIdCallsign(),
m_dmrIdLookupFile(),
m_dmrIdLookupTime(0U),
m_nxdnIdLookupFile(),
m_nxdnIdLookupTime(0U),
m_modemPort(),
m_modemProtocol("uart"),
m_modemSpeed(115200U),
m_modemAddress(0x22),
m_modemRXInvert(false),
m_modemTXInvert(false),
m_modemPTTInvert(false),
m_modemTXDelay(100U),
m_modemDMRDelay(0U),
m_modemTXOffset(0),
m_modemRXOffset(0),
m_modemRXDCOffset(0),
m_modemTXDCOffset(0),
m_modemRFLevel(100.0F),
m_modemRXLevel(50.0F),
m_modemCWIdTXLevel(50.0F),
m_modemDStarTXLevel(50.0F),
m_modemDMRTXLevel(50.0F),
m_modemYSFTXLevel(50.0F),
m_modemP25TXLevel(50.0F),
m_modemNXDNTXLevel(50.0F),
m_modemM17TXLevel(50.0F),
m_modemPOCSAGTXLevel(50.0F),
m_modemFMTXLevel(50.0F),
m_modemAX25TXLevel(50.0F),
m_modemRSSIMappingFile(),
m_modemUseCOSAsLockout(false),
m_modemTrace(false),
m_modemDebug(false),
m_transparentEnabled(false),
m_transparentRemoteAddress(),
m_transparentRemotePort(0U),
m_transparentLocalPort(0U),
m_transparentSendFrameType(0U),
m_dstarEnabled(false),
m_dstarModule("C"),
m_dstarSelfOnly(false),
m_dstarBlackList(),
m_dstarWhiteList(),
m_dstarAckReply(true),
m_dstarAckTime(750U),
m_dstarAckMessage(false),
m_dstarErrorReply(true),
m_dstarRemoteGateway(false),
m_dstarModeHang(10U),
m_dmrEnabled(false),
m_dmrBeacons(DMR_BEACONS_OFF),
m_dmrBeaconInterval(60U),
m_dmrBeaconDuration(3U),
m_dmrId(0U),
m_dmrColorCode(2U),
m_dmrSelfOnly(false),
m_dmrEmbeddedLCOnly(false),
m_dmrDumpTAData(true),
m_dmrPrefixes(),
m_dmrBlackList(),
m_dmrWhiteList(),
m_dmrSlot1TGWhiteList(),
m_dmrSlot2TGWhiteList(),
m_dmrCallHang(10U),
m_dmrTXHang(4U),
m_dmrModeHang(10U),
m_dmrOVCM(DMR_OVCM_OFF),
m_fusionEnabled(false),
m_fusionLowDeviation(false),
m_fusionRemoteGateway(false),
m_fusionSelfOnly(false),
m_fusionTXHang(4U),
m_fusionModeHang(10U),
m_p25Enabled(false),
m_p25Id(0U),
m_p25NAC(0x293U),
m_p25SelfOnly(false),
m_p25OverrideUID(false),
m_p25RemoteGateway(false),
m_p25TXHang(5U),
m_p25ModeHang(10U),
m_nxdnEnabled(false),
m_nxdnId(0U),
m_nxdnRAN(1U),
m_nxdnSelfOnly(false),
m_nxdnRemoteGateway(false),
m_nxdnTXHang(5U),
m_nxdnModeHang(10U),
m_m17Enabled(false),
m_m17ColorCode(1U),
m_m17SelfOnly(false),
m_m17AllowEncryption(false),
m_m17TXHang(5U),
m_m17ModeHang(10U),
m_pocsagEnabled(false),
m_pocsagFrequency(0U),
m_fmEnabled(false),
m_fmCallsign(),
m_fmCallsignSpeed(20U),
m_fmCallsignFrequency(1000U),
m_fmCallsignTime(10U),
m_fmCallsignHoldoff(1U),
m_fmCallsignHighLevel(35.0F),
m_fmCallsignLowLevel(15.0F),
m_fmCallsignAtStart(true),
m_fmCallsignAtEnd(true),
m_fmCallsignAtLatch(true),
m_fmRFAck("K"),
m_fmExtAck("N"),
m_fmAckSpeed(20U),
m_fmAckFrequency(1750U),
m_fmAckMinTime(5U),
m_fmAckDelay(1000U),
m_fmAckLevel(80.0F),
m_fmTimeout(180U),
m_fmTimeoutLevel(80.0F),
m_fmCTCSSFrequency(88.6F),
m_fmCTCSSHighThreshold(30U),
m_fmCTCSSLowThreshold(20U),
m_fmCTCSSLevel(2.0F),
m_fmKerchunkTime(0U),
m_fmHangTime(7U),
m_fmAccessMode(1U),
m_fmCOSInvert(false),
m_fmNoiseSquelch(false),
m_fmSquelchHighThreshold(30U),
m_fmSquelchLowThreshold(20U),
m_fmRFAudioBoost(1U),
m_fmMaxDevLevel(90.0F),
m_fmExtAudioBoost(1U),
m_fmModeHang(10U),
m_ax25Enabled(false),
m_ax25TXDelay(300U),
m_ax25RXTwist(6),
m_ax25SlotTime(30U),
m_ax25PPersist(128U),
m_ax25Trace(false),
m_dstarNetworkEnabled(false),
m_dstarGatewayAddress(),
m_dstarGatewayPort(0U),
m_dstarLocalPort(0U),
m_dstarNetworkModeHang(3U),
m_dstarNetworkDebug(false),
m_dmrNetworkEnabled(false),
m_dmrNetworkType("Gateway"),
m_dmrNetworkAddress(),
m_dmrNetworkPort(0U),
m_dmrNetworkLocal(0U),
m_dmrNetworkPassword(),
m_dmrNetworkOptions(),
m_dmrNetworkDebug(false),
m_dmrNetworkJitter(360U),
m_dmrNetworkSlot1(true),
m_dmrNetworkSlot2(true),
m_dmrNetworkModeHang(3U),
m_fusionNetworkEnabled(false),
m_fusionNetworkMyAddress(),
m_fusionNetworkMyPort(0U),
m_fusionNetworkGatewayAddress(),
m_fusionNetworkGatewayPort(0U),
m_fusionNetworkModeHang(3U),
m_fusionNetworkDebug(false),
m_p25NetworkEnabled(false),
m_p25GatewayAddress(),
m_p25GatewayPort(0U),
m_p25LocalPort(0U),
m_p25NetworkModeHang(3U),
m_p25NetworkDebug(false),
m_nxdnNetworkEnabled(false),
m_nxdnNetworkProtocol("Icom"),
m_nxdnGatewayAddress(),
m_nxdnGatewayPort(0U),
m_nxdnLocalAddress(),
m_nxdnLocalPort(0U),
m_nxdnNetworkModeHang(3U),
m_nxdnNetworkDebug(false),
m_m17NetworkEnabled(false),
m_m17GatewayAddress(),
m_m17GatewayPort(0U),
m_m17LocalPort(0U),
m_m17NetworkModeHang(3U),
m_m17NetworkDebug(false),
m_pocsagNetworkEnabled(false),
m_pocsagGatewayAddress(),
m_pocsagGatewayPort(0U),
m_pocsagLocalAddress(),
m_pocsagLocalPort(0U),
m_pocsagNetworkModeHang(3U),
m_pocsagNetworkDebug(false),
m_fmNetworkEnabled(false),
m_fmGatewayAddress(),
m_fmGatewayPort(0U),
m_fmLocalAddress(),
m_fmLocalPort(0U),
m_fmSampleRate(8000U),
m_fmNetworkModeHang(3U),
m_fmNetworkDebug(false),
m_ax25NetworkEnabled(false),
m_ax25NetworkPort(),
m_ax25NetworkSpeed(9600U),
m_ax25NetworkDebug(false),
m_tftSerialPort("/dev/ttyAMA0"),
m_tftSerialBrightness(50U),
m_hd44780Rows(2U),
m_hd44780Columns(16U),
m_hd44780Pins(),
m_hd44780i2cAddress(),
m_hd44780PWM(false),
m_hd44780PWMPin(),
m_hd44780PWMBright(),
m_hd44780PWMDim(),
m_hd44780DisplayClock(false),
m_hd44780UTC(false),
m_nextionPort("/dev/ttyAMA0"),
m_nextionBrightness(50U),
m_nextionDisplayClock(false),
m_nextionUTC(false),
m_nextionIdleBrightness(20U),
m_nextionScreenLayout(0U),
m_nextionTempInFahrenheit(false),
m_oledType(3U),
m_oledBrightness(0U),
m_oledInvert(false),
m_oledScroll(false),
m_oledRotate(false),
m_oledLogoScreensaver(true),
m_lcdprocAddress(),
m_lcdprocPort(0U),
m_lcdprocLocalPort(0U),
m_lcdprocDisplayClock(false),
m_lcdprocUTC(false),
m_lcdprocDimOnIdle(false),
m_lockFileEnabled(false),
m_lockFileName(),
m_remoteControlEnabled(false),
m_remoteControlAddress("127.0.0.1"),
m_remoteControlPort(0U)
{
}

CConf::~CConf()
{
}

bool CConf::read()
{
	FILE* fp = ::fopen(m_file.c_str(), "rt");
	if (fp == NULL) {
		::fprintf(stderr, "Couldn't open the .ini file - %s\n", m_file.c_str());
		return false;
	}

	SECTION section = SECTION_NONE;

	char buffer[BUFFER_SIZE];
	while (::fgets(buffer, BUFFER_SIZE, fp) != NULL) {
		if (buffer[0U] == '#')
			continue;

		if (buffer[0U] == '[') {
			if (::strncmp(buffer, "[General]", 9U) == 0)
				section = SECTION_GENERAL;
			else if (::strncmp(buffer, "[Info]", 6U) == 0)
				section = SECTION_INFO;
			else if (::strncmp(buffer, "[Log]", 5U) == 0)
				section = SECTION_LOG;
			else if (::strncmp(buffer, "[CW Id]", 7U) == 0)
				section = SECTION_CWID;
			else if (::strncmp(buffer, "[DMR Id Lookup]", 15U) == 0)
				section = SECTION_DMRID_LOOKUP;
			else if (::strncmp(buffer, "[NXDN Id Lookup]", 16U) == 0)
				section = SECTION_NXDNID_LOOKUP;
			else if (::strncmp(buffer, "[Modem]", 7U) == 0)
				section = SECTION_MODEM;
			else if (::strncmp(buffer, "[Transparent Data]", 18U) == 0)
				section = SECTION_TRANSPARENT;
			else if (::strncmp(buffer, "[D-Star]", 8U) == 0)
				section = SECTION_DSTAR;
			else if (::strncmp(buffer, "[DMR]", 5U) == 0)
				section = SECTION_DMR;
			else if (::strncmp(buffer, "[System Fusion]", 15U) == 0)
				section = SECTION_FUSION;
			else if (::strncmp(buffer, "[P25]", 5U) == 0)
				section = SECTION_P25;
			else if (::strncmp(buffer, "[NXDN]", 6U) == 0)
				section = SECTION_NXDN;
			else if (::strncmp(buffer, "[M17]", 5U) == 0)
				section = SECTION_M17;
			else if (::strncmp(buffer, "[POCSAG]", 8U) == 0)
				section = SECTION_POCSAG;
			else if (::strncmp(buffer, "[FM]", 4U) == 0)
				section = SECTION_FM;
			else if (::strncmp(buffer, "[AX.25]", 7U) == 0)
				section = SECTION_AX25;
			else if (::strncmp(buffer, "[D-Star Network]", 16U) == 0)
				section = SECTION_DSTAR_NETWORK;
			else if (::strncmp(buffer, "[DMR Network]", 13U) == 0)
				section = SECTION_DMR_NETWORK;
			else if (::strncmp(buffer, "[System Fusion Network]", 23U) == 0)
				section = SECTION_FUSION_NETWORK;
			else if (::strncmp(buffer, "[P25 Network]", 13U) == 0)
				section = SECTION_P25_NETWORK;
			else if (::strncmp(buffer, "[NXDN Network]", 14U) == 0)
				section = SECTION_NXDN_NETWORK;
			else if (::strncmp(buffer, "[M17 Network]", 13U) == 0)
				section = SECTION_M17_NETWORK;
			else if (::strncmp(buffer, "[POCSAG Network]", 16U) == 0)
				section = SECTION_POCSAG_NETWORK;
			else if (::strncmp(buffer, "[FM Network]", 12U) == 0)
				section = SECTION_FM_NETWORK;
			else if (::strncmp(buffer, "[AX.25 Network]", 15U) == 0)
				section = SECTION_AX25_NETWORK;
			else if (::strncmp(buffer, "[TFT Serial]", 12U) == 0)
				section = SECTION_TFTSERIAL;
			else if (::strncmp(buffer, "[HD44780]", 9U) == 0)
				section = SECTION_HD44780;
			else if (::strncmp(buffer, "[Nextion]", 9U) == 0)
				section = SECTION_NEXTION;
			else if (::strncmp(buffer, "[OLED]", 6U) == 0)
				section = SECTION_OLED;
			else if (::strncmp(buffer, "[LCDproc]", 9U) == 0)
				section = SECTION_LCDPROC;
			else if (::strncmp(buffer, "[Lock File]", 11U) == 0)
				section = SECTION_LOCK_FILE;
			else if (::strncmp(buffer, "[Remote Control]", 16U) == 0)
				section = SECTION_REMOTE_CONTROL;
			else
				section = SECTION_NONE;

			continue;
		}

		char* key   = ::strtok(buffer, " \t=\r\n");
		if (key == NULL)
			continue;

		char* value = ::strtok(NULL, "\r\n");
		if (value == NULL)
			continue;

		// Remove quotes from the value
		size_t len = ::strlen(value);
		if (len > 1U && *value == '"' && value[len - 1U] == '"') {
			value[len - 1U] = '\0';
			value++;
		} else {
			// if value is not quoted, remove after # (to make comment)
			::strtok(value, "#");
		}

		if (section == SECTION_GENERAL) {
			if (::strcmp(key, "Callsign") == 0) {
				// Convert the callsign to upper case
				for (unsigned int i = 0U; value[i] != 0; i++)
					value[i] = ::toupper(value[i]);
				m_fmCallsign = m_cwIdCallsign = m_callsign = value;
			} else if (::strcmp(key, "Id") == 0)
				m_id = m_p25Id = m_dmrId = (unsigned int)::atoi(value);
			else if (::strcmp(key, "Timeout") == 0)
				m_fmTimeout = m_timeout = (unsigned int)::atoi(value);
			else if (::strcmp(key, "Duplex") == 0)
				m_duplex = ::atoi(value) == 1;
			else if (::strcmp(key, "ModeHang") == 0)
				m_dstarNetworkModeHang = m_dmrNetworkModeHang = m_fusionNetworkModeHang = m_p25NetworkModeHang = m_nxdnNetworkModeHang = m_m17NetworkModeHang = m_fmNetworkModeHang = 
				m_dstarModeHang        = m_dmrModeHang        = m_fusionModeHang        = m_p25ModeHang        = m_nxdnModeHang        = m_m17ModeHang        = m_fmModeHang        = (unsigned int)::atoi(value);
			else if (::strcmp(key, "RFModeHang") == 0)
				m_dstarModeHang = m_dmrModeHang = m_fusionModeHang = m_p25ModeHang = m_nxdnModeHang = m_m17ModeHang = m_fmModeHang = (unsigned int)::atoi(value);
			else if (::strcmp(key, "NetModeHang") == 0)
				m_dstarNetworkModeHang = m_dmrNetworkModeHang = m_fusionNetworkModeHang = m_p25NetworkModeHang = m_nxdnNetworkModeHang = m_m17NetworkModeHang = m_fmNetworkModeHang = (unsigned int)::atoi(value);
			else if (::strcmp(key, "Display") == 0)
				m_display = value;
			else if (::strcmp(key, "Daemon") == 0)
				m_daemon = ::atoi(value) == 1;
		} else if (section == SECTION_INFO) {
			if (::strcmp(key, "TXFrequency") == 0)
				m_pocsagFrequency = m_txFrequency = (unsigned int)::atoi(value);
			else if (::strcmp(key, "RXFrequency") == 0)
				m_rxFrequency = (unsigned int)::atoi(value);
			else if (::strcmp(key, "Power") == 0)
				m_power = (unsigned int)::atoi(value);
		} else if (section == SECTION_LOG) {
			if (::strcmp(key, "FilePath") == 0)
				m_logFilePath = value;
			else if (::strcmp(key, "FileRoot") == 0)
				m_logFileRoot = value;
			else if (::strcmp(key, "FileLevel") == 0)
				m_logFileLevel = (unsigned int)::atoi(value);
			else if (::strcmp(key, "DisplayLevel") == 0)
				m_logDisplayLevel = (unsigned int)::atoi(value);
			else if (::strcmp(key, "FileRotate") == 0)
				m_logFileRotate = ::atoi(value) == 1;
		} else if (section == SECTION_CWID) {
			if (::strcmp(key, "Enable") == 0)
				m_cwIdEnabled = ::atoi(value) == 1;
			else if (::strcmp(key, "Time") == 0)
				m_cwIdTime = (unsigned int)::atoi(value);
			else if (::strcmp(key, "Callsign") == 0) {
				// Convert the callsign to upper case
				for (unsigned int i = 0U; value[i] != 0; i++)
					value[i] = ::toupper(value[i]);
				m_cwIdCallsign = value;
			}
		} else if (section == SECTION_DMRID_LOOKUP) {
			if (::strcmp(key, "File") == 0)
				m_dmrIdLookupFile = value;
			else if (::strcmp(key, "Time") == 0)
				m_dmrIdLookupTime = (unsigned int)::atoi(value);
		} else if (section == SECTION_NXDNID_LOOKUP) {
			if (::strcmp(key, "File") == 0)
				m_nxdnIdLookupFile = value;
			else if (::strcmp(key, "Time") == 0)
				m_nxdnIdLookupTime = (unsigned int)::atoi(value);
		} else if (section == SECTION_MODEM) {
			if (::strcmp(key, "Port") == 0)
				m_modemPort = value;
			else if (::strcmp(key, "Protocol") == 0)
				m_modemProtocol = value;
			else if (::strcmp(key, "Speed") == 0)
				m_modemSpeed = (unsigned int)::atoi(value);
			else if (::strcmp(key, "Address") == 0)
				m_modemAddress = (unsigned int)::strtoul(value, NULL, 16);
			else if (::strcmp(key, "RXInvert") == 0)
				m_modemRXInvert = ::atoi(value) == 1;
			else if (::strcmp(key, "TXInvert") == 0)
				m_modemTXInvert = ::atoi(value) == 1;
			else if (::strcmp(key, "PTTInvert") == 0)
				m_modemPTTInvert = ::atoi(value) == 1;
			else if (::strcmp(key, "TXDelay") == 0)
				m_ax25TXDelay = m_modemTXDelay = (unsigned int)::atoi(value);
			else if (::strcmp(key, "DMRDelay") == 0)
				m_modemDMRDelay = (unsigned int)::atoi(value);
			else if (::strcmp(key, "RXOffset") == 0)
				m_modemRXOffset = ::atoi(value);
			else if (::strcmp(key, "TXOffset") == 0)
				m_modemTXOffset = ::atoi(value);
			else if (::strcmp(key, "RXDCOffset") == 0)
				m_modemRXDCOffset = ::atoi(value);
			else if (::strcmp(key, "TXDCOffset") == 0)
				m_modemTXDCOffset = ::atoi(value);
			else if (::strcmp(key, "RFLevel") == 0)
				m_modemRFLevel = float(::atof(value));
			else if (::strcmp(key, "RXLevel") == 0)
				m_modemRXLevel = float(::atof(value));
			else if (::strcmp(key, "TXLevel") == 0)
				m_modemAX25TXLevel = m_modemFMTXLevel = m_modemCWIdTXLevel = m_modemDStarTXLevel = m_modemDMRTXLevel = m_modemYSFTXLevel = m_modemP25TXLevel = m_modemNXDNTXLevel = m_modemM17TXLevel = m_modemPOCSAGTXLevel = float(::atof(value));
			else if (::strcmp(key, "CWIdTXLevel") == 0)
				m_modemCWIdTXLevel = float(::atof(value));
			else if (::strcmp(key, "D-StarTXLevel") == 0)
				m_modemDStarTXLevel = float(::atof(value));
			else if (::strcmp(key, "DMRTXLevel") == 0)
				m_modemDMRTXLevel = float(::atof(value));
			else if (::strcmp(key, "YSFTXLevel") == 0)
				m_modemYSFTXLevel = float(::atof(value));
			else if (::strcmp(key, "P25TXLevel") == 0)
				m_modemP25TXLevel = float(::atof(value));
			else if (::strcmp(key, "NXDNTXLevel") == 0)
				m_modemNXDNTXLevel = float(::atof(value));
			else if (::strcmp(key, "M17TXLevel") == 0)
				m_modemM17TXLevel = float(::atof(value));
			else if (::strcmp(key, "POCSAGTXLevel") == 0)
				m_modemPOCSAGTXLevel = float(::atof(value));
			else if (::strcmp(key, "FMTXLevel") == 0)
				m_modemFMTXLevel = float(::atof(value));
			else if (::strcmp(key, "AX25TXLevel") == 0)
				m_modemAX25TXLevel = float(::atof(value));
			else if (::strcmp(key, "RSSIMappingFile") == 0)
				m_modemRSSIMappingFile = value;
			else if (::strcmp(key, "Trace") == 0)
				m_modemTrace = ::atoi(value) == 1;
			else if (::strcmp(key, "Debug") == 0)
				m_modemDebug = ::atoi(value) == 1;
		} else if (section == SECTION_TRANSPARENT) {
			if (::strcmp(key, "Enable") == 0)
				m_transparentEnabled = ::atoi(value) == 1;
			else if (::strcmp(key, "RemoteAddress") == 0)
				m_transparentRemoteAddress = value;
			else if (::strcmp(key, "RemotePort") == 0)
				m_transparentRemotePort = (unsigned int)::atoi(value);
			else if (::strcmp(key, "LocalPort") == 0)
				m_transparentLocalPort = (unsigned int)::atoi(value);
			else if (::strcmp(key, "SendFrameType") == 0)
				m_transparentSendFrameType = (unsigned int)::atoi(value);
		} else if (section == SECTION_DSTAR) {
			if (::strcmp(key, "Enable") == 0)
				m_dstarEnabled = ::atoi(value) == 1;
			else if (::strcmp(key, "Module") == 0) {
				// Convert the module to upper case
				for (unsigned int i = 0U; value[i] != 0; i++)
					value[i] = ::toupper(value[i]);
				m_dstarModule = value;
			} else if (::strcmp(key, "SelfOnly") == 0)
				m_dstarSelfOnly = ::atoi(value) == 1;
			else if (::strcmp(key, "BlackList") == 0) {
				char* p = ::strtok(value, ",\r\n");
				while (p != NULL) {
					if (::strlen(p) > 0U) {
						for (unsigned int i = 0U; p[i] != 0; i++)
							p[i] = ::toupper(p[i]);
						std::string callsign = std::string(p);
						callsign.resize(DSTAR_LONG_CALLSIGN_LENGTH, ' ');
						m_dstarBlackList.push_back(callsign);
					}
					p = ::strtok(NULL, ",\r\n");
				}
			} else if (::strcmp(key, "WhiteList") == 0) {
				char* p = ::strtok(value, ",\r\n");
				while (p != NULL) {
					if (::strlen(p) > 0U) {
						for (unsigned int i = 0U; p[i] != 0; i++)
							p[i] = ::toupper(p[i]);
						std::string callsign = std::string(p);
						callsign.resize(DSTAR_LONG_CALLSIGN_LENGTH, ' ');
						m_dstarWhiteList.push_back(callsign);
					}
					p = ::strtok(NULL, ",\r\n");
				}
			} else if (::strcmp(key, "AckReply") == 0)
				m_dstarAckReply = ::atoi(value) == 1;
			else if (::strcmp(key, "AckTime") == 0)
				m_dstarAckTime = (unsigned int)::atoi(value);
			else if (::strcmp(key, "AckMessage") == 0)
				m_dstarAckMessage = ::atoi(value) == 1;
			else if (::strcmp(key, "ErrorReply") == 0)
				m_dstarErrorReply = ::atoi(value) == 1;
			else if (::strcmp(key, "RemoteGateway") == 0)
				m_dstarRemoteGateway = ::atoi(value) == 1;
			else if (::strcmp(key, "ModeHang") == 0)
				m_dstarModeHang = (unsigned int)::atoi(value);
		} else if (section == SECTION_DMR) {
			if (::strcmp(key, "Enable") == 0)
				m_dmrEnabled = ::atoi(value) == 1;
			else if (::strcmp(key, "Beacons") == 0)
				m_dmrBeacons = ::atoi(value) == 1 ? DMR_BEACONS_NETWORK : DMR_BEACONS_OFF;
			else if (::strcmp(key, "BeaconInterval") == 0) {
				m_dmrBeacons = m_dmrBeacons != DMR_BEACONS_OFF ? DMR_BEACONS_TIMED : DMR_BEACONS_OFF;
				m_dmrBeaconInterval = (unsigned int)::atoi(value);
			} else if (::strcmp(key, "BeaconDuration") == 0)
				m_dmrBeaconDuration = (unsigned int)::atoi(value);
			else if (::strcmp(key, "Id") == 0)
				m_dmrId = (unsigned int)::atoi(value);
			else if (::strcmp(key, "ColorCode") == 0)
				m_dmrColorCode = (unsigned int)::atoi(value);
			else if (::strcmp(key, "SelfOnly") == 0)
				m_dmrSelfOnly = ::atoi(value) == 1;
			else if (::strcmp(key, "EmbeddedLCOnly") == 0)
				m_dmrEmbeddedLCOnly = ::atoi(value) == 1;
			else if (::strcmp(key, "DumpTAData") == 0)
				m_dmrDumpTAData = ::atoi(value) == 1;
			else if (::strcmp(key, "Prefixes") == 0) {
				char* p = ::strtok(value, ",\r\n");
				while (p != NULL) {
					unsigned int prefix = (unsigned int)::atoi(p);
					if (prefix > 0U && prefix <= 999U)
						m_dmrPrefixes.push_back(prefix);
					p = ::strtok(NULL, ",\r\n");
				}
			} else if (::strcmp(key, "BlackList") == 0) {
				char* p = ::strtok(value, ",\r\n");
				while (p != NULL) {
					unsigned int id = (unsigned int)::atoi(p);
					if (id > 0U)
						m_dmrBlackList.push_back(id);
					p = ::strtok(NULL, ",\r\n");
				}
			} else if (::strcmp(key, "WhiteList") == 0) {
				char* p = ::strtok(value, ",\r\n");
				while (p != NULL) {
					unsigned int id = (unsigned int)::atoi(p);
					if (id > 0U)
						m_dmrWhiteList.push_back(id);
					p = ::strtok(NULL, ",\r\n");
				}
			} else if (::strcmp(key, "Slot1TGWhiteList") == 0) {
				char* p = ::strtok(value, ",\r\n");
				while (p != NULL) {
					unsigned int id = (unsigned int)::atoi(p);
					if (id > 0U)
						m_dmrSlot1TGWhiteList.push_back(id);
					p = ::strtok(NULL, ",\r\n");
				}
			} else if (::strcmp(key, "Slot2TGWhiteList") == 0) {
				char* p = ::strtok(value, ",\r\n");
				while (p != NULL) {
					unsigned int id = (unsigned int)::atoi(p);
					if (id > 0U)
						m_dmrSlot2TGWhiteList.push_back(id);
					p = ::strtok(NULL, ",\r\n");
				}
			} else if (::strcmp(key, "TXHang") == 0)
				m_dmrTXHang = (unsigned int)::atoi(value);
			else if (::strcmp(key, "CallHang") == 0)
				m_dmrCallHang = (unsigned int)::atoi(value);
			else if (::strcmp(key, "ModeHang") == 0)
				m_dmrModeHang = (unsigned int)::atoi(value);
			else if (::strcmp(key, "OVCM") == 0) {
				switch (::atoi(value)) {
				case 1:
					m_dmrOVCM = DMR_OVCM_RX_ON;
					break;
				case 2:
					m_dmrOVCM = DMR_OVCM_TX_ON;
					break;
				case 3:
					m_dmrOVCM = DMR_OVCM_ON;
					break;
				default:
					m_dmrOVCM = DMR_OVCM_OFF;
					break;
				}
			}
<<<<<<< HEAD
		} else if (section == SECTION_FUSION) {
			if (::strcmp(key, "Enable") == 0)
				m_fusionEnabled = ::atoi(value) == 1;
			else if (::strcmp(key, "LowDeviation") == 0)
				m_fusionLowDeviation = ::atoi(value) == 1;
			else if (::strcmp(key, "RemoteGateway") == 0)
				m_fusionRemoteGateway = ::atoi(value) == 1;
			else if (::strcmp(key, "SelfOnly") == 0)
				m_fusionSelfOnly = ::atoi(value) == 1;
			else if (::strcmp(key, "TXHang") == 0)
				m_fusionTXHang = (unsigned int)::atoi(value);
			else if (::strcmp(key, "ModeHang") == 0)
				m_fusionModeHang = (unsigned int)::atoi(value);
		} else if (section == SECTION_P25) {
			if (::strcmp(key, "Enable") == 0)
				m_p25Enabled = ::atoi(value) == 1;
			else if (::strcmp(key, "Id") == 0)
				m_p25Id = (unsigned int)::atoi(value);
			else if (::strcmp(key, "NAC") == 0)
				m_p25NAC = (unsigned int)::strtoul(value, NULL, 16);
			else if (::strcmp(key, "OverrideUIDCheck") == 0)
				m_p25OverrideUID = ::atoi(value) == 1;
			else if (::strcmp(key, "SelfOnly") == 0)
				m_p25SelfOnly = ::atoi(value) == 1;
			else if (::strcmp(key, "RemoteGateway") == 0)
				m_p25RemoteGateway = ::atoi(value) == 1;
			else if (::strcmp(key, "TXHang") == 0)
				m_p25TXHang = (unsigned int)::atoi(value);
			else if (::strcmp(key, "ModeHang") == 0)
				m_p25ModeHang = (unsigned int)::atoi(value);
		} else if (section == SECTION_NXDN) {
			if (::strcmp(key, "Enable") == 0)
				m_nxdnEnabled = ::atoi(value) == 1;
			else if (::strcmp(key, "Id") == 0)
				m_nxdnId = (unsigned int)::atoi(value);
			else if (::strcmp(key, "RAN") == 0)
				m_nxdnRAN = (unsigned int)::atoi(value);
			else if (::strcmp(key, "SelfOnly") == 0)
				m_nxdnSelfOnly = ::atoi(value) == 1;
			else if (::strcmp(key, "RemoteGateway") == 0)
				m_nxdnRemoteGateway = ::atoi(value) == 1;
			else if (::strcmp(key, "TXHang") == 0)
				m_nxdnTXHang = (unsigned int)::atoi(value);
			else if (::strcmp(key, "ModeHang") == 0)
				m_nxdnModeHang = (unsigned int)::atoi(value);
		} else if (section == SECTION_M17) {
			if (::strcmp(key, "Enable") == 0)
				m_m17Enabled = ::atoi(value) == 1;
			else if (::strcmp(key, "ColorCode") == 0)
				m_m17ColorCode = (unsigned int)::atoi(value);
			else if (::strcmp(key, "SelfOnly") == 0)
				m_m17SelfOnly = ::atoi(value) == 1;
			else if (::strcmp(key, "AllowEncryption") == 0)
				m_m17AllowEncryption = ::atoi(value) == 1;
			else if (::strcmp(key, "TXHang") == 0)
				m_m17TXHang = (unsigned int)::atoi(value);
			else if (::strcmp(key, "ModeHang") == 0)
				m_m17ModeHang = (unsigned int)::atoi(value);
		} else if (section == SECTION_POCSAG) {
			if (::strcmp(key, "Enable") == 0)
				m_pocsagEnabled = ::atoi(value) == 1;
			else if (::strcmp(key, "Frequency") == 0)
				m_pocsagFrequency = (unsigned int)::atoi(value);
		} else if (section == SECTION_FM) {
			if (::strcmp(key, "Enable") == 0)
				m_fmEnabled = ::atoi(value) == 1;
			else if (::strcmp(key, "Callsign") == 0) {
				// Convert the callsign to upper case
				for (unsigned int i = 0U; value[i] != 0; i++)
					value[i] = ::toupper(value[i]);
				m_fmCallsign = value;
			} else if (::strcmp(key, "CallsignSpeed") == 0)
				m_fmCallsignSpeed = (unsigned int)::atoi(value);
			else if (::strcmp(key, "CallsignFrequency") == 0)
				m_fmCallsignFrequency = (unsigned int)::atoi(value);
			else if (::strcmp(key, "CallsignTime") == 0)
				m_fmCallsignTime = (unsigned int)::atoi(value);
			else if (::strcmp(key, "CallsignHoldoff") == 0)
				m_fmCallsignHoldoff = (unsigned int)::atoi(value);
			else if (::strcmp(key, "CallsignHighLevel") == 0)
				m_fmCallsignHighLevel = float(::atof(value));
			else if (::strcmp(key, "CallsignLowLevel") == 0)
				m_fmCallsignLowLevel = float(::atof(value));
			else if (::strcmp(key, "CallsignAtStart") == 0)
				m_fmCallsignAtStart = ::atoi(value) == 1;
			else if (::strcmp(key, "CallsignAtEnd") == 0)
				m_fmCallsignAtEnd = ::atoi(value) == 1;
			else if (::strcmp(key, "CallsignAtLatch") == 0)
				m_fmCallsignAtLatch = ::atoi(value) == 1;
			else if (::strcmp(key, "RFAck") == 0) {
				// Convert the ack to upper case
				for (unsigned int i = 0U; value[i] != 0; i++)
					value[i] = ::toupper(value[i]);
				m_fmRFAck = value;
			} else if (::strcmp(key, "ExtAck") == 0) {
				// Convert the ack to upper case
				for (unsigned int i = 0U; value[i] != 0; i++)
					value[i] = ::toupper(value[i]);
				m_fmExtAck = value;
			} else if (::strcmp(key, "AckSpeed") == 0)
				m_fmAckSpeed = (unsigned int)::atoi(value);
			else if (::strcmp(key, "AckFrequency") == 0)
				m_fmAckFrequency = (unsigned int)::atoi(value);
			else if (::strcmp(key, "AckMinTime") == 0)
				m_fmAckMinTime = (unsigned int)::atoi(value);
			else if (::strcmp(key, "AckDelay") == 0)
				m_fmAckDelay = (unsigned int)::atoi(value);
			else if (::strcmp(key, "AckLevel") == 0)
				m_fmAckLevel = float(::atof(value));
			else if (::strcmp(key, "Timeout") == 0)
				m_fmTimeout = (unsigned int)::atoi(value);
			else if (::strcmp(key, "TimeoutLevel") == 0)
				m_fmTimeoutLevel = float(::atof(value));
			else if (::strcmp(key, "CTCSSFrequency") == 0)
				m_fmCTCSSFrequency = float(::atof(value));
			else if (::strcmp(key, "CTCSSThreshold") == 0)
				m_fmCTCSSHighThreshold = m_fmCTCSSLowThreshold = (unsigned int)::atoi(value);
			else if (::strcmp(key, "CTCSSHighThreshold") == 0)
				m_fmCTCSSHighThreshold = (unsigned int)::atoi(value);
			else if (::strcmp(key, "CTCSSLowThreshold") == 0)
				m_fmCTCSSLowThreshold = (unsigned int)::atoi(value);
			else if (::strcmp(key, "CTCSSLevel") == 0)
				m_fmCTCSSLevel = float(::atof(value));
			else if (::strcmp(key, "KerchunkTime") == 0)
				m_fmKerchunkTime = (unsigned int)::atoi(value);
			else if (::strcmp(key, "HangTime") == 0)
				m_fmHangTime = (unsigned int)::atoi(value);
			else if (::strcmp(key, "AccessMode") == 0)
				m_fmAccessMode = ::atoi(value);
			else if (::strcmp(key, "COSInvert") == 0)
				m_fmCOSInvert = ::atoi(value) == 1;
			else if (::strcmp(key, "NoiseSquelch") == 0)
				m_fmNoiseSquelch = ::atoi(value) == 1;
			else if (::strcmp(key, "SquelchThreshold") == 0)
				m_fmSquelchHighThreshold = m_fmSquelchLowThreshold = (unsigned int)::atoi(value);
			else if (::strcmp(key, "SquelchHighThreshold") == 0)
				m_fmSquelchHighThreshold = (unsigned int)::atoi(value);
			else if (::strcmp(key, "SquelchLowThreshold") == 0)
				m_fmSquelchLowThreshold = (unsigned int)::atoi(value);
			else if (::strcmp(key, "RFAudioBoost") == 0)
				m_fmRFAudioBoost = (unsigned int)::atoi(value);
			else if (::strcmp(key, "MaxDevLevel") == 0)
				m_fmMaxDevLevel = float(::atof(value));
			else if (::strcmp(key, "ExtAudioBoost") == 0)
				m_fmExtAudioBoost = (unsigned int)::atoi(value);
			else if (::strcmp(key, "ModeHang") == 0)
				m_fmModeHang = (unsigned int)::atoi(value);
		} else if (section == SECTION_AX25) {
			if (::strcmp(key, "Enable") == 0)
				m_ax25Enabled = ::atoi(value) == 1;
			else if (::strcmp(key, "TXDelay") == 0)
				m_ax25TXDelay = (unsigned int)::atoi(value);
			else if (::strcmp(key, "RXTwist") == 0)
				m_ax25RXTwist = ::atoi(value);
			else if (::strcmp(key, "SlotTime") == 0)
				m_ax25SlotTime = (unsigned int)::atoi(value);
			else if (::strcmp(key, "PPersist") == 0)
				m_ax25PPersist = (unsigned int)::atoi(value);
			else if (::strcmp(key, "Trace") == 0)
				m_ax25Trace = ::atoi(value) == 1;
		} else if (section == SECTION_DSTAR_NETWORK) {
			if (::strcmp(key, "Enable") == 0)
				m_dstarNetworkEnabled = ::atoi(value) == 1;
			else if (::strcmp(key, "GatewayAddress") == 0)
				m_dstarGatewayAddress = value;
			else if (::strcmp(key, "GatewayPort") == 0)
				m_dstarGatewayPort = (unsigned int)::atoi(value);
			else if (::strcmp(key, "LocalPort") == 0)
				m_dstarLocalPort = (unsigned int)::atoi(value);
			else if (::strcmp(key, "ModeHang") == 0)
				m_dstarNetworkModeHang = (unsigned int)::atoi(value);
			else if (::strcmp(key, "Debug") == 0)
				m_dstarNetworkDebug = ::atoi(value) == 1;
		} else if (section == SECTION_DMR_NETWORK) {
			if (::strcmp(key, "Enable") == 0)
				m_dmrNetworkEnabled = ::atoi(value) == 1;
			else if (::strcmp(key, "Address") == 0)
				m_dmrNetworkAddress = value;
			else if (::strcmp(key, "Port") == 0)
				m_dmrNetworkPort = (unsigned int)::atoi(value);
			else if (::strcmp(key, "Local") == 0)
				m_dmrNetworkLocal = (unsigned int)::atoi(value);
			else if (::strcmp(key, "Password") == 0)
				m_dmrNetworkPassword = value;
			else if (::strcmp(key, "Options") == 0)
				m_dmrNetworkOptions = value;
			else if (::strcmp(key, "Debug") == 0)
				m_dmrNetworkDebug = ::atoi(value) == 1;
			else if (::strcmp(key, "Jitter") == 0)
				m_dmrNetworkJitter = (unsigned int)::atoi(value);
			else if (::strcmp(key, "Slot1") == 0)
				m_dmrNetworkSlot1 = ::atoi(value) == 1;
			else if (::strcmp(key, "Slot2") == 0)
				m_dmrNetworkSlot2 = ::atoi(value) == 1;
			else if (::strcmp(key, "ModeHang") == 0)
				m_dmrNetworkModeHang = (unsigned int)::atoi(value);
		} else if (section == SECTION_FUSION_NETWORK) {
			if (::strcmp(key, "Enable") == 0)
				m_fusionNetworkEnabled = ::atoi(value) == 1;
			else if (::strcmp(key, "LocalAddress") == 0)
				m_fusionNetworkMyAddress = value;
			else if (::strcmp(key, "LocalPort") == 0)
				m_fusionNetworkMyPort = (unsigned int)::atoi(value);
			else if (::strcmp(key, "GatewayAddress") == 0)
				m_fusionNetworkGatewayAddress = value;
			else if (::strcmp(key, "GatewayPort") == 0)
				m_fusionNetworkGatewayPort = (unsigned int)::atoi(value);
			else if (::strcmp(key, "ModeHang") == 0)
				m_fusionNetworkModeHang = (unsigned int)::atoi(value);
			else if (::strcmp(key, "Debug") == 0)
				m_fusionNetworkDebug = ::atoi(value) == 1;
		} else if (section == SECTION_P25_NETWORK) {
			if (::strcmp(key, "Enable") == 0)
				m_p25NetworkEnabled = ::atoi(value) == 1;
			else if (::strcmp(key, "GatewayAddress") == 0)
				m_p25GatewayAddress = value;
			else if (::strcmp(key, "GatewayPort") == 0)
				m_p25GatewayPort = (unsigned int)::atoi(value);
			else if (::strcmp(key, "LocalPort") == 0)
				m_p25LocalPort = (unsigned int)::atoi(value);
			else if (::strcmp(key, "ModeHang") == 0)
				m_p25NetworkModeHang = (unsigned int)::atoi(value);
			else if (::strcmp(key, "Debug") == 0)
				m_p25NetworkDebug = ::atoi(value) == 1;
		} else if (section == SECTION_NXDN_NETWORK) {
			if (::strcmp(key, "Enable") == 0)
				m_nxdnNetworkEnabled = ::atoi(value) == 1;
			else if (::strcmp(key, "LocalAddress") == 0)
				m_nxdnLocalAddress = value;
			else if (::strcmp(key, "LocalPort") == 0)
				m_nxdnLocalPort = (unsigned int)::atoi(value);
			else if (::strcmp(key, "GatewayAddress") == 0)
				m_nxdnGatewayAddress = value;
			else if (::strcmp(key, "GatewayPort") == 0)
				m_nxdnGatewayPort = (unsigned int)::atoi(value);
			else if (::strcmp(key, "ModeHang") == 0)
				m_nxdnNetworkModeHang = (unsigned int)::atoi(value);
			else if (::strcmp(key, "Debug") == 0)
				m_nxdnNetworkDebug = ::atoi(value) == 1;
		} else if (section == SECTION_M17_NETWORK) {
			if (::strcmp(key, "Enable") == 0)
				m_m17NetworkEnabled = ::atoi(value) == 1;
			else if (::strcmp(key, "LocalPort") == 0)
				m_m17LocalPort = (unsigned int)::atoi(value);
			else if (::strcmp(key, "GatewayAddress") == 0)
				m_m17GatewayAddress = value;
			else if (::strcmp(key, "GatewayPort") == 0)
				m_m17GatewayPort = (unsigned int)::atoi(value);
			else if (::strcmp(key, "ModeHang") == 0)
				m_m17NetworkModeHang = (unsigned int)::atoi(value);
			else if (::strcmp(key, "Debug") == 0)
				m_m17NetworkDebug = ::atoi(value) == 1;
		} else if (section == SECTION_POCSAG_NETWORK) {
			if (::strcmp(key, "Enable") == 0)
				m_pocsagNetworkEnabled = ::atoi(value) == 1;
			else if (::strcmp(key, "LocalAddress") == 0)
				m_pocsagLocalAddress = value;
			else if (::strcmp(key, "LocalPort") == 0)
				m_pocsagLocalPort = (unsigned int)::atoi(value);
			else if (::strcmp(key, "GatewayAddress") == 0)
				m_pocsagGatewayAddress = value;
			else if (::strcmp(key, "GatewayPort") == 0)
				m_pocsagGatewayPort = (unsigned int)::atoi(value);
			else if (::strcmp(key, "ModeHang") == 0)
				m_pocsagNetworkModeHang = (unsigned int)::atoi(value);
			else if (::strcmp(key, "Debug") == 0)
				m_pocsagNetworkDebug = ::atoi(value) == 1;
		} else if (section == SECTION_FM_NETWORK) {
			if (::strcmp(key, "Enable") == 0)
				m_fmNetworkEnabled = ::atoi(value) == 1;
			else if (::strcmp(key, "LocalAddress") == 0)
				m_fmLocalAddress = value;
			else if (::strcmp(key, "LocalPort") == 0)
				m_fmLocalPort = (unsigned int)::atoi(value);
			else if (::strcmp(key, "GatewayAddress") == 0)
				m_fmGatewayAddress = value;
			else if (::strcmp(key, "GatewayPort") == 0)
				m_fmGatewayPort = (unsigned int)::atoi(value);
			else if (::strcmp(key, "SampleRate") == 0)
				m_fmSampleRate = (unsigned int)::atoi(value);
			else if (::strcmp(key, "ModeHang") == 0)
				m_fmNetworkModeHang = (unsigned int)::atoi(value);
			else if (::strcmp(key, "Debug") == 0)
				m_fmNetworkDebug = ::atoi(value) == 1;
		} else if (section == SECTION_AX25_NETWORK) {
			if (::strcmp(key, "Enable") == 0)
				m_ax25NetworkEnabled = ::atoi(value) == 1;
			else if (::strcmp(key, "Port") == 0)
				m_ax25NetworkPort = value;
			else if (::strcmp(key, "Speed") == 0)
				m_ax25NetworkSpeed = (unsigned int)::atoi(value);
			else if (::strcmp(key, "Debug") == 0)
				m_ax25NetworkDebug = ::atoi(value) == 1;
		} else if (section == SECTION_TFTSERIAL) {
			if (::strcmp(key, "Port") == 0)
				m_tftSerialPort = value;
			else if (::strcmp(key, "Brightness") == 0)
				m_tftSerialBrightness = (unsigned int)::atoi(value);
		} else if (section == SECTION_HD44780) {
			if (::strcmp(key, "Rows") == 0)
				m_hd44780Rows = (unsigned int)::atoi(value);
			else if (::strcmp(key, "Columns") == 0)
				m_hd44780Columns = (unsigned int)::atoi(value);
			else if (::strcmp(key, "I2CAddress") == 0)
				m_hd44780i2cAddress = (unsigned int)::strtoul(value, NULL, 16);
			else if (::strcmp(key, "PWM") == 0)
				m_hd44780PWM = ::atoi(value) == 1;
			else if (::strcmp(key, "PWMPin") == 0)
				m_hd44780PWMPin = (unsigned int)::atoi(value);
			else if (::strcmp(key, "PWMBright") == 0)
				m_hd44780PWMBright = (unsigned int)::atoi(value);
			else if (::strcmp(key, "PWMDim") == 0)
				m_hd44780PWMDim = (unsigned int)::atoi(value);
			else if (::strcmp(key, "DisplayClock") == 0)
				m_hd44780DisplayClock = ::atoi(value) == 1;
			else if (::strcmp(key, "UTC") == 0)
				m_hd44780UTC = ::atoi(value) == 1;
			else if (::strcmp(key, "Pins") == 0) {
				char* p = ::strtok(value, ",\r\n");
				while (p != NULL) {
					unsigned int pin = (unsigned int)::atoi(p);
					m_hd44780Pins.push_back(pin);
					p = ::strtok(NULL, ",\r\n");
				}
=======
    } else if (section == SECTION_FUSION) {
		if (::strcmp(key, "Enable") == 0)
			m_fusionEnabled = ::atoi(value) == 1;
		else if (::strcmp(key, "LowDeviation") == 0)
			m_fusionLowDeviation = ::atoi(value) == 1;
		else if (::strcmp(key, "RemoteGateway") == 0)
			m_fusionRemoteGateway = ::atoi(value) == 1;
		else if (::strcmp(key, "SelfOnly") == 0)
			m_fusionSelfOnly = ::atoi(value) == 1;
		else if (::strcmp(key, "TXHang") == 0)
			m_fusionTXHang = (unsigned int)::atoi(value);
		else if (::strcmp(key, "ModeHang") == 0)
			m_fusionModeHang = (unsigned int)::atoi(value);
	} else if (section == SECTION_P25) {
		if (::strcmp(key, "Enable") == 0)
			m_p25Enabled = ::atoi(value) == 1;
		else if (::strcmp(key, "Id") == 0)
			m_p25Id = (unsigned int)::atoi(value);
		else if (::strcmp(key, "NAC") == 0)
			m_p25NAC = (unsigned int)::strtoul(value, NULL, 16);
		else if (::strcmp(key, "OverrideUIDCheck") == 0)
			m_p25OverrideUID = ::atoi(value) == 1;
		else if (::strcmp(key, "SelfOnly") == 0)
			m_p25SelfOnly = ::atoi(value) == 1;
		else if (::strcmp(key, "RemoteGateway") == 0)
			m_p25RemoteGateway = ::atoi(value) == 1;
		else if (::strcmp(key, "TXHang") == 0)
			m_p25TXHang = (unsigned int)::atoi(value);
		else if (::strcmp(key, "ModeHang") == 0)
			m_p25ModeHang = (unsigned int)::atoi(value);
	} else if (section == SECTION_NXDN) {
		if (::strcmp(key, "Enable") == 0)
			m_nxdnEnabled = ::atoi(value) == 1;
		else if (::strcmp(key, "Id") == 0)
			m_nxdnId = (unsigned int)::atoi(value);
		else if (::strcmp(key, "RAN") == 0)
			m_nxdnRAN = (unsigned int)::atoi(value);
		else if (::strcmp(key, "SelfOnly") == 0)
			m_nxdnSelfOnly = ::atoi(value) == 1;
		else if (::strcmp(key, "RemoteGateway") == 0)
			m_nxdnRemoteGateway = ::atoi(value) == 1;
		else if (::strcmp(key, "TXHang") == 0)
			m_nxdnTXHang = (unsigned int)::atoi(value);
		else if (::strcmp(key, "ModeHang") == 0)
			m_nxdnModeHang = (unsigned int)::atoi(value);
	} else if (section == SECTION_POCSAG) {
	  if (::strcmp(key, "Enable") == 0)
		  m_pocsagEnabled = ::atoi(value) == 1;
	  else if (::strcmp(key, "Frequency") == 0)
		  m_pocsagFrequency = (unsigned int)::atoi(value);
	}
	else if (section == SECTION_FM) {
		if (::strcmp(key, "Enable") == 0)
			m_fmEnabled = ::atoi(value) == 1;
		else if (::strcmp(key, "Callsign") == 0) {
			// Convert the callsign to upper case
			for (unsigned int i = 0U; value[i] != 0; i++)
				value[i] = ::toupper(value[i]);
			m_fmCallsign = value;
		} else if (::strcmp(key, "CallsignSpeed") == 0)
		  m_fmCallsignSpeed = (unsigned int)::atoi(value);
	  else if (::strcmp(key, "CallsignFrequency") == 0)
		  m_fmCallsignFrequency = (unsigned int)::atoi(value);
	  else if (::strcmp(key, "CallsignTime") == 0)
		  m_fmCallsignTime = (unsigned int)::atoi(value);
	  else if (::strcmp(key, "CallsignHoldoff") == 0)
		  m_fmCallsignHoldoff = (unsigned int)::atoi(value);
	  else if (::strcmp(key, "CallsignHighLevel") == 0)
		  m_fmCallsignHighLevel = float(::atof(value));
	  else if (::strcmp(key, "CallsignLowLevel") == 0)
		  m_fmCallsignLowLevel = float(::atof(value));
	  else if (::strcmp(key, "CallsignAtStart") == 0)
		  m_fmCallsignAtStart = ::atoi(value) == 1;
	  else if (::strcmp(key, "CallsignAtEnd") == 0)
		  m_fmCallsignAtEnd = ::atoi(value) == 1;
	  else if (::strcmp(key, "CallsignAtLatch") == 0)
		  m_fmCallsignAtLatch = ::atoi(value) == 1;
	  else if (::strcmp(key, "RFAck") == 0) {
			// Convert the ack to upper case
			for (unsigned int i = 0U; value[i] != 0; i++)
				value[i] = ::toupper(value[i]);
			m_fmRFAck = value;
	  } else if (::strcmp(key, "ExtAck") == 0) {
			// Convert the ack to upper case
			for (unsigned int i = 0U; value[i] != 0; i++)
				value[i] = ::toupper(value[i]);
			m_fmExtAck = value;
		}	else if (::strcmp(key, "AckSpeed") == 0)
			m_fmAckSpeed = (unsigned int)::atoi(value);
		else if (::strcmp(key, "AckFrequency") == 0)
			m_fmAckFrequency = (unsigned int)::atoi(value);
		else if (::strcmp(key, "AckMinTime") == 0)
			m_fmAckMinTime = (unsigned int)::atoi(value);
		else if (::strcmp(key, "AckDelay") == 0)
			m_fmAckDelay = (unsigned int)::atoi(value);
		else if (::strcmp(key, "AckLevel") == 0)
			m_fmAckLevel = float(::atof(value));
		else if (::strcmp(key, "Timeout") == 0)
			m_fmTimeout = (unsigned int)::atoi(value);
		else if (::strcmp(key, "TimeoutLevel") == 0)
			m_fmTimeoutLevel = float(::atof(value));
		else if (::strcmp(key, "CTCSSFrequency") == 0)
			m_fmCTCSSFrequency = float(::atof(value));
		else if (::strcmp(key, "CTCSSThreshold") == 0)
			m_fmCTCSSHighThreshold = m_fmCTCSSLowThreshold = (unsigned int)::atoi(value);
		else if (::strcmp(key, "CTCSSHighThreshold") == 0)
			m_fmCTCSSHighThreshold = (unsigned int)::atoi(value);
		else if (::strcmp(key, "CTCSSLowThreshold") == 0)
			m_fmCTCSSLowThreshold = (unsigned int)::atoi(value);
		else if (::strcmp(key, "CTCSSLevel") == 0)
			m_fmCTCSSLevel = float(::atof(value));
		else if (::strcmp(key, "KerchunkTime") == 0)
			m_fmKerchunkTime = (unsigned int)::atoi(value);
		else if (::strcmp(key, "HangTime") == 0)
			m_fmHangTime = (unsigned int)::atoi(value);
		else if (::strcmp(key, "AccessMode") == 0)
			m_fmAccessMode = (unsigned int)::atoi(value);
		else if (::strcmp(key, "COSInvert") == 0)
			m_fmCOSInvert = ::atoi(value) == 1;
		else if (::strcmp(key, "RFAudioBoost") == 0)
			m_fmRFAudioBoost = (unsigned int)::atoi(value);
		else if (::strcmp(key, "MaxDevLevel") == 0)
			m_fmMaxDevLevel = float(::atof(value));
		else if (::strcmp(key, "ExtAudioBoost") == 0)
			m_fmExtAudioBoost = (unsigned int)::atoi(value);
	} else if (section == SECTION_DSTAR_NETWORK) {
		if (::strcmp(key, "Enable") == 0)
			m_dstarNetworkEnabled = ::atoi(value) == 1;
		else if (::strcmp(key, "GatewayAddress") == 0)
			m_dstarGatewayAddress = value;
		else if (::strcmp(key, "GatewayPort") == 0)
			m_dstarGatewayPort = (unsigned int)::atoi(value);
		else if (::strcmp(key, "LocalPort") == 0)
			m_dstarLocalPort = (unsigned int)::atoi(value);
		else if (::strcmp(key, "ModeHang") == 0)
			m_dstarNetworkModeHang = (unsigned int)::atoi(value);
		else if (::strcmp(key, "Debug") == 0)
			m_dstarNetworkDebug = ::atoi(value) == 1;
	} else if (section == SECTION_DMR_NETWORK) {
		if (::strcmp(key, "Enable") == 0)
			m_dmrNetworkEnabled = ::atoi(value) == 1;
		else if (::strcmp(key, "Type") == 0)
			m_dmrNetworkType = value;
		else if (::strcmp(key, "Address") == 0)
			m_dmrNetworkAddress = value;
		else if (::strcmp(key, "Port") == 0)
			m_dmrNetworkPort = (unsigned int)::atoi(value);
		else if (::strcmp(key, "Local") == 0)
			m_dmrNetworkLocal = (unsigned int)::atoi(value);
		else if (::strcmp(key, "Password") == 0)
			m_dmrNetworkPassword = value;
		else if (::strcmp(key, "Options") == 0)
			m_dmrNetworkOptions = value;
		else if (::strcmp(key, "Debug") == 0)
			m_dmrNetworkDebug = ::atoi(value) == 1;
		else if (::strcmp(key, "Jitter") == 0)
			m_dmrNetworkJitter = (unsigned int)::atoi(value);
		else if (::strcmp(key, "Slot1") == 0)
			m_dmrNetworkSlot1 = ::atoi(value) == 1;
		else if (::strcmp(key, "Slot2") == 0)
			m_dmrNetworkSlot2 = ::atoi(value) == 1;
		else if (::strcmp(key, "ModeHang") == 0)
			m_dmrNetworkModeHang = (unsigned int)::atoi(value);
	} else if (section == SECTION_FUSION_NETWORK) {
		if (::strcmp(key, "Enable") == 0)
			m_fusionNetworkEnabled = ::atoi(value) == 1;
		else if (::strcmp(key, "LocalAddress") == 0)
			m_fusionNetworkMyAddress = value;
		else if (::strcmp(key, "LocalPort") == 0)
			m_fusionNetworkMyPort = (unsigned int)::atoi(value);
		else if (::strcmp(key, "GatewayAddress") == 0)
			m_fusionNetworkGatewayAddress = value;
		else if (::strcmp(key, "GatewayPort") == 0)
			m_fusionNetworkGatewayPort = (unsigned int)::atoi(value);
		else if (::strcmp(key, "ModeHang") == 0)
			m_fusionNetworkModeHang = (unsigned int)::atoi(value);
		else if (::strcmp(key, "Debug") == 0)
			m_fusionNetworkDebug = ::atoi(value) == 1;
	} else if (section == SECTION_P25_NETWORK) {
		if (::strcmp(key, "Enable") == 0)
			m_p25NetworkEnabled = ::atoi(value) == 1;
		else if (::strcmp(key, "GatewayAddress") == 0)
			m_p25GatewayAddress = value;
		else if (::strcmp(key, "GatewayPort") == 0)
			m_p25GatewayPort = (unsigned int)::atoi(value);
		else if (::strcmp(key, "LocalPort") == 0)
			m_p25LocalPort = (unsigned int)::atoi(value);
		else if (::strcmp(key, "ModeHang") == 0)
			m_p25NetworkModeHang = (unsigned int)::atoi(value);
		else if (::strcmp(key, "Debug") == 0)
			m_p25NetworkDebug = ::atoi(value) == 1;
	} else if (section == SECTION_NXDN_NETWORK) {
		if (::strcmp(key, "Enable") == 0)
			m_nxdnNetworkEnabled = ::atoi(value) == 1;
		else if (::strcmp(key, "Protocol") == 0)
			m_nxdnNetworkProtocol = value;
		else if (::strcmp(key, "LocalAddress") == 0)
			m_nxdnLocalAddress = value;
		else if (::strcmp(key, "LocalPort") == 0)
			m_nxdnLocalPort = (unsigned int)::atoi(value);
		else if (::strcmp(key, "GatewayAddress") == 0)
			m_nxdnGatewayAddress = value;
		else if (::strcmp(key, "GatewayPort") == 0)
			m_nxdnGatewayPort = (unsigned int)::atoi(value);
		else if (::strcmp(key, "ModeHang") == 0)
			m_nxdnNetworkModeHang = (unsigned int)::atoi(value);
		else if (::strcmp(key, "Debug") == 0)
			m_nxdnNetworkDebug = ::atoi(value) == 1;
	} else if (section == SECTION_POCSAG_NETWORK) {
		if (::strcmp(key, "Enable") == 0)
			m_pocsagNetworkEnabled = ::atoi(value) == 1;
		else if (::strcmp(key, "LocalAddress") == 0)
			m_pocsagLocalAddress = value;
		else if (::strcmp(key, "LocalPort") == 0)
			m_pocsagLocalPort = (unsigned int)::atoi(value);
		else if (::strcmp(key, "GatewayAddress") == 0)
			m_pocsagGatewayAddress = value;
		else if (::strcmp(key, "GatewayPort") == 0)
			m_pocsagGatewayPort = (unsigned int)::atoi(value);
		else if (::strcmp(key, "ModeHang") == 0)
			m_pocsagNetworkModeHang = (unsigned int)::atoi(value);
		else if (::strcmp(key, "Debug") == 0)
			m_pocsagNetworkDebug = ::atoi(value) == 1;
	} else if (section == SECTION_TFTSERIAL) {
		if (::strcmp(key, "Port") == 0)
			m_tftSerialPort = value;
		else if (::strcmp(key, "Brightness") == 0)
			m_tftSerialBrightness = (unsigned int)::atoi(value);
	} else if (section == SECTION_HD44780) {
		if (::strcmp(key, "Rows") == 0)
			m_hd44780Rows = (unsigned int)::atoi(value);
		else if (::strcmp(key, "Columns") == 0)
			m_hd44780Columns = (unsigned int)::atoi(value);
		else if (::strcmp(key, "I2CAddress") == 0)
			m_hd44780i2cAddress = (unsigned int)::strtoul(value, NULL, 16);
		else if (::strcmp(key, "PWM") == 0)
			m_hd44780PWM = ::atoi(value) == 1;
		else if (::strcmp(key, "PWMPin") == 0)
			m_hd44780PWMPin = (unsigned int)::atoi(value);
		else if (::strcmp(key, "PWMBright") == 0)
			m_hd44780PWMBright = (unsigned int)::atoi(value);
		else if (::strcmp(key, "PWMDim") == 0)
			m_hd44780PWMDim = (unsigned int)::atoi(value);
		else if (::strcmp(key, "DisplayClock") == 0)
			m_hd44780DisplayClock = ::atoi(value) == 1;
		else if (::strcmp(key, "UTC") == 0)
			m_hd44780UTC = ::atoi(value) == 1;
		else if (::strcmp(key, "Pins") == 0) {
			char* p = ::strtok(value, ",\r\n");
			while (p != NULL) {
				unsigned int pin = (unsigned int)::atoi(p);
				m_hd44780Pins.push_back(pin);
				p = ::strtok(NULL, ",\r\n");
>>>>>>> 136deac6
			}
		} else if (section == SECTION_NEXTION) {
			if (::strcmp(key, "Port") == 0)
				m_nextionPort = value;
			else if (::strcmp(key, "Brightness") == 0)
				m_nextionIdleBrightness = m_nextionBrightness = (unsigned int)::atoi(value);
			else if (::strcmp(key, "DisplayClock") == 0)
				m_nextionDisplayClock = ::atoi(value) == 1;
			else if (::strcmp(key, "UTC") == 0)
				m_nextionUTC = ::atoi(value) == 1;
			else if (::strcmp(key, "IdleBrightness") == 0)
				m_nextionIdleBrightness = (unsigned int)::atoi(value);
			else if (::strcmp(key, "ScreenLayout") == 0)
				m_nextionScreenLayout = (unsigned int)::strtoul(value, NULL, 0);
			else if (::strcmp(key, "DisplayTempInFahrenheit") == 0)
				m_nextionTempInFahrenheit = ::atoi(value) == 1;
		} else if (section == SECTION_OLED) {
			if (::strcmp(key, "Type") == 0)
				m_oledType = (unsigned char)::atoi(value);
			else if (::strcmp(key, "Brightness") == 0)
				m_oledBrightness = (unsigned char)::atoi(value);
			else if (::strcmp(key, "Invert") == 0)
				m_oledInvert = ::atoi(value) == 1;
			else if (::strcmp(key, "Scroll") == 0)
				m_oledScroll = ::atoi(value) == 1;
			else if (::strcmp(key, "Rotate") == 0)
				m_oledRotate = ::atoi(value) == 1;
			else if (::strcmp(key, "LogoScreensaver") == 0)
				m_oledLogoScreensaver = ::atoi(value) == 1;
		} else if (section == SECTION_LCDPROC) {
			if (::strcmp(key, "Address") == 0)
				m_lcdprocAddress = value;
			else if (::strcmp(key, "Port") == 0)
				m_lcdprocPort = (unsigned int)::atoi(value);
			else if (::strcmp(key, "LocalPort") == 0)
				m_lcdprocLocalPort = (unsigned int)::atoi(value);
			else if (::strcmp(key, "DisplayClock") == 0)
				m_lcdprocDisplayClock = ::atoi(value) == 1;
			else if (::strcmp(key, "UTC") == 0)
				m_lcdprocUTC = ::atoi(value) == 1;
			else if (::strcmp(key, "DimOnIdle") == 0)
				m_lcdprocDimOnIdle = ::atoi(value) == 1;
		} else if (section == SECTION_LOCK_FILE) {
			if (::strcmp(key, "Enable") == 0)
				m_lockFileEnabled = ::atoi(value) == 1;
			else if (::strcmp(key, "File") == 0)
				m_lockFileName = value;
		} else if (section == SECTION_REMOTE_CONTROL) {
			if (::strcmp(key, "Enable") == 0)
				m_remoteControlEnabled = ::atoi(value) == 1;
			else if (::strcmp(key, "Port") == 0)
				m_remoteControlPort = (unsigned int)::atoi(value);
		}
	}

	::fclose(fp);

	return true;
}

std::string CConf::getCallsign() const
{
	return m_callsign;
}

unsigned int CConf::getId() const
{
	return m_id;
}

unsigned int CConf::getTimeout() const
{
	return m_timeout;
}

bool CConf::getDuplex() const
{
	return m_duplex;
}

std::string CConf::getDisplay() const
{
	return m_display;
}

bool CConf::getDaemon() const
{
	return m_daemon;
}

unsigned int CConf::getRXFrequency() const
{
	return m_rxFrequency;
}

unsigned int CConf::getTXFrequency() const
{
	return m_txFrequency;
}

unsigned int CConf::getPower() const
{
	return m_power;
}

unsigned int CConf::getLogDisplayLevel() const
{
	return m_logDisplayLevel;
}

unsigned int CConf::getLogFileLevel() const
{
	return m_logFileLevel;
}

std::string CConf::getLogFilePath() const
{
	return m_logFilePath;
}

std::string CConf::getLogFileRoot() const
{
	return m_logFileRoot;
}

bool CConf::getLogFileRotate() const
{
	return m_logFileRotate;
}

bool CConf::getCWIdEnabled() const
{
	return m_cwIdEnabled;
}

unsigned int CConf::getCWIdTime() const
{
	return m_cwIdTime;
}

std::string CConf::getCWIdCallsign() const
{
	return m_cwIdCallsign;
}

std::string CConf::getDMRIdLookupFile() const
{
	return m_dmrIdLookupFile;
}

unsigned int CConf::getDMRIdLookupTime() const
{
	return m_dmrIdLookupTime;
}

std::string CConf::getNXDNIdLookupFile() const
{
	return m_nxdnIdLookupFile;
}

unsigned int CConf::getNXDNIdLookupTime() const
{
	return m_nxdnIdLookupTime;
}

std::string CConf::getModemPort() const
{
	return m_modemPort;
}

std::string CConf::getModemProtocol() const
{
	return m_modemProtocol;
}

unsigned int CConf::getModemSpeed() const
{
	return m_modemSpeed;
}

unsigned int CConf::getModemAddress() const
{
	return m_modemAddress;
}

bool CConf::getModemRXInvert() const
{
	return m_modemRXInvert;
}

bool CConf::getModemTXInvert() const
{
	return m_modemTXInvert;
}

bool CConf::getModemPTTInvert() const
{
	return m_modemPTTInvert;
}

unsigned int CConf::getModemTXDelay() const
{
	return m_modemTXDelay;
}

unsigned int CConf::getModemDMRDelay() const
{
	return m_modemDMRDelay;
}

int CConf::getModemRXOffset() const
{
	return m_modemRXOffset;
}

int CConf::getModemTXOffset() const
{
	return m_modemTXOffset;
}

int CConf::getModemRXDCOffset() const
{
	return m_modemRXDCOffset;
}

int CConf::getModemTXDCOffset() const
{
	return m_modemTXDCOffset;
}

float CConf::getModemRFLevel() const
{
	return m_modemRFLevel;
}

float CConf::getModemRXLevel() const
{
	return m_modemRXLevel;
}

float CConf::getModemCWIdTXLevel() const
{
	return m_modemCWIdTXLevel;
}

float CConf::getModemDStarTXLevel() const
{
	return m_modemDStarTXLevel;
}

float CConf::getModemDMRTXLevel() const
{
	return m_modemDMRTXLevel;
}

float CConf::getModemYSFTXLevel() const
{
	return m_modemYSFTXLevel;
}

float CConf::getModemP25TXLevel() const
{
	return m_modemP25TXLevel;
}

float CConf::getModemNXDNTXLevel() const
{
	return m_modemNXDNTXLevel;
}

float CConf::getModemM17TXLevel() const
{
	return m_modemM17TXLevel;
}

float CConf::getModemPOCSAGTXLevel() const
{
	return m_modemPOCSAGTXLevel;
}

float CConf::getModemFMTXLevel() const
{
	return m_modemFMTXLevel;
}

float CConf::getModemAX25TXLevel() const
{
	return m_modemAX25TXLevel;
}

std::string CConf::getModemRSSIMappingFile () const
{
	return m_modemRSSIMappingFile;
}

bool CConf::getModemUseCOSAsLockout() const
{
	return m_modemUseCOSAsLockout;
}

bool CConf::getModemTrace() const
{
	return m_modemTrace;
}

bool CConf::getModemDebug() const
{
	return m_modemDebug;
}

bool CConf::getTransparentEnabled() const
{
	return m_transparentEnabled;
}

std::string CConf::getTransparentRemoteAddress() const
{
	return m_transparentRemoteAddress;
}

unsigned int CConf::getTransparentRemotePort() const
{
	return m_transparentRemotePort;
}

unsigned int CConf::getTransparentLocalPort() const
{
	return m_transparentLocalPort;
}

unsigned int CConf::getTransparentSendFrameType() const
{
	return m_transparentSendFrameType;
}

bool CConf::getDStarEnabled() const
{
	return m_dstarEnabled;
}

std::string CConf::getDStarModule() const
{
	return m_dstarModule;
}

bool CConf::getDStarSelfOnly() const
{
	return m_dstarSelfOnly;
}

std::vector<std::string> CConf::getDStarBlackList() const
{
	return m_dstarBlackList;
}

std::vector<std::string> CConf::getDStarWhiteList() const
{
        return m_dstarWhiteList;
}

bool CConf::getDStarAckReply() const
{
	return m_dstarAckReply;
}

unsigned int CConf::getDStarAckTime() const
{
	return m_dstarAckTime;
}

bool CConf::getDStarAckMessage() const
{
	return m_dstarAckMessage;
}

bool CConf::getDStarErrorReply() const
{
	return m_dstarErrorReply;
}

bool CConf::getDStarRemoteGateway() const
{
	return m_dstarRemoteGateway;
}

unsigned int CConf::getDStarModeHang() const
{
	return m_dstarModeHang;
}

bool CConf::getDMREnabled() const
{
	return m_dmrEnabled;
}

DMR_BEACONS CConf::getDMRBeacons() const
{
	return m_dmrBeacons;
}

unsigned int CConf::getDMRBeaconInterval() const
{
	return m_dmrBeaconInterval;
}

unsigned int CConf::getDMRBeaconDuration() const
{
	return m_dmrBeaconDuration;
}

unsigned int CConf::getDMRId() const
{
	return m_dmrId;
}

unsigned int CConf::getDMRColorCode() const
{
	return m_dmrColorCode;
}

bool CConf::getDMRSelfOnly() const
{
	return m_dmrSelfOnly;
}

bool CConf::getDMREmbeddedLCOnly() const
{
	return m_dmrEmbeddedLCOnly;
}

bool CConf::getDMRDumpTAData() const
{
	return m_dmrDumpTAData;
}

std::vector<unsigned int> CConf::getDMRPrefixes() const
{
	return m_dmrPrefixes;
}

std::vector<unsigned int> CConf::getDMRBlackList() const
{
	return m_dmrBlackList;
}

std::vector<unsigned int> CConf::getDMRWhiteList() const
{
	return m_dmrWhiteList;
}

std::vector<unsigned int> CConf::getDMRSlot1TGWhiteList() const
{
	return m_dmrSlot1TGWhiteList;
}

std::vector<unsigned int> CConf::getDMRSlot2TGWhiteList() const
{
	return m_dmrSlot2TGWhiteList;
}

unsigned int CConf::getDMRCallHang() const
{
	return m_dmrCallHang;
}

unsigned int CConf::getDMRTXHang() const
{
	return m_dmrTXHang;
}

unsigned int CConf::getDMRModeHang() const
{
	return m_dmrModeHang;
}

DMR_OVCM_TYPES CConf::getDMROVCM() const
{
	return m_dmrOVCM;
}

bool CConf::getFusionEnabled() const
{
	return m_fusionEnabled;
}

bool CConf::getFusionLowDeviation() const
{
	return m_fusionLowDeviation;
}

bool CConf::getFusionRemoteGateway() const
{
	return m_fusionRemoteGateway;
}

unsigned int CConf::getFusionTXHang() const
{
	return m_fusionTXHang;
}

bool CConf::getFusionSelfOnly() const
{
	return m_fusionSelfOnly;
}

unsigned int CConf::getFusionModeHang() const
{
	return m_fusionModeHang;
}

bool CConf::getP25Enabled() const
{
	return m_p25Enabled;
}

unsigned int CConf::getP25Id() const
{
	return m_p25Id;
}

unsigned int CConf::getP25NAC() const
{
	return m_p25NAC;
}

bool CConf::getP25OverrideUID() const
{
	return m_p25OverrideUID;
}

bool CConf::getP25SelfOnly() const
{
	return m_p25SelfOnly;
}

bool CConf::getP25RemoteGateway() const
{
	return m_p25RemoteGateway;
}

unsigned int CConf::getP25TXHang() const
{
	return m_p25TXHang;
}

unsigned int CConf::getP25ModeHang() const
{
	return m_p25ModeHang;
}

bool CConf::getNXDNEnabled() const
{
	return m_nxdnEnabled;
}

unsigned int CConf::getNXDNId() const
{
	return m_nxdnId;
}

unsigned int CConf::getNXDNRAN() const
{
	return m_nxdnRAN;
}

bool CConf::getNXDNSelfOnly() const
{
	return m_nxdnSelfOnly;
}

bool CConf::getNXDNRemoteGateway() const
{
	return m_nxdnRemoteGateway;
}

unsigned int CConf::getNXDNTXHang() const
{
	return m_nxdnTXHang;
}

unsigned int CConf::getNXDNModeHang() const
{
	return m_nxdnModeHang;
}

bool CConf::getM17Enabled() const
{
	return m_m17Enabled;
}

unsigned int CConf::getM17ColorCode() const
{
	return m_m17ColorCode;
}

bool CConf::getM17SelfOnly() const
{
	return m_m17SelfOnly;
}

bool CConf::getM17AllowEncryption() const
{
	return m_m17AllowEncryption;
}

unsigned int CConf::getM17TXHang() const
{
	return m_m17TXHang;
}

unsigned int CConf::getM17ModeHang() const
{
	return m_m17ModeHang;
}

bool CConf::getPOCSAGEnabled() const
{
	return m_pocsagEnabled;
}

unsigned int CConf::getPOCSAGFrequency() const
{
	return m_pocsagFrequency;
}

bool CConf::getFMEnabled() const
{
	return m_fmEnabled;
}

std::string CConf::getFMCallsign() const
{
	return m_fmCallsign;
}

unsigned int CConf::getFMCallsignSpeed() const
{
	return m_fmCallsignSpeed;
}

unsigned int CConf::getFMCallsignFrequency() const
{
	return m_fmCallsignFrequency;
}

unsigned int CConf::getFMCallsignTime() const
{
	return m_fmCallsignTime;
}

unsigned int CConf::getFMCallsignHoldoff() const
{
	return m_fmCallsignHoldoff;
}

float CConf::getFMCallsignHighLevel() const
{
	return m_fmCallsignHighLevel;
}

float CConf::getFMCallsignLowLevel() const
{
	return m_fmCallsignLowLevel;
}

bool CConf::getFMCallsignAtStart() const
{
	return m_fmCallsignAtStart;
}

bool CConf::getFMCallsignAtEnd() const
{
	return m_fmCallsignAtEnd;
}

bool CConf::getFMCallsignAtLatch() const
{
	return m_fmCallsignAtLatch;
}

std::string CConf::getFMRFAck() const
{
	return m_fmRFAck;
}

std::string CConf::getFMExtAck() const
{
	return m_fmExtAck;
}

unsigned int CConf::getFMAckSpeed() const
{
	return m_fmAckSpeed;
}

unsigned int CConf::getFMAckFrequency() const
{
	return m_fmAckFrequency;
}

unsigned int CConf::getFMAckMinTime() const
{
	return m_fmAckMinTime;
}

unsigned int CConf::getFMAckDelay() const
{
	return m_fmAckDelay;
}

float CConf::getFMAckLevel() const
{
	return m_fmAckLevel;
}

unsigned int CConf::getFMTimeout() const
{
	return m_fmTimeout;
}

float CConf::getFMTimeoutLevel() const
{
	return m_fmTimeoutLevel;
}

float CConf::getFMCTCSSFrequency() const
{
	return m_fmCTCSSFrequency;
}

unsigned int CConf::getFMCTCSSHighThreshold() const
{
	return m_fmCTCSSHighThreshold;
}

unsigned int CConf::getFMCTCSSLowThreshold() const
{
	return m_fmCTCSSLowThreshold;
}

float CConf::getFMCTCSSLevel() const
{
	return m_fmCTCSSLevel;
}

unsigned int CConf::getFMKerchunkTime() const
{
	return m_fmKerchunkTime;
}

unsigned int CConf::getFMHangTime() const
{
	return m_fmHangTime;
}

unsigned int CConf::getFMAccessMode() const
{
	return m_fmAccessMode;
}

bool CConf::getFMCOSInvert() const
{
	return m_fmCOSInvert;
}

bool CConf::getFMNoiseSquelch() const
{
	return m_fmNoiseSquelch;
}

unsigned int CConf::getFMSquelchHighThreshold() const
{
	return m_fmSquelchHighThreshold;
}

unsigned int CConf::getFMSquelchLowThreshold() const
{
	return m_fmSquelchLowThreshold;
}

unsigned int CConf::getFMRFAudioBoost() const
{
	return m_fmRFAudioBoost;
}

float CConf::getFMMaxDevLevel() const
{
	return m_fmMaxDevLevel;
}

unsigned int CConf::getFMExtAudioBoost() const
{
	return m_fmExtAudioBoost;
}

unsigned int CConf::getFMModeHang() const
{
	return m_fmModeHang;
}

bool CConf::getAX25Enabled() const
{
	return m_ax25Enabled;
}

unsigned int CConf::getAX25TXDelay() const
{
	return m_ax25TXDelay;
}

int CConf::getAX25RXTwist() const
{
	return m_ax25RXTwist;
}

unsigned int CConf::getAX25SlotTime() const
{
	return m_ax25SlotTime;
}

unsigned int CConf::getAX25PPersist() const
{
	return m_ax25PPersist;
}

bool CConf::getAX25Trace() const
{
	return m_ax25Trace;
}

bool CConf::getDStarNetworkEnabled() const
{
	return m_dstarNetworkEnabled;
}

std::string CConf::getDStarGatewayAddress() const
{
	return m_dstarGatewayAddress;
}

unsigned int CConf::getDStarGatewayPort() const
{
	return m_dstarGatewayPort;
}

unsigned int CConf::getDStarLocalPort() const
{
	return m_dstarLocalPort;
}

unsigned int CConf::getDStarNetworkModeHang() const
{
	return m_dstarNetworkModeHang;
}

bool CConf::getDStarNetworkDebug() const
{
	return m_dstarNetworkDebug;
}

bool CConf::getDMRNetworkEnabled() const
{
	return m_dmrNetworkEnabled;
}

std::string CConf::getDMRNetworkType() const
{
	return m_dmrNetworkType;
}

std::string CConf::getDMRNetworkAddress() const
{
	return m_dmrNetworkAddress;
}

unsigned int CConf::getDMRNetworkPort() const
{
	return m_dmrNetworkPort;
}

unsigned int CConf::getDMRNetworkLocal() const
{
	return m_dmrNetworkLocal;
}

std::string CConf::getDMRNetworkPassword() const
{
	return m_dmrNetworkPassword;
}

std::string CConf::getDMRNetworkOptions() const
{
	return m_dmrNetworkOptions;
}

unsigned int CConf::getDMRNetworkModeHang() const
{
	return m_dmrNetworkModeHang;
}

bool CConf::getDMRNetworkDebug() const
{
	return m_dmrNetworkDebug;
}

unsigned int CConf::getDMRNetworkJitter() const
{
	return m_dmrNetworkJitter;
}

bool CConf::getDMRNetworkSlot1() const
{
	return m_dmrNetworkSlot1;
}

bool CConf::getDMRNetworkSlot2() const
{
	return m_dmrNetworkSlot2;
}

bool CConf::getFusionNetworkEnabled() const
{
	return m_fusionNetworkEnabled;
}

std::string CConf::getFusionNetworkMyAddress() const
{
	return m_fusionNetworkMyAddress;
}

unsigned int CConf::getFusionNetworkMyPort() const
{
	return m_fusionNetworkMyPort;
}

std::string CConf::getFusionNetworkGatewayAddress() const
{
	return m_fusionNetworkGatewayAddress;
}

unsigned int CConf::getFusionNetworkGatewayPort() const
{
	return m_fusionNetworkGatewayPort;
}

unsigned int CConf::getFusionNetworkModeHang() const
{
	return m_fusionNetworkModeHang;
}

bool CConf::getFusionNetworkDebug() const
{
	return m_fusionNetworkDebug;
}

bool CConf::getP25NetworkEnabled() const
{
	return m_p25NetworkEnabled;
}

std::string CConf::getP25GatewayAddress() const
{
	return m_p25GatewayAddress;
}

unsigned int CConf::getP25GatewayPort() const
{
	return m_p25GatewayPort;
}

unsigned int CConf::getP25LocalPort() const
{
	return m_p25LocalPort;
}

unsigned int CConf::getP25NetworkModeHang() const
{
	return m_p25NetworkModeHang;
}

bool CConf::getP25NetworkDebug() const
{
	return m_p25NetworkDebug;
}

bool CConf::getNXDNNetworkEnabled() const
{
	return m_nxdnNetworkEnabled;
}

std::string CConf::getNXDNNetworkProtocol() const
{
	return m_nxdnNetworkProtocol;
}

std::string CConf::getNXDNGatewayAddress() const
{
	return m_nxdnGatewayAddress;
}

unsigned int CConf::getNXDNGatewayPort() const
{
	return m_nxdnGatewayPort;
}

std::string CConf::getNXDNLocalAddress() const
{
	return m_nxdnLocalAddress;
}

unsigned int CConf::getNXDNLocalPort() const
{
	return m_nxdnLocalPort;
}

unsigned int CConf::getNXDNNetworkModeHang() const
{
	return m_nxdnNetworkModeHang;
}

bool CConf::getNXDNNetworkDebug() const
{
	return m_nxdnNetworkDebug;
}

bool CConf::getM17NetworkEnabled() const
{
	return m_m17NetworkEnabled;
}

std::string CConf::getM17GatewayAddress() const
{
	return m_m17GatewayAddress;
}

unsigned int CConf::getM17GatewayPort() const
{
	return m_m17GatewayPort;
}

unsigned int CConf::getM17LocalPort() const
{
	return m_m17LocalPort;
}

unsigned int CConf::getM17NetworkModeHang() const
{
	return m_m17NetworkModeHang;
}

bool CConf::getM17NetworkDebug() const
{
	return m_m17NetworkDebug;
}

bool CConf::getPOCSAGNetworkEnabled() const
{
	return m_pocsagNetworkEnabled;
}

std::string CConf::getPOCSAGGatewayAddress() const
{
	return m_pocsagGatewayAddress;
}

unsigned int CConf::getPOCSAGGatewayPort() const
{
	return m_pocsagGatewayPort;
}

std::string CConf::getPOCSAGLocalAddress() const
{
	return m_pocsagLocalAddress;
}

unsigned int CConf::getPOCSAGLocalPort() const
{
	return m_pocsagLocalPort;
}

unsigned int CConf::getPOCSAGNetworkModeHang() const
{
	return m_pocsagNetworkModeHang;
}

bool CConf::getPOCSAGNetworkDebug() const
{
	return m_pocsagNetworkDebug;
}

bool CConf::getFMNetworkEnabled() const
{
	return m_fmNetworkEnabled;
}

std::string CConf::getFMGatewayAddress() const
{
	return m_fmGatewayAddress;
}

unsigned int CConf::getFMGatewayPort() const
{
	return m_fmGatewayPort;
}

std::string CConf::getFMLocalAddress() const
{
	return m_fmLocalAddress;
}

unsigned int CConf::getFMLocalPort() const
{
	return m_fmLocalPort;
}

unsigned int CConf::getFMSampleRate() const
{
	return m_fmSampleRate;
}

unsigned int CConf::getFMNetworkModeHang() const
{
	return m_fmNetworkModeHang;
}

bool CConf::getFMNetworkDebug() const
{
	return m_fmNetworkDebug;
}

bool CConf::getAX25NetworkEnabled() const
{
	return m_ax25NetworkEnabled;
}

std::string CConf::getAX25NetworkPort() const
{
	return m_ax25NetworkPort;
}

unsigned int CConf::getAX25NetworkSpeed() const
{
	return m_ax25NetworkSpeed;
}

bool CConf::getAX25NetworkDebug() const
{
	return m_ax25NetworkDebug;
}

std::string CConf::getTFTSerialPort() const
{
	return m_tftSerialPort;
}

unsigned int CConf::getTFTSerialBrightness() const
{
	return m_tftSerialBrightness;
}

unsigned int CConf::getHD44780Rows() const
{
	return m_hd44780Rows;
}

unsigned int CConf::getHD44780Columns() const
{
	return m_hd44780Columns;
}

std::vector<unsigned int> CConf::getHD44780Pins() const
{
	return m_hd44780Pins;
}

unsigned int CConf::getHD44780i2cAddress() const
{
  return m_hd44780i2cAddress;
}

bool CConf::getHD44780PWM() const
{
	return m_hd44780PWM;
}

unsigned int CConf::getHD44780PWMPin() const
{
	return m_hd44780PWMPin;
}

unsigned int CConf::getHD44780PWMBright() const
{
	return m_hd44780PWMBright;
}

unsigned int CConf::getHD44780PWMDim() const
{
	return m_hd44780PWMDim;
}

bool CConf::getHD44780DisplayClock() const
{
	return m_hd44780DisplayClock;
}

bool CConf::getHD44780UTC() const
{
	return m_hd44780UTC;
}

std::string CConf::getNextionPort() const
{
	return m_nextionPort;
}

unsigned int CConf::getNextionBrightness() const
{
	return m_nextionBrightness;
}

bool CConf::getNextionDisplayClock() const
{
	return m_nextionDisplayClock;
}

bool CConf::getNextionUTC() const
{
	return m_nextionUTC;
}

unsigned int CConf::getNextionIdleBrightness() const
{
	return m_nextionIdleBrightness;
}

unsigned int CConf::getNextionScreenLayout() const
{
	return m_nextionScreenLayout;
}

unsigned char CConf::getOLEDType() const
{
	return m_oledType;
}

unsigned char CConf::getOLEDBrightness() const
{
	return m_oledBrightness;
}

bool CConf::getOLEDInvert() const
{
	return m_oledInvert;
}

bool CConf::getOLEDScroll() const
{
	return m_oledScroll;
}

bool CConf::getOLEDRotate() const
{
	return m_oledRotate;
}

bool CConf::getOLEDLogoScreensaver() const
{
	return m_oledLogoScreensaver;
}

std::string CConf::getLCDprocAddress() const
{
	return m_lcdprocAddress;
}

unsigned int CConf::getLCDprocPort() const
{
	return m_lcdprocPort;
}

unsigned int CConf::getLCDprocLocalPort() const
{
	return m_lcdprocLocalPort;
}

bool CConf::getLCDprocDisplayClock() const
{
	return m_lcdprocDisplayClock;
}

bool CConf::getLCDprocUTC() const
{
	return m_lcdprocUTC;
}

bool CConf::getLCDprocDimOnIdle() const
{
	return m_lcdprocDimOnIdle;
}

bool CConf::getNextionTempInFahrenheit() const
{
	return m_nextionTempInFahrenheit;
}

bool CConf::getLockFileEnabled() const
{
	return m_lockFileEnabled;
}

std::string CConf::getLockFileName() const
{
	return m_lockFileName;
}

bool CConf::getRemoteControlEnabled() const
{
	return m_remoteControlEnabled;
}

std::string CConf::getRemoteControlAddress() const
{
	return m_remoteControlAddress;
}

unsigned int CConf::getRemoteControlPort() const
{
	return m_remoteControlPort;
}<|MERGE_RESOLUTION|>--- conflicted
+++ resolved
@@ -693,7 +693,6 @@
 					break;
 				}
 			}
-<<<<<<< HEAD
 		} else if (section == SECTION_FUSION) {
 			if (::strcmp(key, "Enable") == 0)
 				m_fusionEnabled = ::atoi(value) == 1;
@@ -870,6 +869,8 @@
 		} else if (section == SECTION_DMR_NETWORK) {
 			if (::strcmp(key, "Enable") == 0)
 				m_dmrNetworkEnabled = ::atoi(value) == 1;
+			else if (::strcmp(key, "Type") == 0)
+				m_dmrNetworkType = value;
 			else if (::strcmp(key, "Address") == 0)
 				m_dmrNetworkAddress = value;
 			else if (::strcmp(key, "Port") == 0)
@@ -1018,261 +1019,6 @@
 					m_hd44780Pins.push_back(pin);
 					p = ::strtok(NULL, ",\r\n");
 				}
-=======
-    } else if (section == SECTION_FUSION) {
-		if (::strcmp(key, "Enable") == 0)
-			m_fusionEnabled = ::atoi(value) == 1;
-		else if (::strcmp(key, "LowDeviation") == 0)
-			m_fusionLowDeviation = ::atoi(value) == 1;
-		else if (::strcmp(key, "RemoteGateway") == 0)
-			m_fusionRemoteGateway = ::atoi(value) == 1;
-		else if (::strcmp(key, "SelfOnly") == 0)
-			m_fusionSelfOnly = ::atoi(value) == 1;
-		else if (::strcmp(key, "TXHang") == 0)
-			m_fusionTXHang = (unsigned int)::atoi(value);
-		else if (::strcmp(key, "ModeHang") == 0)
-			m_fusionModeHang = (unsigned int)::atoi(value);
-	} else if (section == SECTION_P25) {
-		if (::strcmp(key, "Enable") == 0)
-			m_p25Enabled = ::atoi(value) == 1;
-		else if (::strcmp(key, "Id") == 0)
-			m_p25Id = (unsigned int)::atoi(value);
-		else if (::strcmp(key, "NAC") == 0)
-			m_p25NAC = (unsigned int)::strtoul(value, NULL, 16);
-		else if (::strcmp(key, "OverrideUIDCheck") == 0)
-			m_p25OverrideUID = ::atoi(value) == 1;
-		else if (::strcmp(key, "SelfOnly") == 0)
-			m_p25SelfOnly = ::atoi(value) == 1;
-		else if (::strcmp(key, "RemoteGateway") == 0)
-			m_p25RemoteGateway = ::atoi(value) == 1;
-		else if (::strcmp(key, "TXHang") == 0)
-			m_p25TXHang = (unsigned int)::atoi(value);
-		else if (::strcmp(key, "ModeHang") == 0)
-			m_p25ModeHang = (unsigned int)::atoi(value);
-	} else if (section == SECTION_NXDN) {
-		if (::strcmp(key, "Enable") == 0)
-			m_nxdnEnabled = ::atoi(value) == 1;
-		else if (::strcmp(key, "Id") == 0)
-			m_nxdnId = (unsigned int)::atoi(value);
-		else if (::strcmp(key, "RAN") == 0)
-			m_nxdnRAN = (unsigned int)::atoi(value);
-		else if (::strcmp(key, "SelfOnly") == 0)
-			m_nxdnSelfOnly = ::atoi(value) == 1;
-		else if (::strcmp(key, "RemoteGateway") == 0)
-			m_nxdnRemoteGateway = ::atoi(value) == 1;
-		else if (::strcmp(key, "TXHang") == 0)
-			m_nxdnTXHang = (unsigned int)::atoi(value);
-		else if (::strcmp(key, "ModeHang") == 0)
-			m_nxdnModeHang = (unsigned int)::atoi(value);
-	} else if (section == SECTION_POCSAG) {
-	  if (::strcmp(key, "Enable") == 0)
-		  m_pocsagEnabled = ::atoi(value) == 1;
-	  else if (::strcmp(key, "Frequency") == 0)
-		  m_pocsagFrequency = (unsigned int)::atoi(value);
-	}
-	else if (section == SECTION_FM) {
-		if (::strcmp(key, "Enable") == 0)
-			m_fmEnabled = ::atoi(value) == 1;
-		else if (::strcmp(key, "Callsign") == 0) {
-			// Convert the callsign to upper case
-			for (unsigned int i = 0U; value[i] != 0; i++)
-				value[i] = ::toupper(value[i]);
-			m_fmCallsign = value;
-		} else if (::strcmp(key, "CallsignSpeed") == 0)
-		  m_fmCallsignSpeed = (unsigned int)::atoi(value);
-	  else if (::strcmp(key, "CallsignFrequency") == 0)
-		  m_fmCallsignFrequency = (unsigned int)::atoi(value);
-	  else if (::strcmp(key, "CallsignTime") == 0)
-		  m_fmCallsignTime = (unsigned int)::atoi(value);
-	  else if (::strcmp(key, "CallsignHoldoff") == 0)
-		  m_fmCallsignHoldoff = (unsigned int)::atoi(value);
-	  else if (::strcmp(key, "CallsignHighLevel") == 0)
-		  m_fmCallsignHighLevel = float(::atof(value));
-	  else if (::strcmp(key, "CallsignLowLevel") == 0)
-		  m_fmCallsignLowLevel = float(::atof(value));
-	  else if (::strcmp(key, "CallsignAtStart") == 0)
-		  m_fmCallsignAtStart = ::atoi(value) == 1;
-	  else if (::strcmp(key, "CallsignAtEnd") == 0)
-		  m_fmCallsignAtEnd = ::atoi(value) == 1;
-	  else if (::strcmp(key, "CallsignAtLatch") == 0)
-		  m_fmCallsignAtLatch = ::atoi(value) == 1;
-	  else if (::strcmp(key, "RFAck") == 0) {
-			// Convert the ack to upper case
-			for (unsigned int i = 0U; value[i] != 0; i++)
-				value[i] = ::toupper(value[i]);
-			m_fmRFAck = value;
-	  } else if (::strcmp(key, "ExtAck") == 0) {
-			// Convert the ack to upper case
-			for (unsigned int i = 0U; value[i] != 0; i++)
-				value[i] = ::toupper(value[i]);
-			m_fmExtAck = value;
-		}	else if (::strcmp(key, "AckSpeed") == 0)
-			m_fmAckSpeed = (unsigned int)::atoi(value);
-		else if (::strcmp(key, "AckFrequency") == 0)
-			m_fmAckFrequency = (unsigned int)::atoi(value);
-		else if (::strcmp(key, "AckMinTime") == 0)
-			m_fmAckMinTime = (unsigned int)::atoi(value);
-		else if (::strcmp(key, "AckDelay") == 0)
-			m_fmAckDelay = (unsigned int)::atoi(value);
-		else if (::strcmp(key, "AckLevel") == 0)
-			m_fmAckLevel = float(::atof(value));
-		else if (::strcmp(key, "Timeout") == 0)
-			m_fmTimeout = (unsigned int)::atoi(value);
-		else if (::strcmp(key, "TimeoutLevel") == 0)
-			m_fmTimeoutLevel = float(::atof(value));
-		else if (::strcmp(key, "CTCSSFrequency") == 0)
-			m_fmCTCSSFrequency = float(::atof(value));
-		else if (::strcmp(key, "CTCSSThreshold") == 0)
-			m_fmCTCSSHighThreshold = m_fmCTCSSLowThreshold = (unsigned int)::atoi(value);
-		else if (::strcmp(key, "CTCSSHighThreshold") == 0)
-			m_fmCTCSSHighThreshold = (unsigned int)::atoi(value);
-		else if (::strcmp(key, "CTCSSLowThreshold") == 0)
-			m_fmCTCSSLowThreshold = (unsigned int)::atoi(value);
-		else if (::strcmp(key, "CTCSSLevel") == 0)
-			m_fmCTCSSLevel = float(::atof(value));
-		else if (::strcmp(key, "KerchunkTime") == 0)
-			m_fmKerchunkTime = (unsigned int)::atoi(value);
-		else if (::strcmp(key, "HangTime") == 0)
-			m_fmHangTime = (unsigned int)::atoi(value);
-		else if (::strcmp(key, "AccessMode") == 0)
-			m_fmAccessMode = (unsigned int)::atoi(value);
-		else if (::strcmp(key, "COSInvert") == 0)
-			m_fmCOSInvert = ::atoi(value) == 1;
-		else if (::strcmp(key, "RFAudioBoost") == 0)
-			m_fmRFAudioBoost = (unsigned int)::atoi(value);
-		else if (::strcmp(key, "MaxDevLevel") == 0)
-			m_fmMaxDevLevel = float(::atof(value));
-		else if (::strcmp(key, "ExtAudioBoost") == 0)
-			m_fmExtAudioBoost = (unsigned int)::atoi(value);
-	} else if (section == SECTION_DSTAR_NETWORK) {
-		if (::strcmp(key, "Enable") == 0)
-			m_dstarNetworkEnabled = ::atoi(value) == 1;
-		else if (::strcmp(key, "GatewayAddress") == 0)
-			m_dstarGatewayAddress = value;
-		else if (::strcmp(key, "GatewayPort") == 0)
-			m_dstarGatewayPort = (unsigned int)::atoi(value);
-		else if (::strcmp(key, "LocalPort") == 0)
-			m_dstarLocalPort = (unsigned int)::atoi(value);
-		else if (::strcmp(key, "ModeHang") == 0)
-			m_dstarNetworkModeHang = (unsigned int)::atoi(value);
-		else if (::strcmp(key, "Debug") == 0)
-			m_dstarNetworkDebug = ::atoi(value) == 1;
-	} else if (section == SECTION_DMR_NETWORK) {
-		if (::strcmp(key, "Enable") == 0)
-			m_dmrNetworkEnabled = ::atoi(value) == 1;
-		else if (::strcmp(key, "Type") == 0)
-			m_dmrNetworkType = value;
-		else if (::strcmp(key, "Address") == 0)
-			m_dmrNetworkAddress = value;
-		else if (::strcmp(key, "Port") == 0)
-			m_dmrNetworkPort = (unsigned int)::atoi(value);
-		else if (::strcmp(key, "Local") == 0)
-			m_dmrNetworkLocal = (unsigned int)::atoi(value);
-		else if (::strcmp(key, "Password") == 0)
-			m_dmrNetworkPassword = value;
-		else if (::strcmp(key, "Options") == 0)
-			m_dmrNetworkOptions = value;
-		else if (::strcmp(key, "Debug") == 0)
-			m_dmrNetworkDebug = ::atoi(value) == 1;
-		else if (::strcmp(key, "Jitter") == 0)
-			m_dmrNetworkJitter = (unsigned int)::atoi(value);
-		else if (::strcmp(key, "Slot1") == 0)
-			m_dmrNetworkSlot1 = ::atoi(value) == 1;
-		else if (::strcmp(key, "Slot2") == 0)
-			m_dmrNetworkSlot2 = ::atoi(value) == 1;
-		else if (::strcmp(key, "ModeHang") == 0)
-			m_dmrNetworkModeHang = (unsigned int)::atoi(value);
-	} else if (section == SECTION_FUSION_NETWORK) {
-		if (::strcmp(key, "Enable") == 0)
-			m_fusionNetworkEnabled = ::atoi(value) == 1;
-		else if (::strcmp(key, "LocalAddress") == 0)
-			m_fusionNetworkMyAddress = value;
-		else if (::strcmp(key, "LocalPort") == 0)
-			m_fusionNetworkMyPort = (unsigned int)::atoi(value);
-		else if (::strcmp(key, "GatewayAddress") == 0)
-			m_fusionNetworkGatewayAddress = value;
-		else if (::strcmp(key, "GatewayPort") == 0)
-			m_fusionNetworkGatewayPort = (unsigned int)::atoi(value);
-		else if (::strcmp(key, "ModeHang") == 0)
-			m_fusionNetworkModeHang = (unsigned int)::atoi(value);
-		else if (::strcmp(key, "Debug") == 0)
-			m_fusionNetworkDebug = ::atoi(value) == 1;
-	} else if (section == SECTION_P25_NETWORK) {
-		if (::strcmp(key, "Enable") == 0)
-			m_p25NetworkEnabled = ::atoi(value) == 1;
-		else if (::strcmp(key, "GatewayAddress") == 0)
-			m_p25GatewayAddress = value;
-		else if (::strcmp(key, "GatewayPort") == 0)
-			m_p25GatewayPort = (unsigned int)::atoi(value);
-		else if (::strcmp(key, "LocalPort") == 0)
-			m_p25LocalPort = (unsigned int)::atoi(value);
-		else if (::strcmp(key, "ModeHang") == 0)
-			m_p25NetworkModeHang = (unsigned int)::atoi(value);
-		else if (::strcmp(key, "Debug") == 0)
-			m_p25NetworkDebug = ::atoi(value) == 1;
-	} else if (section == SECTION_NXDN_NETWORK) {
-		if (::strcmp(key, "Enable") == 0)
-			m_nxdnNetworkEnabled = ::atoi(value) == 1;
-		else if (::strcmp(key, "Protocol") == 0)
-			m_nxdnNetworkProtocol = value;
-		else if (::strcmp(key, "LocalAddress") == 0)
-			m_nxdnLocalAddress = value;
-		else if (::strcmp(key, "LocalPort") == 0)
-			m_nxdnLocalPort = (unsigned int)::atoi(value);
-		else if (::strcmp(key, "GatewayAddress") == 0)
-			m_nxdnGatewayAddress = value;
-		else if (::strcmp(key, "GatewayPort") == 0)
-			m_nxdnGatewayPort = (unsigned int)::atoi(value);
-		else if (::strcmp(key, "ModeHang") == 0)
-			m_nxdnNetworkModeHang = (unsigned int)::atoi(value);
-		else if (::strcmp(key, "Debug") == 0)
-			m_nxdnNetworkDebug = ::atoi(value) == 1;
-	} else if (section == SECTION_POCSAG_NETWORK) {
-		if (::strcmp(key, "Enable") == 0)
-			m_pocsagNetworkEnabled = ::atoi(value) == 1;
-		else if (::strcmp(key, "LocalAddress") == 0)
-			m_pocsagLocalAddress = value;
-		else if (::strcmp(key, "LocalPort") == 0)
-			m_pocsagLocalPort = (unsigned int)::atoi(value);
-		else if (::strcmp(key, "GatewayAddress") == 0)
-			m_pocsagGatewayAddress = value;
-		else if (::strcmp(key, "GatewayPort") == 0)
-			m_pocsagGatewayPort = (unsigned int)::atoi(value);
-		else if (::strcmp(key, "ModeHang") == 0)
-			m_pocsagNetworkModeHang = (unsigned int)::atoi(value);
-		else if (::strcmp(key, "Debug") == 0)
-			m_pocsagNetworkDebug = ::atoi(value) == 1;
-	} else if (section == SECTION_TFTSERIAL) {
-		if (::strcmp(key, "Port") == 0)
-			m_tftSerialPort = value;
-		else if (::strcmp(key, "Brightness") == 0)
-			m_tftSerialBrightness = (unsigned int)::atoi(value);
-	} else if (section == SECTION_HD44780) {
-		if (::strcmp(key, "Rows") == 0)
-			m_hd44780Rows = (unsigned int)::atoi(value);
-		else if (::strcmp(key, "Columns") == 0)
-			m_hd44780Columns = (unsigned int)::atoi(value);
-		else if (::strcmp(key, "I2CAddress") == 0)
-			m_hd44780i2cAddress = (unsigned int)::strtoul(value, NULL, 16);
-		else if (::strcmp(key, "PWM") == 0)
-			m_hd44780PWM = ::atoi(value) == 1;
-		else if (::strcmp(key, "PWMPin") == 0)
-			m_hd44780PWMPin = (unsigned int)::atoi(value);
-		else if (::strcmp(key, "PWMBright") == 0)
-			m_hd44780PWMBright = (unsigned int)::atoi(value);
-		else if (::strcmp(key, "PWMDim") == 0)
-			m_hd44780PWMDim = (unsigned int)::atoi(value);
-		else if (::strcmp(key, "DisplayClock") == 0)
-			m_hd44780DisplayClock = ::atoi(value) == 1;
-		else if (::strcmp(key, "UTC") == 0)
-			m_hd44780UTC = ::atoi(value) == 1;
-		else if (::strcmp(key, "Pins") == 0) {
-			char* p = ::strtok(value, ",\r\n");
-			while (p != NULL) {
-				unsigned int pin = (unsigned int)::atoi(p);
-				m_hd44780Pins.push_back(pin);
-				p = ::strtok(NULL, ",\r\n");
->>>>>>> 136deac6
 			}
 		} else if (section == SECTION_NEXTION) {
 			if (::strcmp(key, "Port") == 0)
