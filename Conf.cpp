/*
 *   Copyright (C) 2015,2016,2017 by Jonathan Naylor G4KLX
 *
 *   This program is free software; you can redistribute it and/or modify
 *   it under the terms of the GNU General Public License as published by
 *   the Free Software Foundation; either version 2 of the License, or
 *   (at your option) any later version.
 *
 *   This program is distributed in the hope that it will be useful,
 *   but WITHOUT ANY WARRANTY; without even the implied warranty of
 *   MERCHANTABILITY or FITNESS FOR A PARTICULAR PURPOSE.  See the
 *   GNU General Public License for more details.
 *
 *   You should have received a copy of the GNU General Public License
 *   along with this program; if not, write to the Free Software
 *   Foundation, Inc., 675 Mass Ave, Cambridge, MA 02139, USA.
 */

#include "DStarDefines.h"
#include "Conf.h"
#include "Log.h"

#include <cstdio>
#include <cstdlib>
#include <cstring>
#include <cctype>

const int BUFFER_SIZE = 500;

enum SECTION {
  SECTION_NONE,
  SECTION_GENERAL,
  SECTION_INFO,
  SECTION_LOG,
  SECTION_CWID,
  SECTION_DMRID_LOOKUP,
  SECTION_MODEM,
  SECTION_UMP,
  SECTION_DSTAR,
  SECTION_DMR,
  SECTION_FUSION,
  SECTION_P25,
  SECTION_DSTAR_NETWORK,
  SECTION_DMR_NETWORK,
  SECTION_FUSION_NETWORK,
  SECTION_P25_NETWORK,
  SECTION_TFTSERIAL,
  SECTION_HD44780,
  SECTION_NEXTION,
  SECTION_OLED,
  SECTION_LCDPROC,
  SECTION_TGREWRITE
};

CConf::CConf(const std::string& file) :
m_file(file),
m_callsign(),
m_timeout(120U),
m_duplex(true),
m_rfModeHang(10U),
m_netModeHang(3U),
m_display(),
m_daemon(false),
m_rxFrequency(0U),
m_txFrequency(0U),
m_power(0U),
m_latitude(0.0F),
m_longitude(0.0F),
m_height(0),
m_location(),
m_description(),
m_url(),
m_logDisplayLevel(0U),
m_logFileLevel(0U),
m_logFilePath(),
m_logFileRoot(),
m_cwIdEnabled(false),
m_cwIdTime(10U),
m_cwIdCallsign(),
m_dmrIdLookupFile(),
m_dmrIdLookupTime(0U),
m_modemPort(),
m_modemRXInvert(false),
m_modemTXInvert(false),
m_modemPTTInvert(false),
m_modemTXDelay(100U),
m_modemDMRDelay(0U),
m_modemRXLevel(50U),
m_modemCWIdTXLevel(50U),
m_modemDStarTXLevel(50U),
m_modemDMRTXLevel(50U),
m_modemYSFTXLevel(50U),
m_modemP25TXLevel(50U),
m_modemRSSIMappingFile(),
m_modemDebug(false),
m_umpEnabled(false),
m_umpPort(),
m_dstarEnabled(false),
m_dstarModule("C"),
m_dstarSelfOnly(false),
m_dstarBlackList(),
m_dstarErrorReply(true),
m_dmrEnabled(false),
m_dmrBeacons(false),
m_dmrId(0U),
m_dmrColorCode(2U),
m_dmrSelfOnly(false),
m_dmrEmbeddedLCOnly(false),
m_dmrDumpTAData(true),
m_dmrPrefixes(),
m_dmrBlackList(),
m_dmrWhiteList(),
m_dmrSlot1TGWhiteList(),
m_dmrSlot2TGWhiteList(),
m_dmrCallHang(3U),
m_dmrTXHang(4U),
m_fusionEnabled(false),
m_fusionLowDeviation(false),
m_fusionRemoteGateway(false),
m_p25Enabled(false),
m_p25NAC(0x293U),
m_dstarNetworkEnabled(false),
m_dstarGatewayAddress(),
m_dstarGatewayPort(0U),
m_dstarLocalPort(0U),
m_dstarNetworkDebug(false),
m_dmrNetworkEnabled(false),
m_dmrNetworkFailover(false),
m_dmrNetworkPrimaryAddress(),
m_dmrNetworkPrimaryPort(0U),
m_dmrNetworkPrimaryLocal(0U),
m_dmrNetworkPrimaryPassword(),
m_dmrNetworkSecondaryAddress(),
m_dmrNetworkSecondaryPort(0U),
m_dmrNetworkSecondaryLocal(0U),
m_dmrNetworkSecondaryPassword(),
m_dmrNetworkOptions(),
m_dmrNetworkDebug(false),
m_dmrNetworkJitter(300U),
m_dmrNetworkSlot1(true),
m_dmrNetworkSlot2(true),
m_fusionNetworkEnabled(false),
m_fusionNetworkMyAddress(),
m_fusionNetworkMyPort(0U),
m_fusionNetworkGwyAddress(),
m_fusionNetworkGwyPort(0U),
m_fusionNetworkDebug(false),
m_p25NetworkEnabled(false),
m_p25GatewayAddress(),
m_p25GatewayPort(0U),
m_p25LocalPort(0U),
m_p25NetworkDebug(false),
m_p25OverrideUID(false),
m_tftSerialPort("/dev/ttyAMA0"),
m_tftSerialBrightness(50U),
m_hd44780Rows(2U),
m_hd44780Columns(16U),
m_hd44780Pins(),
m_hd44780i2cAddress(),
m_hd44780PWM(false),
m_hd44780PWMPin(),
m_hd44780PWMBright(),
m_hd44780PWMDim(),
m_hd44780DisplayClock(false),
m_hd44780UTC(false),
m_nextionPort("/dev/ttyAMA0"),
m_nextionBrightness(50U),
m_nextionDisplayClock(false),
m_nextionUTC(false),
m_nextionIdleBrightness(20U),
m_oledType(3U),
m_oledBrightness(0U),
m_oledInvert(false),
m_lcdprocAddress(),
m_lcdprocPort(0U),
m_lcdprocLocalPort(0U),
m_lcdprocDisplayClock(false),
m_lcdprocUTC(false)
{
}

CConf::~CConf()
{
}

bool CConf::read()
{
  FILE* fp = ::fopen(m_file.c_str(), "rt");
  if (fp == NULL) {
    ::fprintf(stderr, "Couldn't open the .ini file - %s\n", m_file.c_str());
    return false;
  }

  SECTION section = SECTION_NONE;

  char buffer[BUFFER_SIZE];
  while (::fgets(buffer, BUFFER_SIZE, fp) != NULL) {
    if (buffer[0U] == '#')
      continue;

    if (buffer[0U] == '[') {
      if (::strncmp(buffer, "[General]", 9U) == 0)
          section = SECTION_GENERAL;
	  else if (::strncmp(buffer, "[Info]", 6U) == 0)
		  section = SECTION_INFO;
	  else if (::strncmp(buffer, "[Log]", 5U) == 0)
		  section = SECTION_LOG;
	  else if (::strncmp(buffer, "[CW Id]", 7U) == 0)
		  section = SECTION_CWID;
	  else if (::strncmp(buffer, "[DMR Id Lookup]", 15U) == 0)
		  section = SECTION_DMRID_LOOKUP;
	  else if (::strncmp(buffer, "[Modem]", 7U) == 0)
		  section = SECTION_MODEM;
	  else if (::strncmp(buffer, "[UMP]", 5U) == 0)
		  section = SECTION_UMP;
	  else if (::strncmp(buffer, "[D-Star]", 8U) == 0)
		  section = SECTION_DSTAR;
	  else if (::strncmp(buffer, "[DMR]", 5U) == 0)
		  section = SECTION_DMR;
	  else if (::strncmp(buffer, "[System Fusion]", 15U) == 0)
		  section = SECTION_FUSION;
	  else if (::strncmp(buffer, "[P25]", 5U) == 0)
		  section = SECTION_P25;
	  else if (::strncmp(buffer, "[D-Star Network]", 16U) == 0)
		  section = SECTION_DSTAR_NETWORK;
	  else if (::strncmp(buffer, "[DMR Network]", 13U) == 0)
		  section = SECTION_DMR_NETWORK;
	  else if (::strncmp(buffer, "[System Fusion Network]", 23U) == 0)
		  section = SECTION_FUSION_NETWORK;
	  else if (::strncmp(buffer, "[P25 Network]", 13U) == 0)
		  section = SECTION_P25_NETWORK;
	  else if (::strncmp(buffer, "[TFT Serial]", 12U) == 0)
		  section = SECTION_TFTSERIAL;
	  else if (::strncmp(buffer, "[HD44780]", 9U) == 0)
		  section = SECTION_HD44780;
	  else if (::strncmp(buffer, "[Nextion]", 9U) == 0)
		  section = SECTION_NEXTION;
	  else if (::strncmp(buffer, "[OLED]", 6U) == 0)
		  section = SECTION_OLED;
	  else if (::strncmp(buffer, "[LCDproc]", 9U) == 0)
		  section = SECTION_LCDPROC;
	  else
		  section = SECTION_NONE;

	  continue;
  }

  char* key   = ::strtok(buffer, " \t=\r\n");
  if (key == NULL)
    continue;

  char* value = ::strtok(NULL, "\r\n");
  if (value == NULL)
    continue;
  
  if (section == SECTION_GENERAL) {
		if (::strcmp(key, "Callsign") == 0) {
			// Convert the callsign to upper case
			for (unsigned int i = 0U; value[i] != 0; i++)
				value[i] = ::toupper(value[i]);
			m_cwIdCallsign = m_callsign = value;
		} else if (::strcmp(key, "Timeout") == 0)
			m_timeout = (unsigned int)::atoi(value);
		else if (::strcmp(key, "Duplex") == 0)
			m_duplex = ::atoi(value) == 1;
		else if (::strcmp(key, "ModeHang") == 0)
			m_rfModeHang  = m_netModeHang = (unsigned int)::atoi(value);
		else if (::strcmp(key, "RFModeHang") == 0)
			m_rfModeHang = (unsigned int)::atoi(value);
		else if (::strcmp(key, "NetModeHang") == 0)
			m_netModeHang = (unsigned int)::atoi(value);
		else if (::strcmp(key, "Display") == 0)
			m_display = value;
		else if (::strcmp(key, "Daemon") == 0)
			m_daemon = ::atoi(value) == 1;
	} else if (section == SECTION_INFO) {
		if (::strcmp(key, "TXFrequency") == 0)
			m_txFrequency = (unsigned int)::atoi(value);
		else if (::strcmp(key, "RXFrequency") == 0)
			m_rxFrequency = (unsigned int)::atoi(value);
		else if (::strcmp(key, "Power") == 0)
			m_power = (unsigned int)::atoi(value);
		else if (::strcmp(key, "Latitude") == 0)
			m_latitude = float(::atof(value));
		else if (::strcmp(key, "Longitude") == 0)
			m_longitude = float(::atof(value));
		else if (::strcmp(key, "Height") == 0)
			m_height = ::atoi(value);
		else if (::strcmp(key, "Location") == 0)
			m_location = value;
		else if (::strcmp(key, "Description") == 0)
			m_description = value;
		else if (::strcmp(key, "URL") == 0)
			m_url = value;
	} else if (section == SECTION_LOG) {
		if (::strcmp(key, "FilePath") == 0)
			m_logFilePath = value;
		else if (::strcmp(key, "FileRoot") == 0)
			m_logFileRoot = value;
		else if (::strcmp(key, "FileLevel") == 0)
			m_logFileLevel = (unsigned int)::atoi(value);
		else if (::strcmp(key, "DisplayLevel") == 0)
			m_logDisplayLevel = (unsigned int)::atoi(value);
	} else if (section == SECTION_CWID) {
		if (::strcmp(key, "Enable") == 0)
			m_cwIdEnabled = ::atoi(value) == 1;
		else if (::strcmp(key, "Time") == 0)
			m_cwIdTime = (unsigned int)::atoi(value);
		else if (::strcmp(key, "Callsign") == 0) {
			// Convert the callsign to upper case
			for (unsigned int i = 0U; value[i] != 0; i++)
				value[i] = ::toupper(value[i]);
			m_cwIdCallsign = value;
		}
	} else if (section == SECTION_DMRID_LOOKUP) {
		if (::strcmp(key, "File") == 0)
			m_dmrIdLookupFile = value;
		else if (::strcmp(key, "Time") == 0)
			m_dmrIdLookupTime = (unsigned int)::atoi(value);
	} else if (section == SECTION_MODEM) {
		if (::strcmp(key, "Port") == 0)
			m_modemPort = value;
		else if (::strcmp(key, "RXInvert") == 0)
			m_modemRXInvert = ::atoi(value) == 1;
		else if (::strcmp(key, "TXInvert") == 0)
			m_modemTXInvert = ::atoi(value) == 1;
		else if (::strcmp(key, "PTTInvert") == 0)
			m_modemPTTInvert = ::atoi(value) == 1;
		else if (::strcmp(key, "TXDelay") == 0)
			m_modemTXDelay = (unsigned int)::atoi(value);
		else if (::strcmp(key, "DMRDelay") == 0)
			m_modemDMRDelay = (unsigned int)::atoi(value);
		else if (::strcmp(key, "RXLevel") == 0)
			m_modemRXLevel = (unsigned int)::atoi(value);
		else if (::strcmp(key, "TXLevel") == 0)
			m_modemCWIdTXLevel = m_modemDStarTXLevel = m_modemDMRTXLevel = m_modemYSFTXLevel = m_modemP25TXLevel = (unsigned int)::atoi(value);
		else if (::strcmp(key, "CWIdTXLevel") == 0)
			m_modemCWIdTXLevel = (unsigned int)::atoi(value);
		else if (::strcmp(key, "D-StarTXLevel") == 0)
			m_modemDStarTXLevel = (unsigned int)::atoi(value);
		else if (::strcmp(key, "DMRTXLevel") == 0)
			m_modemDMRTXLevel = (unsigned int)::atoi(value);
		else if (::strcmp(key, "YSFTXLevel") == 0)
			m_modemYSFTXLevel = (unsigned int)::atoi(value);
		else if (::strcmp(key, "P25TXLevel") == 0)
			m_modemP25TXLevel = (unsigned int)::atoi(value);
		else if (::strcmp(key, "RSSIMappingFile") == 0)
			m_modemRSSIMappingFile = value;
		else if (::strcmp(key, "Debug") == 0)
			m_modemDebug = ::atoi(value) == 1;
	} else if (section == SECTION_UMP) {
		if (::strcmp(key, "Enable") == 0)
			m_umpEnabled = ::atoi(value) == 1;
		else if (::strcmp(key, "Port") == 0)
			m_umpPort = value;
	} else if (section == SECTION_DSTAR) {
		if (::strcmp(key, "Enable") == 0)
			m_dstarEnabled = ::atoi(value) == 1;
		else if (::strcmp(key, "Module") == 0) {
			// Convert the module to upper case
			for (unsigned int i = 0U; value[i] != 0; i++)
				value[i] = ::toupper(value[i]);
			m_dstarModule = value;
		} else if (::strcmp(key, "SelfOnly") == 0)
			m_dstarSelfOnly = ::atoi(value) == 1;
		else if (::strcmp(key, "BlackList") == 0) {
			char* p = ::strtok(value, ",\r\n");
			while (p != NULL) {
				if (::strlen(p) > 0U) {
					for (unsigned int i = 0U; p[i] != 0; i++)
						p[i] = ::toupper(p[i]);
					std::string callsign = std::string(p);
					callsign.resize(DSTAR_LONG_CALLSIGN_LENGTH, ' ');
					m_dstarBlackList.push_back(callsign);
				}
				p = ::strtok(NULL, ",\r\n");
			}
		} else if (::strcmp(key, "ErrorReply") == 0)
			m_dstarErrorReply = ::atoi(value) == 1;
	} else if (section == SECTION_DMR) {
		if (::strcmp(key, "Enable") == 0)
			m_dmrEnabled = ::atoi(value) == 1;
		else if (::strcmp(key, "Beacons") == 0)
			m_dmrBeacons = ::atoi(value) == 1;
		else if (::strcmp(key, "Id") == 0)
			m_dmrId = (unsigned int)::atoi(value);
		else if (::strcmp(key, "ColorCode") == 0)
			m_dmrColorCode = (unsigned int)::atoi(value);
		else if (::strcmp(key, "SelfOnly") == 0)
			m_dmrSelfOnly = ::atoi(value) == 1;
		else if (::strcmp(key, "EmbeddedLCOnly") == 0)
			m_dmrEmbeddedLCOnly = ::atoi(value) == 1;
		else if (::strcmp(key, "DumpTAData") == 0)
			m_dmrDumpTAData = ::atoi(value) == 1;
		else if (::strcmp(key, "Prefixes") == 0) {
			char* p = ::strtok(value, ",\r\n");
			while (p != NULL) {
				unsigned int prefix = (unsigned int)::atoi(p);
				if (prefix > 0U && prefix <= 999U)
					m_dmrPrefixes.push_back(prefix);
				p = ::strtok(NULL, ",\r\n");
			}
		} else if (::strcmp(key, "BlackList") == 0) {
			char* p = ::strtok(value, ",\r\n");
			while (p != NULL) {
				unsigned int id = (unsigned int)::atoi(p);
				if (id > 0U)
					m_dmrBlackList.push_back(id);
				p = ::strtok(NULL, ",\r\n");
			}
		} else if (::strcmp(key, "WhiteList") == 0) {
			char* p = ::strtok(value, ",\r\n");
			while (p != NULL) {
				unsigned int id = (unsigned int)::atoi(p);
				if (id > 0U)
					m_dmrWhiteList.push_back(id);
				p = ::strtok(NULL, ",\r\n");
			}
		} else if (::strcmp(key, "Slot1TGWhiteList") == 0) {
			char* p = ::strtok(value, ",\r\n");
			while (p != NULL) {
				unsigned int id = (unsigned int)::atoi(p);
				if (id > 0U)
					m_dmrSlot1TGWhiteList.push_back(id);
				p = ::strtok(NULL, ",\r\n");
			}
		} else if (::strcmp(key, "Slot2TGWhiteList") == 0) {
			char* p = ::strtok(value, ",\r\n");
			while (p != NULL) {
				unsigned int id = (unsigned int)::atoi(p);
				if (id > 0U)
					m_dmrSlot2TGWhiteList.push_back(id);
				p = ::strtok(NULL, ",\r\n");
			}
		} else if (::strcmp(key, "TXHang") == 0)
			m_dmrTXHang = (unsigned int)::atoi(value);
		else if (::strcmp(key, "CallHang") == 0)
			m_dmrCallHang = (unsigned int)::atoi(value);
	} else if (section == SECTION_FUSION) {
		if (::strcmp(key, "Enable") == 0)
			m_fusionEnabled = ::atoi(value) == 1;
		else if (::strcmp(key, "LowDeviation") == 0)
			m_fusionLowDeviation = ::atoi(value) == 1;
		else if (::strcmp(key, "RemoteGateway") == 0)
			m_fusionRemoteGateway = ::atoi(value) == 1;
	} else if (section == SECTION_P25) {
		if (::strcmp(key, "Enable") == 0)
			m_p25Enabled = ::atoi(value) == 1;
		else if (::strcmp(key, "NAC") == 0)
			m_p25NAC = (unsigned int)::strtoul(value, NULL, 16);
		else if (::strcmp(key, "OverrideUIDCheck") == 0)
			m_p25OverrideUID = ::atoi(value) == 1;
	} else if (section == SECTION_DSTAR_NETWORK) {
		if (::strcmp(key, "Enable") == 0)
			m_dstarNetworkEnabled = ::atoi(value) == 1;
		else if (::strcmp(key, "GatewayAddress") == 0)
			m_dstarGatewayAddress = value;
		else if (::strcmp(key, "GatewayPort") == 0)
			m_dstarGatewayPort = (unsigned int)::atoi(value);
		else if (::strcmp(key, "LocalPort") == 0)
			m_dstarLocalPort = (unsigned int)::atoi(value);
		else if (::strcmp(key, "Debug") == 0)
			m_dstarNetworkDebug = ::atoi(value) == 1;
	} else if (section == SECTION_DMR_NETWORK) {
		if (::strcmp(key, "Enable") == 0)
			m_dmrNetworkEnabled = ::atoi(value) == 1;
    else if (::strcmp(key, "Failover") == 0)
      m_dmrNetworkFailover = ::atoi(value) == 1;
    else if (::strcmp(key, "Address") == 0 || ::strcmp(key, "PrimaryAddress") == 0)
			m_dmrNetworkPrimaryAddress = value;
    else if (::strcmp(key, "Port") == 0 || ::strcmp(key, "PrimaryPort") == 0)
			m_dmrNetworkPrimaryPort = (unsigned int)::atoi(value);
    else if (::strcmp(key, "Local") == 0 || ::strcmp(key, "PrimaryLocal") == 0)
			m_dmrNetworkPrimaryLocal = (unsigned int)::atoi(value);
    else if (::strcmp(key, "Password") == 0 || ::strcmp(key, "PrimaryPassword") == 0)
			m_dmrNetworkPrimaryPassword = value;
    else if (::strcmp(key, "SecondaryAddress") == 0)
      m_dmrNetworkSecondaryAddress = value;
    else if (::strcmp(key, "SecondaryPort") == 0)
      m_dmrNetworkSecondaryPort = (unsigned int)::atoi(value);
    else if (::strcmp(key, "SecondaryLocal") == 0)
      m_dmrNetworkSecondaryLocal = (unsigned int)::atoi(value);
    else if (::strcmp(key, "SecondaryPassword") == 0)
      m_dmrNetworkSecondaryPassword = value;
    else if (::strcmp(key, "Options") == 0)
			m_dmrNetworkOptions = value;
		else if (::strcmp(key, "Debug") == 0)
			m_dmrNetworkDebug = ::atoi(value) == 1;
		else if (::strcmp(key, "Jitter") == 0)
			m_dmrNetworkJitter = (unsigned int)::atoi(value);
		else if (::strcmp(key, "Slot1") == 0)
			m_dmrNetworkSlot1 = ::atoi(value) == 1;
		else if (::strcmp(key, "Slot2") == 0)
			m_dmrNetworkSlot2 = ::atoi(value) == 1;
	} else if (section == SECTION_FUSION_NETWORK) {
		if (::strcmp(key, "Enable") == 0)
			m_fusionNetworkEnabled = ::atoi(value) == 1;
		else if (::strcmp(key, "LocalAddress") == 0)
			m_fusionNetworkMyAddress = value;
		else if (::strcmp(key, "LocalPort") == 0)
			m_fusionNetworkMyPort = (unsigned int)::atoi(value);
		else if (::strcmp(key, "GwyAddress") == 0)
			m_fusionNetworkGwyAddress = value;
		else if (::strcmp(key, "GwyPort") == 0)
			m_fusionNetworkGwyPort = (unsigned int)::atoi(value);
		else if (::strcmp(key, "Debug") == 0)
			m_fusionNetworkDebug = ::atoi(value) == 1;
	} else if (section == SECTION_P25_NETWORK) {
		if (::strcmp(key, "Enable") == 0)
			m_p25NetworkEnabled = ::atoi(value) == 1;
		else if (::strcmp(key, "GatewayAddress") == 0)
			m_p25GatewayAddress = value;
		else if (::strcmp(key, "GatewayPort") == 0)
			m_p25GatewayPort = (unsigned int)::atoi(value);
		else if (::strcmp(key, "LocalPort") == 0)
			m_p25LocalPort = (unsigned int)::atoi(value);
		else if (::strcmp(key, "Debug") == 0)
			m_p25NetworkDebug = ::atoi(value) == 1;
	} else if (section == SECTION_TFTSERIAL) {
		if (::strcmp(key, "Port") == 0)
			m_tftSerialPort = value;
		else if (::strcmp(key, "Brightness") == 0)
			m_tftSerialBrightness = (unsigned int)::atoi(value);
	} else if (section == SECTION_HD44780) {
		if (::strcmp(key, "Rows") == 0)
			m_hd44780Rows = (unsigned int)::atoi(value);
		else if (::strcmp(key, "Columns") == 0)
			m_hd44780Columns = (unsigned int)::atoi(value);
		else if (::strcmp(key, "I2CAddress") == 0)
			m_hd44780i2cAddress = (unsigned int)::strtoul(value, NULL, 16);
		else if (::strcmp(key, "PWM") == 0)
			m_hd44780PWM = ::atoi(value) == 1;
		else if (::strcmp(key, "PWMPin") == 0)
			m_hd44780PWMPin = (unsigned int)::atoi(value);
		else if (::strcmp(key, "PWMBright") == 0)
			m_hd44780PWMBright = (unsigned int)::atoi(value);
		else if (::strcmp(key, "PWMDim") == 0)
			m_hd44780PWMDim = (unsigned int)::atoi(value);
		else if (::strcmp(key, "DisplayClock") == 0)
			m_hd44780DisplayClock = ::atoi(value) == 1;
		else if (::strcmp(key, "UTC") == 0)
			m_hd44780UTC = ::atoi(value) == 1;
		else if (::strcmp(key, "Pins") == 0) {
			char* p = ::strtok(value, ",\r\n");
			while (p != NULL) {
				unsigned int pin = (unsigned int)::atoi(p);
				m_hd44780Pins.push_back(pin);
				p = ::strtok(NULL, ",\r\n");
			}
		}
	} else if (section == SECTION_NEXTION) {
		if (::strcmp(key, "Port") == 0)
			m_nextionPort = value;
		else if (::strcmp(key, "Brightness") == 0)
			m_nextionIdleBrightness = m_nextionBrightness = (unsigned int)::atoi(value);
		else if (::strcmp(key, "DisplayClock") == 0)
			m_nextionDisplayClock = ::atoi(value) == 1;
		else if (::strcmp(key, "UTC") == 0)
			m_nextionUTC = ::atoi(value) == 1;
		else if (::strcmp(key, "IdleBrightness") == 0)
			m_nextionIdleBrightness = (unsigned int)::atoi(value);
	} else if (section == SECTION_OLED) {
		if (::strcmp(key, "Type") == 0)
			m_oledType = (unsigned char)::atoi(value);
		else if (::strcmp(key, "Brightness") == 0)
			m_oledBrightness = (unsigned char)::atoi(value);
		else if (::strcmp(key, "Invert") == 0)
			m_oledInvert = ::atoi(value) == 1;
	} else if (section == SECTION_LCDPROC) {
		if (::strcmp(key, "Address") == 0)
			m_lcdprocAddress = value;
		else if (::strcmp(key, "Port") == 0)
			m_lcdprocPort = (unsigned int)::atoi(value);
		else if (::strcmp(key, "LocalPort") == 0)
			m_lcdprocLocalPort = (unsigned int)::atoi(value);
		else if (::strcmp(key, "DisplayClock") == 0)
			m_lcdprocDisplayClock = ::atoi(value) == 1;
		else if (::strcmp(key, "UTC") == 0)
			m_lcdprocUTC = ::atoi(value) == 1;
		else if (::strcmp(key, "DimOnIdle") == 0)
			m_lcdprocDimOnIdle = ::atoi(value) == 1;
	}
  }

  ::fclose(fp);

  return true;
}

std::string CConf::getCallsign() const
{
	return m_callsign;
}

unsigned int CConf::getTimeout() const
{
	return m_timeout;
}

bool CConf::getDuplex() const
{
	return m_duplex;
}

unsigned int CConf::getRFModeHang() const
{
	return m_rfModeHang;
}

unsigned int CConf::getNetModeHang() const
{
	return m_netModeHang;
}

std::string CConf::getDisplay() const
{
	return m_display;
}

bool CConf::getDaemon() const
{
	return m_daemon;
}

unsigned int CConf::getRxFrequency() const
{
	return m_rxFrequency;
}

unsigned int CConf::getTxFrequency() const
{
	return m_txFrequency;
}

unsigned int CConf::getPower() const
{
	return m_power;
}

float CConf::getLatitude() const
{
	return m_latitude;
}

float CConf::getLongitude() const
{
	return m_longitude;
}

int CConf::getHeight() const
{
	return m_height;
}

std::string CConf::getLocation() const
{
	return m_location;
}

std::string CConf::getDescription() const
{
	return m_description;
}

std::string CConf::getURL() const
{
	return m_url;
}

unsigned int CConf::getLogDisplayLevel() const
{
	return m_logDisplayLevel;
}

unsigned int CConf::getLogFileLevel() const
{
	return m_logFileLevel;
}

std::string CConf::getLogFilePath() const
{
	return m_logFilePath;
}

std::string CConf::getLogFileRoot() const
{
	return m_logFileRoot;
}

bool CConf::getCWIdEnabled() const
{
	return m_cwIdEnabled;
}

unsigned int CConf::getCWIdTime() const
{
	return m_cwIdTime;
}

std::string CConf::getCWIdCallsign() const
{
	return m_cwIdCallsign;
}

std::string CConf::getDMRIdLookupFile() const
{
	return m_dmrIdLookupFile;
}

unsigned int CConf::getDMRIdLookupTime() const
{
	return m_dmrIdLookupTime;
}

std::string CConf::getModemPort() const
{
	return m_modemPort;
}

bool CConf::getModemRXInvert() const
{
	return m_modemRXInvert;
}

bool CConf::getModemTXInvert() const
{
	return m_modemTXInvert;
}

bool CConf::getModemPTTInvert() const
{
	return m_modemPTTInvert;
}

unsigned int CConf::getModemTXDelay() const
{
	return m_modemTXDelay;
}

unsigned int CConf::getModemDMRDelay() const
{
	return m_modemDMRDelay;
}

unsigned int CConf::getModemRXLevel() const
{
	return m_modemRXLevel;
}

unsigned int CConf::getModemCWIdTXLevel() const
{
	return m_modemCWIdTXLevel;
}

unsigned int CConf::getModemDStarTXLevel() const
{
	return m_modemDStarTXLevel;
}

unsigned int CConf::getModemDMRTXLevel() const
{
	return m_modemDMRTXLevel;
}

unsigned int CConf::getModemYSFTXLevel() const
{
	return m_modemYSFTXLevel;
}

unsigned int CConf::getModemP25TXLevel() const
{
	return m_modemP25TXLevel;
}

std::string CConf::getModemRSSIMappingFile () const
{
	return m_modemRSSIMappingFile;
}

bool CConf::getModemDebug() const
{
	return m_modemDebug;
}

bool CConf::getUMPEnabled() const
{
	return m_umpEnabled;
}

std::string CConf::getUMPPort() const
{
	return m_umpPort;
}

bool CConf::getDStarEnabled() const
{
	return m_dstarEnabled;
}

std::string CConf::getDStarModule() const
{
	return m_dstarModule;
}

bool CConf::getDStarSelfOnly() const
{
	return m_dstarSelfOnly;
}

std::vector<std::string> CConf::getDStarBlackList() const
{
	return m_dstarBlackList;
}

bool CConf::getDStarErrorReply() const
{
	return m_dstarErrorReply;
}

bool CConf::getDMREnabled() const
{
	return m_dmrEnabled;
}

bool CConf::getDMRBeacons() const
{
	return m_dmrBeacons;
}

unsigned int CConf::getDMRId() const
{
	return m_dmrId;
}

unsigned int CConf::getDMRColorCode() const
{
	return m_dmrColorCode;
}

bool CConf::getDMRSelfOnly() const
{
	return m_dmrSelfOnly;
}

bool CConf::getDMREmbeddedLCOnly() const
{
	return m_dmrEmbeddedLCOnly;
}

bool CConf::getDMRDumpTAData() const
{
	return m_dmrDumpTAData;
}

std::vector<unsigned int> CConf::getDMRPrefixes() const
{
	return m_dmrPrefixes;
}

std::vector<unsigned int> CConf::getDMRBlackList() const
{
	return m_dmrBlackList;
}

std::vector<unsigned int> CConf::getDMRWhiteList() const
{
	return m_dmrWhiteList;
}

std::vector<unsigned int> CConf::getDMRSlot1TGWhiteList() const
{
	return m_dmrSlot1TGWhiteList;
}

std::vector<unsigned int> CConf::getDMRSlot2TGWhiteList() const
{
	return m_dmrSlot2TGWhiteList;
}

unsigned int CConf::getDMRCallHang() const
{
	return m_dmrCallHang;
}

unsigned int CConf::getDMRTXHang() const
{
	return m_dmrTXHang;
}

bool CConf::getFusionEnabled() const
{
	return m_fusionEnabled;
}

bool CConf::getFusionLowDeviation() const
{
	return m_fusionLowDeviation;
}

bool CConf::getFusionRemoteGateway() const
{
	return m_fusionRemoteGateway;
}

bool CConf::getP25Enabled() const
{
	return m_p25Enabled;
}

unsigned int CConf::getP25NAC() const
{
	return m_p25NAC;
}

bool CConf::getDStarNetworkEnabled() const
{
	return m_dstarNetworkEnabled;
}

std::string CConf::getDStarGatewayAddress() const
{
	return m_dstarGatewayAddress;
}

unsigned int CConf::getDStarGatewayPort() const
{
	return m_dstarGatewayPort;
}

unsigned int CConf::getDStarLocalPort() const
{
	return m_dstarLocalPort;
}

bool CConf::getDStarNetworkDebug() const
{
	return m_dstarNetworkDebug;
}

bool CConf::getDMRNetworkEnabled() const
{
	return m_dmrNetworkEnabled;
}

bool CConf::getDMRNetworkFailover() const
{
  return m_dmrNetworkFailover;
}

std::string CConf::getDMRNetworkPrimaryAddress() const
{
  return m_dmrNetworkPrimaryAddress;
}

unsigned int CConf::getDMRNetworkPrimaryPort() const
{
  return m_dmrNetworkPrimaryPort;
}

unsigned int CConf::getDMRNetworkPrimaryLocal() const
{
  return m_dmrNetworkPrimaryLocal;
}

std::string CConf::getDMRNetworkPrimaryPassword() const
{
  return m_dmrNetworkPrimaryPassword;
}

std::string CConf::getDMRNetworkSecondaryAddress() const
{
<<<<<<< HEAD
  return m_dmrNetworkSecondaryAddress;
=======
	return m_dmrNetworkAddress;
>>>>>>> 0fe100b0
}

unsigned int CConf::getDMRNetworkSecondaryPort() const
{
<<<<<<< HEAD
  return m_dmrNetworkSecondaryPort;
=======
	return m_dmrNetworkPort;
>>>>>>> 0fe100b0
}

unsigned int CConf::getDMRNetworkSecondaryLocal() const
{
  return m_dmrNetworkSecondaryLocal;
}

std::string CConf::getDMRNetworkSecondaryPassword() const
{
<<<<<<< HEAD
  return m_dmrNetworkSecondaryPassword;
=======
	return m_dmrNetworkPassword;
>>>>>>> 0fe100b0
}

std::string CConf::getDMRNetworkOptions() const
{
	return m_dmrNetworkOptions;
}

bool CConf::getDMRNetworkDebug() const
{
	return m_dmrNetworkDebug;
}

unsigned int CConf::getDMRNetworkJitter() const
{
	return m_dmrNetworkJitter;
}

bool CConf::getDMRNetworkSlot1() const
{
	return m_dmrNetworkSlot1;
}

bool CConf::getDMRNetworkSlot2() const
{
	return m_dmrNetworkSlot2;
}

bool CConf::getFusionNetworkEnabled() const
{
	return m_fusionNetworkEnabled;
}

std::string CConf::getFusionNetworkMyAddress() const
{
	return m_fusionNetworkMyAddress;
}

unsigned int CConf::getFusionNetworkMyPort() const
{
	return m_fusionNetworkMyPort;
}

std::string CConf::getFusionNetworkGwyAddress() const
{
	return m_fusionNetworkGwyAddress;
}

unsigned int CConf::getFusionNetworkGwyPort() const
{
	return m_fusionNetworkGwyPort;
}

bool CConf::getFusionNetworkDebug() const
{
	return m_fusionNetworkDebug;
}

bool CConf::getP25NetworkEnabled() const
{
	return m_p25NetworkEnabled;
}

std::string CConf::getP25GatewayAddress() const
{
	return m_p25GatewayAddress;
}

unsigned int CConf::getP25GatewayPort() const
{
	return m_p25GatewayPort;
}

unsigned int CConf::getP25LocalPort() const
{
	return m_p25LocalPort;
}

bool CConf::getP25NetworkDebug() const
{
	return m_p25NetworkDebug;
}

bool CConf::getP25OverrideUID() const
{
	return m_p25OverrideUID;
}

std::string CConf::getTFTSerialPort() const
{
	return m_tftSerialPort;
}

unsigned int CConf::getTFTSerialBrightness() const
{
	return m_tftSerialBrightness;
}

unsigned int CConf::getHD44780Rows() const
{
	return m_hd44780Rows;
}

unsigned int CConf::getHD44780Columns() const
{
	return m_hd44780Columns;
}

std::vector<unsigned int> CConf::getHD44780Pins() const
{
	return m_hd44780Pins;
}

unsigned int CConf::getHD44780i2cAddress() const
{
  return m_hd44780i2cAddress;
}

bool CConf::getHD44780PWM() const
{
	return m_hd44780PWM;
}

unsigned int CConf::getHD44780PWMPin() const
{
	return m_hd44780PWMPin;
}

unsigned int CConf::getHD44780PWMBright() const
{
	return m_hd44780PWMBright;
}

unsigned int CConf::getHD44780PWMDim() const
{
	return m_hd44780PWMDim;
}

bool CConf::getHD44780DisplayClock() const
{
	return m_hd44780DisplayClock;
}

bool CConf::getHD44780UTC() const
{
	return m_hd44780UTC;
}

std::string CConf::getNextionPort() const
{
	return m_nextionPort;
}

unsigned int CConf::getNextionBrightness() const
{
	return m_nextionBrightness;
}

bool CConf::getNextionDisplayClock() const
{
	return m_nextionDisplayClock;
}

bool CConf::getNextionUTC() const
{
	return m_nextionUTC;
}

unsigned int CConf::getNextionIdleBrightness() const
{
	return m_nextionIdleBrightness;
}

unsigned char CConf::getOLEDType() const
{
	return m_oledType;
}

unsigned char CConf::getOLEDBrightness() const
{
	return m_oledBrightness;
}

bool CConf::getOLEDInvert() const
{
	return m_oledInvert;
}

std::string CConf::getLCDprocAddress() const
{
	return m_lcdprocAddress;
}

unsigned int CConf::getLCDprocPort() const
{
	return m_lcdprocPort;
}

unsigned int CConf::getLCDprocLocalPort() const
{
	return m_lcdprocLocalPort;
}

bool CConf::getLCDprocDisplayClock() const
{
	return m_lcdprocDisplayClock;
}

bool CConf::getLCDprocUTC() const
{
	return m_lcdprocUTC;
}

bool CConf::getLCDprocDimOnIdle() const
{
	return m_lcdprocDimOnIdle;
}<|MERGE_RESOLUTION|>--- conflicted
+++ resolved
@@ -464,25 +464,25 @@
 	} else if (section == SECTION_DMR_NETWORK) {
 		if (::strcmp(key, "Enable") == 0)
 			m_dmrNetworkEnabled = ::atoi(value) == 1;
-    else if (::strcmp(key, "Failover") == 0)
-      m_dmrNetworkFailover = ::atoi(value) == 1;
-    else if (::strcmp(key, "Address") == 0 || ::strcmp(key, "PrimaryAddress") == 0)
+		else if (::strcmp(key, "Failover") == 0)
+			m_dmrNetworkFailover = ::atoi(value) == 1;
+		else if (::strcmp(key, "Address") == 0 || ::strcmp(key, "PrimaryAddress") == 0)
 			m_dmrNetworkPrimaryAddress = value;
-    else if (::strcmp(key, "Port") == 0 || ::strcmp(key, "PrimaryPort") == 0)
+		else if (::strcmp(key, "Port") == 0 || ::strcmp(key, "PrimaryPort") == 0)
 			m_dmrNetworkPrimaryPort = (unsigned int)::atoi(value);
-    else if (::strcmp(key, "Local") == 0 || ::strcmp(key, "PrimaryLocal") == 0)
+		else if (::strcmp(key, "Local") == 0 || ::strcmp(key, "PrimaryLocal") == 0)
 			m_dmrNetworkPrimaryLocal = (unsigned int)::atoi(value);
-    else if (::strcmp(key, "Password") == 0 || ::strcmp(key, "PrimaryPassword") == 0)
+		else if (::strcmp(key, "Password") == 0 || ::strcmp(key, "PrimaryPassword") == 0)
 			m_dmrNetworkPrimaryPassword = value;
-    else if (::strcmp(key, "SecondaryAddress") == 0)
-      m_dmrNetworkSecondaryAddress = value;
-    else if (::strcmp(key, "SecondaryPort") == 0)
-      m_dmrNetworkSecondaryPort = (unsigned int)::atoi(value);
-    else if (::strcmp(key, "SecondaryLocal") == 0)
-      m_dmrNetworkSecondaryLocal = (unsigned int)::atoi(value);
-    else if (::strcmp(key, "SecondaryPassword") == 0)
-      m_dmrNetworkSecondaryPassword = value;
-    else if (::strcmp(key, "Options") == 0)
+		else if (::strcmp(key, "SecondaryAddress") == 0)
+			m_dmrNetworkSecondaryAddress = value;
+		else if (::strcmp(key, "SecondaryPort") == 0)
+			m_dmrNetworkSecondaryPort = (unsigned int)::atoi(value);
+		else if (::strcmp(key, "SecondaryLocal") == 0)
+			m_dmrNetworkSecondaryLocal = (unsigned int)::atoi(value);
+		else if (::strcmp(key, "SecondaryPassword") == 0)
+			m_dmrNetworkSecondaryPassword = value;
+		else if (::strcmp(key, "Options") == 0)
 			m_dmrNetworkOptions = value;
 		else if (::strcmp(key, "Debug") == 0)
 			m_dmrNetworkDebug = ::atoi(value) == 1;
@@ -944,59 +944,47 @@
 
 bool CConf::getDMRNetworkFailover() const
 {
-  return m_dmrNetworkFailover;
+	return m_dmrNetworkFailover;
 }
 
 std::string CConf::getDMRNetworkPrimaryAddress() const
 {
-  return m_dmrNetworkPrimaryAddress;
+	return m_dmrNetworkPrimaryAddress;
 }
 
 unsigned int CConf::getDMRNetworkPrimaryPort() const
 {
-  return m_dmrNetworkPrimaryPort;
+	return m_dmrNetworkPrimaryPort;
 }
 
 unsigned int CConf::getDMRNetworkPrimaryLocal() const
 {
-  return m_dmrNetworkPrimaryLocal;
+	return m_dmrNetworkPrimaryLocal;
 }
 
 std::string CConf::getDMRNetworkPrimaryPassword() const
 {
-  return m_dmrNetworkPrimaryPassword;
+	return m_dmrNetworkPrimaryPassword;
 }
 
 std::string CConf::getDMRNetworkSecondaryAddress() const
 {
-<<<<<<< HEAD
-  return m_dmrNetworkSecondaryAddress;
-=======
-	return m_dmrNetworkAddress;
->>>>>>> 0fe100b0
+	return m_dmrNetworkSecondaryAddress;
 }
 
 unsigned int CConf::getDMRNetworkSecondaryPort() const
 {
-<<<<<<< HEAD
-  return m_dmrNetworkSecondaryPort;
-=======
-	return m_dmrNetworkPort;
->>>>>>> 0fe100b0
+	return m_dmrNetworkSecondaryPort;
 }
 
 unsigned int CConf::getDMRNetworkSecondaryLocal() const
 {
-  return m_dmrNetworkSecondaryLocal;
+	return m_dmrNetworkSecondaryLocal;
 }
 
 std::string CConf::getDMRNetworkSecondaryPassword() const
 {
-<<<<<<< HEAD
-  return m_dmrNetworkSecondaryPassword;
-=======
-	return m_dmrNetworkPassword;
->>>>>>> 0fe100b0
+	return m_dmrNetworkSecondaryPassword;
 }
 
 std::string CConf::getDMRNetworkOptions() const
